--- conflicted
+++ resolved
@@ -25,10 +25,6 @@
     /// \param dimension Value of the dimension.
     StaticDimension(value_type dimension);
 
-    StaticDimension(const Dimension &) {
-        OPENVINO_UNREACHABLE("Cannot convert from Dimension type.");
-    }
-
     /// \brief Construct a zero dimension
     StaticDimension() = default;
 
@@ -46,16 +42,9 @@
     value_type get_min_length() const;
     value_type get_max_length() const;
 
-<<<<<<< HEAD
-    /// \brief Return the interval of valid lengths
-    Interval& get_interval() const {
-        static Interval dummy{};
-        OPENVINO_UNREACHABLE("Cannot get interval from StaticDimension.");
-=======
     Interval& get_interval() const {
         static Interval dummy{};
         OPENVINO_UNREACHABLE("[shape infer] Shoudn't call get_interval() in StaticDimension.");
->>>>>>> 3c985ed5
         return dummy;
     }
 
