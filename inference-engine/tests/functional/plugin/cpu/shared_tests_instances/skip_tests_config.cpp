--- conflicted
+++ resolved
@@ -29,13 +29,8 @@
         // TODO: Issue: 43793
         R"(.*InferRequestPreprocessDynamicallyInSetBlobTest.*iPRC=0.*_iLT=1.*)",
         R"(.*InferRequestPreprocessDynamicallyInSetBlobTest.*oPRC=0.*_oLT=1.*)",
-<<<<<<< HEAD
         // TODO: Issue: 34348
         R"(.*IEClassGetAvailableDevices.*)",
-=======
-        // TODO: Issue: 63469
-        R"(.*ConversionLayerTest.*ConvertLike.*)",
->>>>>>> ff713a5e
         // TODO: Issue: 34055
         R"(.*ShapeOfLayerTest.*)",
         R"(.*ReluShapeOfSubgraphTest.*)",
