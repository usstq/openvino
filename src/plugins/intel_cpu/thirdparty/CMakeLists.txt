# Copyright (C) 2018-2023 Intel Corporation
# SPDX-License-Identifier: Apache-2.0
#

project(intel_cpu_thirdparty)

if(CMAKE_CXX_COMPILER_ID STREQUAL "MSVC" AND MSVC_TOOLSET_VERSION GREATER_EQUAL 141)
    # Visual Studio 2017 (v141 toolset)
    # This flag is needed for enabling SIMD vectorization with command '#pragma omp simd'.
    # Compilation with '/openmp:experimental' key allow us to enable vectorizatikon capability in MSVC.
    set(CMAKE_CXX_FLAGS "${CMAKE_CXX_FLAGS} /openmp:experimental")
endif()

if(ENABLE_LTO)
    set(CMAKE_INTERPROCEDURAL_OPTIMIZATION_RELEASE ON)
endif()

function(ov_add_onednn)
    set(DNNL_ENABLE_JIT_PROFILING ${BUILD_SHARED_LIBS} CACHE BOOL "" FORCE)
    if(BUILD_SHARED_LIBS AND ENABLE_PROFILING_ITT)
        set(DNNL_ENABLE_ITT_TASKS ON CACHE BOOL "" FORCE)
    else()
        set(DNNL_ENABLE_ITT_TASKS OFF CACHE BOOL "" FORCE)
    endif()
    set(DNNL_ENABLE_CONCURRENT_EXEC ON CACHE BOOL "" FORCE)
    set(DNNL_ENABLE_PRIMITIVE_CACHE ON CACHE BOOL "" FORCE) # Enable primitive cache for global sharing
    set(DNNL_ENABLE_MAX_CPU_ISA ON CACHE BOOL "" FORCE)
    set(DNNL_LIBRARY_TYPE "STATIC" CACHE STRING "" FORCE)
    set(DNNL_BUILD_EXAMPLES OFF CACHE BOOL "" FORCE)
    set(DNNL_BUILD_TESTS OFF CACHE BOOL "" FORCE)
    set(DNNL_CPU_RUNTIME "${THREADING}" CACHE STRING "" FORCE)
    set(DNNL_GPU_RUNTIME "NONE" CACHE STRING "" FORCE)
    set(DNNL_BLAS_VENDOR "NONE" CACHE STRING "" FORCE)
    # plugin does not use onednn graph
    set(ONEDNN_BUILD_GRAPH OFF CACHE BOOL "" FORCE)
    # select needed primitives
    set(DNNL_ENABLE_PRIMITIVE "CONVOLUTION;DECONVOLUTION;CONCAT;LRN;INNER_PRODUCT;MATMUL;POOLING;REDUCTION;REORDER;RNN;SOFTMAX" CACHE STRING "" FORCE)
    set(DNNL_ENABLE_WORKLOAD "INFERENCE" CACHE STRING "" FORCE)

    # Allow to enable oneDNN verbose with CPU_DEBUG_CAPS and rely on oneDNN default configuration otherwise
    if(ENABLE_CPU_DEBUG_CAPS)
        set(DNNL_VERBOSE ON CACHE STRING "" FORCE)
    endif()

    if(X86_64)
        set(DNNL_TARGET_ARCH "X64" CACHE STRING "" FORCE)
    elseif(X86)
        set(DNNL_TARGET_ARCH "X86" CACHE STRING "" FORCE)
    elseif(RISCV64)
        set(DNNL_TARGET_ARCH "RV64" CACHE STRING "" FORCE)
    elseif(ARM)
        set(DNNL_TARGET_ARCH "ARM" CACHE STRING "" FORCE)
    elseif(AARCH64)
        set(DNNL_TARGET_ARCH "AARCH64" CACHE STRING "" FORCE)
    else()
        message(FATAL_ERROR "Unsupported system processor ${CMAKE_SYSTEM_PROCESSOR}")
    endif()

    if(AARCH64 OR ARM)
        set(DNNL_USE_ACL ON CACHE BOOL "Use ARM Conpute Library kernels in oneDNN" FORCE)
    endif()

    set(SDL_cmake_included ON)  ## to skip internal SDL flags. SDL flags are already set on IE level
    if (ANDROID OR ((CMAKE_CXX_COMPILER_ID STREQUAL "MSVC" OR OV_COMPILER_IS_CLANG) AND NOT (THREADING STREQUAL "OMP")))
        set(OpenMP_cmake_included ON) ## to skip "omp simd" inside a code. Lead to some crashes inside NDK LLVM..
    endif()

    # WA for old TBBConfig.cmake like tbb2019_20180718oss
    # they don't check that imported target is already created
    if(TBB_FOUND)
        set(TBB_cmake_included ON)
        set(DNNL_CPU_THREADING_RUNTIME "${THREADING}")
        function(find_package_tbb)
            # dummy
        endfunction()
        link_libraries(TBB::tbb)
    endif()

    if(CMAKE_COMPILER_IS_GNUCXX OR OV_COMPILER_IS_CLANG)
        ie_add_compiler_flags(-Wno-undef)
        ie_add_compiler_flags(-Wno-missing-declarations)
        if(ARM OR AARCH64)
            ie_add_compiler_flags(-Wno-macro-redefined)
        endif()
        if(CMAKE_CXX_COMPILER_VERSION VERSION_GREATER_EQUAL 11 AND CMAKE_COMPILER_IS_GNUCXX)
            ie_add_compiler_flags(-Wno-array-bounds)
            ie_add_compiler_flags(-Wno-stringop-overflow)
            if(CMAKE_CXX_COMPILER_VERSION VERSION_GREATER_EQUAL 12)
                ie_add_compiler_flags(-Wno-restrict)
            endif()
        endif()
    elseif(UNIX AND CMAKE_CXX_COMPILER_ID STREQUAL "Intel")
        set(CMAKE_CXX_FLAGS "${CMAKE_CXX_FLAGS} -diag-disable=10121")
    elseif(CMAKE_CXX_COMPILER_ID STREQUAL "MSVC")
        # C4849 OpenMP 'reduction' clause ignored in 'simd' directive
        ie_add_compiler_flags(/wd4849)
        # C4661 no suitable definition provided for explicit template instantiation request
        ie_add_compiler_flags(/wd4661)
        # C4267, 4244 conversion from 'XXX' to 'YYY', possible loss of data
        ie_add_compiler_flags(/wd4267)
        ie_add_compiler_flags(/wd4244)
        # C4334 '<<': result of 32-bit shift implicitly converted to 64 bits
        ie_add_compiler_flags(/wd4334)
    endif()

    if(SUGGEST_OVERRIDE_SUPPORTED)
        # xbyak compilation fails
        set(CMAKE_CXX_FLAGS "${CMAKE_CXX_FLAGS} -Wno-suggest-override")
    endif()

    # to find our FindACL.cmake
    if(DNNL_USE_ACL)
        list(APPEND CMAKE_MODULE_PATH "${intel_cpu_thirdparty_SOURCE_DIR}")
    endif()

    add_subdirectory(onednn EXCLUDE_FROM_ALL)

    # install static libraries
    ov_install_static_lib(dnnl cpu)

    if(DNNL_USE_ACL AND NOT BUILD_SHARED_LIBS)
        # use ACLConfig.cmake in OpenVINOConfig.cmake in case of static build
        # we cannot use 'ov_install_static_lib' for imported targets,
        # but for this we need to install library files
        install(FILES $<TARGET_PROPERTY:arm_compute::arm_compute,IMPORTED_LOCATION>
                DESTINATION ${OV_CPACK_ARCHIVEDIR}
                COMPONENT cpu)
        install(FILES "${intel_cpu_thirdparty_SOURCE_DIR}/ACLConfig.cmake"
                DESTINATION ${OV_CPACK_OPENVINO_CMAKEDIR}
                COMPONENT core_dev)
    endif()
endfunction()

<<<<<<< HEAD
ov_add_onednn()

if(ENABLE_CPU_EXTENSIONS)
    if(CMAKE_COMPILER_IS_GNUCC OR CMAKE_COMPILER_IS_GNUCXX)
        if(NOT CMAKE_CXX_COMPILER_VERSION VERSION_LESS "11.2")
            set(COMPILE_CPU_EXTENSIONS TRUE CACHE INTERNAL "")
        endif()
    elseif(OV_COMPILER_IS_CLANG)
        if(NOT CMAKE_CXX_COMPILER_VERSION VERSION_LESS "12")
            set(COMPILE_CPU_EXTENSIONS TRUE CACHE INTERNAL "")
        endif()
    endif()

    if(COMPILE_CPU_EXTENSIONS)
        add_subdirectory(cpu_extensions EXCLUDE_FROM_ALL)
        # install static libraries
        ov_install_static_lib(cpu_extensions cpu)
        # align with prebuilt package
        add_library(cpu_extensions::cpu_extensions ALIAS cpu_extensions)
    endif()
endif()
=======
if(ENABLE_MLAS_FOR_CPU)
    add_subdirectory(mlas)
    ov_install_static_lib(mlas cpu)
endif()

ov_add_onednn()
>>>>>>> c145d8f1
<|MERGE_RESOLUTION|>--- conflicted
+++ resolved
@@ -131,7 +131,11 @@
     endif()
 endfunction()
 
-<<<<<<< HEAD
+if(ENABLE_MLAS_FOR_CPU)
+    add_subdirectory(mlas)
+    ov_install_static_lib(mlas cpu)
+endif()
+
 ov_add_onednn()
 
 if(ENABLE_CPU_EXTENSIONS)
@@ -152,12 +156,4 @@
         # align with prebuilt package
         add_library(cpu_extensions::cpu_extensions ALIAS cpu_extensions)
     endif()
-endif()
-=======
-if(ENABLE_MLAS_FOR_CPU)
-    add_subdirectory(mlas)
-    ov_install_static_lib(mlas cpu)
-endif()
-
-ov_add_onednn()
->>>>>>> c145d8f1
+endif()