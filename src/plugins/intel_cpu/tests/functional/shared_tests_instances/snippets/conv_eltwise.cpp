// Copyright (C) 2022 Intel Corporation
// SPDX-License-Identifier: Apache-2.0
//

#include "snippets/conv_eltwise.hpp"
#include "common_test_utils/test_constants.hpp"

namespace ov {
namespace test {
namespace snippets {
namespace {

<<<<<<< HEAD
    ov::Shape convInputShape {1, 10, 16, 16};
    INSTANTIATE_TEST_SUITE_P(smoke_Snippets_ConvAdd, ConvEltwise,
            ::testing::Combine(
            ::testing::Values(convInputShape),
            ::testing::Values(convInputShape),
            ::testing::Values(std::shared_ptr<ov::Node> (std::make_shared<ov::op::v1::Add>())), // non-tokenizable
            ::testing::Values(5), // num nodes = 5: Convert + Convolution + 3 Reorders on Convs in&outs
            ::testing::Values(0), // num subgraphs = 0: No subgraph since all ops eltwises fused into Convolution
            ::testing::Values(CommonTestUtils::DEVICE_CPU)),
            ConvEltwise::getTestCaseName);

    INSTANTIATE_TEST_SUITE_P(smoke_Snippets_ConvMul, ConvEltwise,
            ::testing::Combine(
            ::testing::Values(convInputShape),
            ::testing::Values(convInputShape),
            ::testing::Values(std::shared_ptr<ov::Node> (std::make_shared<ov::op::v1::Multiply>())), // fully-tokenizable
            ::testing::Values(6), //num nodes = 6: Convert + Convolution + Subgraph + Reorders
            ::testing::Values(1), // num subgraphs = 0: Mul (2 inputs) can't be fused into Conv => Subgraph is created
            ::testing::Values(CommonTestUtils::DEVICE_CPU)),
            ConvEltwise::getTestCaseName);
=======
ov::Shape convInputShape {1, 10, 16, 16};
INSTANTIATE_TEST_SUITE_P(smoke_Snippets_ConvAdd, ConvEltwise,
        ::testing::Combine(
        ::testing::Values(convInputShape),
        ::testing::Values(convInputShape),
        ::testing::Values(std::shared_ptr<ov::Node> (std::make_shared<ov::op::v1::Add>())), // non-tokenizable
        ::testing::Values(6), // num nodes = 6: Convert + Convolution + 4 Reorders on Convs in&outs
        ::testing::Values(0), // num subgraphs = 0: No subgraph since all ops eltwises fused into Convolution
        ::testing::Values(CommonTestUtils::DEVICE_CPU)),
        ConvEltwise::getTestCaseName);

INSTANTIATE_TEST_SUITE_P(smoke_Snippets_ConvMul, ConvEltwise,
        ::testing::Combine(
        ::testing::Values(convInputShape),
        ::testing::Values(convInputShape),
        ::testing::Values(std::shared_ptr<ov::Node> (std::make_shared<ov::op::v1::Multiply>())), // fully-tokenizable
        ::testing::Values(7), //num nodes = 7: Convert + Convolution + Subgraph + Reorders
        ::testing::Values(1), // num subgraphs = 1: Mul (2 inputs) can't be fused into Conv => Subgraph is created
        ::testing::Values(CommonTestUtils::DEVICE_CPU)),
        ConvEltwise::getTestCaseName);
>>>>>>> 34d16b87
}  // namespace
} // namespace snippets
} // namespace test
} // namespace ov<|MERGE_RESOLUTION|>--- conflicted
+++ resolved
@@ -10,35 +10,13 @@
 namespace snippets {
 namespace {
 
-<<<<<<< HEAD
-    ov::Shape convInputShape {1, 10, 16, 16};
-    INSTANTIATE_TEST_SUITE_P(smoke_Snippets_ConvAdd, ConvEltwise,
-            ::testing::Combine(
-            ::testing::Values(convInputShape),
-            ::testing::Values(convInputShape),
-            ::testing::Values(std::shared_ptr<ov::Node> (std::make_shared<ov::op::v1::Add>())), // non-tokenizable
-            ::testing::Values(5), // num nodes = 5: Convert + Convolution + 3 Reorders on Convs in&outs
-            ::testing::Values(0), // num subgraphs = 0: No subgraph since all ops eltwises fused into Convolution
-            ::testing::Values(CommonTestUtils::DEVICE_CPU)),
-            ConvEltwise::getTestCaseName);
-
-    INSTANTIATE_TEST_SUITE_P(smoke_Snippets_ConvMul, ConvEltwise,
-            ::testing::Combine(
-            ::testing::Values(convInputShape),
-            ::testing::Values(convInputShape),
-            ::testing::Values(std::shared_ptr<ov::Node> (std::make_shared<ov::op::v1::Multiply>())), // fully-tokenizable
-            ::testing::Values(6), //num nodes = 6: Convert + Convolution + Subgraph + Reorders
-            ::testing::Values(1), // num subgraphs = 0: Mul (2 inputs) can't be fused into Conv => Subgraph is created
-            ::testing::Values(CommonTestUtils::DEVICE_CPU)),
-            ConvEltwise::getTestCaseName);
-=======
 ov::Shape convInputShape {1, 10, 16, 16};
 INSTANTIATE_TEST_SUITE_P(smoke_Snippets_ConvAdd, ConvEltwise,
         ::testing::Combine(
         ::testing::Values(convInputShape),
         ::testing::Values(convInputShape),
         ::testing::Values(std::shared_ptr<ov::Node> (std::make_shared<ov::op::v1::Add>())), // non-tokenizable
-        ::testing::Values(6), // num nodes = 6: Convert + Convolution + 4 Reorders on Convs in&outs
+        ::testing::Values(5), // num nodes = 6: Convert + Convolution + 3 Reorders on Convs in&outs
         ::testing::Values(0), // num subgraphs = 0: No subgraph since all ops eltwises fused into Convolution
         ::testing::Values(CommonTestUtils::DEVICE_CPU)),
         ConvEltwise::getTestCaseName);
@@ -48,11 +26,10 @@
         ::testing::Values(convInputShape),
         ::testing::Values(convInputShape),
         ::testing::Values(std::shared_ptr<ov::Node> (std::make_shared<ov::op::v1::Multiply>())), // fully-tokenizable
-        ::testing::Values(7), //num nodes = 7: Convert + Convolution + Subgraph + Reorders
+        ::testing::Values(6), //num nodes = 6: Convert + Convolution + Subgraph + Reorders
         ::testing::Values(1), // num subgraphs = 1: Mul (2 inputs) can't be fused into Conv => Subgraph is created
         ::testing::Values(CommonTestUtils::DEVICE_CPU)),
         ConvEltwise::getTestCaseName);
->>>>>>> 34d16b87
 }  // namespace
 } // namespace snippets
 } // namespace test
