// Copyright (C) 2018-2023 Intel Corporation
// SPDX-License-Identifier: Apache-2.0
//

#include "shared_test_classes/single_layer/mat_mul.hpp"
#include "shared_test_classes/base/ov_subgraph.hpp"
#include "ie_precision.hpp"
#include "test_utils/fusing_test_utils.hpp"
#include "ngraph_functions/builders.hpp"
#include <string>

using namespace ngraph;
using namespace InferenceEngine;
using namespace CPUTestUtils;
using namespace ov::test;

namespace CPULayerTestsDefinitions {

enum class MatMulNodeType {
    MatMul,
    FullyConnected
};

struct ShapeRelatedParams {
    std::vector<InputShape> inputShapes;
    std::pair<bool, bool> transpose;
};

typedef std::tuple<
        ShapeRelatedParams,
        ElementType,        // Network precision
        ElementType,        // Input precision
        ElementType,        // Output precision
        ngraph::helpers::InputLayerType,   // Secondary input type
        TargetDevice,     // Device name
        std::map<std::string, std::string> // Additional network configuration
> MatMulLayerTestParamsSet;

using MatMulLayerCPUTestParamSet = std::tuple<MatMulLayerTestParamsSet,
                                              MatMulNodeType,
                                              fusingSpecificParams,
                                              CPUSpecificParams>;

class MatMulLayerCPUTest : public testing::WithParamInterface<MatMulLayerCPUTestParamSet>,
                           virtual public SubgraphBaseTest, public CpuTestWithFusing {
public:
    static std::string getTestCaseName(const testing::TestParamInfo<MatMulLayerCPUTestParamSet>& obj) {
        MatMulLayerTestParamsSet basicParamsSet;
        MatMulNodeType nodeType;
        fusingSpecificParams fusingParams;
        CPUSpecificParams cpuParams;

        std::tie(basicParamsSet, nodeType, fusingParams, cpuParams) = obj.param;

        ElementType netType;
        ElementType inType, outType;
        ShapeRelatedParams shapeRelatedParams;
        ngraph::helpers::InputLayerType secondaryInputType;
        TargetDevice targetDevice;
        std::map<std::string, std::string> additionalConfig;
        std::tie(shapeRelatedParams, netType, inType, outType, secondaryInputType, targetDevice, additionalConfig) =
                basicParamsSet;

        std::ostringstream result;
        result << (nodeType == MatMulNodeType::MatMul ? "MatMul_" : "FullyConnected_");
        result << "IS=";
        for (const auto& shape : shapeRelatedParams.inputShapes) {
            result << ov::test::utils::partialShape2str({shape.first}) << "_";
        }
        result << "TS=";
        for (const auto& shape : shapeRelatedParams.inputShapes) {
            result << "(";
            if (!shape.second.empty()) {
                auto itr = shape.second.begin();
                do {
                    result << ov::test::utils::vec2str(*itr);
                } while (++itr != shape.second.end() && result << "_");
            }
            result << ")_";
        }
        result << "transpose_a=" << shapeRelatedParams.transpose.first << "_";
        result << "transpose_b=" << shapeRelatedParams.transpose.second << "_";
        result << "secondaryInputType=" << secondaryInputType << "_";
        result << "netPRC=" << netType << "_";
        result << "inPRC=" << inType << "_";
        result << "outPRC=" << outType << "_";
        result << "trgDev=" << targetDevice;
        result << "config=(";
        for (const auto& configEntry : additionalConfig) {
            result << configEntry.first << ", " << configEntry.second << ":";
        }
        result << ")";
        result << CpuTestWithFusing::getTestCaseName(fusingParams);
        result << CPUTestsBase::getTestCaseName(cpuParams);

        return result.str();
    }

protected:
     std::string cpuNodeType;

    template<typename T>
    void transpose(T& shape) {
        IE_ASSERT(shape.size() > 1);
        std::swap(*(shape.end() - 1), *(shape.end() - 2));
    }

    void SetUp() override {
        MatMulLayerTestParamsSet basicParamsSet;
        MatMulNodeType nodeType;
        fusingSpecificParams fusingParams;
        CPUSpecificParams cpuParams;

        std::tie(basicParamsSet, nodeType, fusingParams, cpuParams) = this->GetParam();
        std::tie(inFmts, outFmts, priority, selectedType) = cpuParams;

        ShapeRelatedParams shapeRelatedParams;
        ElementType netType;
        helpers::InputLayerType secondaryInputType;
        std::map<std::string, std::string> additionalConfig;

        std::tie(shapeRelatedParams, netType, inType, outType, secondaryInputType, targetDevice, additionalConfig) = basicParamsSet;

        init_input_shapes(shapeRelatedParams.inputShapes);

        bool transpA = shapeRelatedParams.transpose.first;
        bool transpB = shapeRelatedParams.transpose.second;

        if (transpA) {
            transpose(inputDynamicShapes[0]);
            for (auto& shapes : targetStaticShapes) {
                transpose(shapes[0]);
            }
        }
        if (transpB) {
            transpose(inputDynamicShapes[1]);
            for (auto& shapes : targetStaticShapes) {
                transpose(shapes[1]);
            }
        }

        const auto& inShapeA = inputDynamicShapes[0];
        const auto& inShapeB = inputDynamicShapes[1];

        // see comment in MatMul::canFuse
        if (!(nodeType == MatMulNodeType::MatMul &&
              std::get<0>(fusingParams) && std::get<0>(fusingParams)->getFusedOpsNames().find("(PerChannel)") != std::string::npos &&
              std::max(inShapeA.size(), inShapeB.size()) > 2))
            std::tie(postOpMgrPtr, fusedOps) = fusingParams;

        configuration.insert(additionalConfig.begin(), additionalConfig.end());

        if (additionalConfig[PluginConfigParams::KEY_ENFORCE_BF16] == PluginConfigParams::YES)
            inType = outType = netType = ElementType::bf16;
        else
            inType = outType = netType;

        cpuNodeType = nodeType == MatMulNodeType::MatMul ? "MatMul" : "FullyConnected";
        selectedType = makeSelectedTypeStr(selectedType, outType);

        auto params = builder::makeDynamicParams(netType, {inShapeA});

        auto matrixB = builder::makeDynamicInputLayer(netType, secondaryInputType, inShapeB);
        if (secondaryInputType == helpers::InputLayerType::PARAMETER) {
            params.push_back(std::dynamic_pointer_cast<opset1::Parameter>(matrixB));
        }
        auto paramOuts = helpers::convert2OutputVector(helpers::castOps2Nodes<opset1::Parameter>(params));
        auto matMul = builder::makeMatMul(paramOuts[0], matrixB, transpA, transpB);
        function = makeNgraphFunction(netType, params, matMul, cpuNodeType);
        checkFusingPosition = false;
    }
};

TEST_P(MatMulLayerCPUTest, CompareWithRefs) {
    // due to disabled BF16 fakequant fusing: src/plugins/intel_cpu/src/graph_optimizer.cpp#L755, skip this case
    if (inType == ElementType::bf16) {
        if (cpuNodeType == "FullyConnected") {
            if (priority[0].find("amx") != std::string::npos || priority[0] == "brgemm_avx512") {
                if (fusedOps.size() == 2 && fusedOps[0] == std::string("FakeQuantize") && fusedOps[1] == std::string("Relu")) {
                    GTEST_SKIP() << "Skip MatMul BF16 FakeQuantization Fusing test" << std::endl;
                }
            }
        }
    }
    run();
    CheckPluginRelatedResults(compiledModel, cpuNodeType);
}

namespace {

/* ============= Common params ============= */
std::map<std::string, std::string> emptyAdditionalConfig;

std::vector<std::map<std::string, std::string>> additionalConfig {
#ifndef OV_CPU_WITH_MLAS
    // FP32 precision is covered by MLAS
    std::map<std::string, std::string>{/* empty config */},
#endif
    {{PluginConfigParams::KEY_ENFORCE_BF16, PluginConfigParams::YES}}
};

std::vector<std::map<std::string, std::string>> filterAdditionalConfig_Brgemm() {
#ifndef OV_CPU_WITH_MLAS
    // FP32 precision is covered by MLAS
    std::vector<std::map<std::string, std::string>> additionalConfig = {
        std::map<std::string, std::string>{/* empty config */}
    };
#else
    std::vector<std::map<std::string, std::string>> additionalConfig = {};
#endif
    if (with_cpu_x86_bfloat16()) {
        additionalConfig.push_back({{PluginConfigParams::KEY_ENFORCE_BF16, PluginConfigParams::YES}});
    }

    return additionalConfig;
}

std::vector<std::map<std::string, std::string>> filterAdditionalConfig_BrgemmAmx() {
    std::vector<std::map<std::string, std::string>> additionalConfig;
    if (with_cpu_x86_bfloat16()) {
        additionalConfig.push_back({{PluginConfigParams::KEY_ENFORCE_BF16, PluginConfigParams::YES}});
    }

    return additionalConfig;
}

const std::vector<ElementType> netPRCs {
    ElementType::f32,
    ElementType::bf16
};

std::vector<CPUSpecificParams> filterSpecificParams() {
    std::vector<CPUSpecificParams> specificParams;
    specificParams.push_back(CPUSpecificParams{{}, {}, {"jit_gemm"}, "jit_gemm"});

    return specificParams;
}

std::vector<CPUSpecificParams> filterSpecificParams_Brgemm() {
    std::vector<CPUSpecificParams> specificParams;
    if (with_cpu_x86_avx512_core()) {
        specificParams.push_back(CPUSpecificParams{{}, {}, {"brgemm_avx512"}, "brgemm_avx512"});
    }

    return specificParams;
}

std::vector<CPUSpecificParams> filterSpecificParams_BrgemmAmx() {
    std::vector<CPUSpecificParams> specificParams;
    if (with_cpu_x86_avx512_core_amx()) {
        specificParams.push_back(CPUSpecificParams{{}, {}, {"brgemm_avx512_amx"}, "brgemm_avx512_amx"});
    }

    return specificParams;
}


std::vector<CPUSpecificParams> filterSpecificParams_Brgconv1x1() {
    std::vector<CPUSpecificParams> specificParams;
    if (with_cpu_x86_avx512_core()) {
        specificParams.push_back(CPUSpecificParams{{}, {}, {/* brgconv_avx512_1x1 is not a part of fc impl list */}, "brgconv_avx512_1x1"});
    }

    return specificParams;
}

std::vector<CPUSpecificParams> filterSpecificParams_MLAS() {
    // replace with mlas primitive type
    std::vector<CPUSpecificParams> specificParams;
    specificParams.push_back(CPUSpecificParams{{}, {}, {"gemm_mlas"}, "gemm_mlas"});
    return specificParams;
}

/* ============= FullyConnected ============= */
namespace fullyConnected {

const std::vector<ShapeRelatedParams> IS2D_smoke = {
    {static_shapes_to_test_representation({{59, 1}, {1, 120}}), {false, true}},
    {static_shapes_to_test_representation({{59, 1}, {1, 120}}), {true, true}},

    {static_shapes_to_test_representation({{59, 120}, {120, 1}}), {false, false}},
    {static_shapes_to_test_representation({{59, 120}, {120, 1}}), {true, true}},

    {static_shapes_to_test_representation({{1, 120}, {120, 59}}), {false, false}},
    {static_shapes_to_test_representation({{1, 120}, {120, 59}}), {true, false}},

    {static_shapes_to_test_representation({{71, 128}, {128, 20}}), {true, false}},
    {static_shapes_to_test_representation({{71, 128}, {128, 20}}), {false, true}},

    {
        {
            {{-1, -1}, {{20, 60}, {20, 60}}},
            {{60, 120}, {{60, 120}, {60, 120}}}
        },
        {false, false}
    },
    {
        {
            {{{0, 100}, {0, 12}}, {{20, 1}, {14, 1}, {20, 1}, {14, 1}}},
            {{1, 120}, {{1, 120}, {1, 120}, {1, 120}, {1, 120}}}
        },
        {true, true}
    },
};

const std::vector<ShapeRelatedParams> IS2D_nightly = {
    {static_shapes_to_test_representation({{59, 1}, {1, 120}}), {false, false}},
    {static_shapes_to_test_representation({{59, 1}, {1, 120}}), {true, false}},

    {static_shapes_to_test_representation({{59, 120}, {120, 1}}), {true, false}},
    {static_shapes_to_test_representation({{59, 120}, {120, 1}}), {false, true}},

    {static_shapes_to_test_representation({{1, 120}, {120, 59}}), {true, true}},
    {static_shapes_to_test_representation({{1, 120}, {120, 59}}), {false, true}},

    {static_shapes_to_test_representation({{71, 128}, {128, 20}}), {true, true}},
    {static_shapes_to_test_representation({{71, 128}, {128, 20}}), {false, false}},

    {
        {
            {{-1, -1}, {{71, 128}, {50, 128}}},
            {{128, 20}, {{128, 20}, {128, 20}}}
        },
        {false, false}
    },
    {
        {
            {{-1, 59}, {{10, 59}, {15, 59}, {15, 59}}},
            {{59, 1}, {{59, 1}, {59, 1}, {59, 1}}}
        },
        {true, false}
    },
    {
        {
            {{{0, 120}, 59}, {{5, 59}, {11, 59}, {5, 59}, {10, 59}}},
            {{59, 120}, {{59, 120}, {59, 120}, {59, 120}, {59, 120}}}
        },
        {false, true}
    },
};

std::vector<fusingSpecificParams> fusingParamsSet2D_smoke {
// The following three patterns are convered by MLAS test
#ifndef OV_CPU_WITH_MLAS
        emptyFusingSpec,
        fusingBias,
        fusingMultiplyPerChannel,
#endif
        fusingFakeQuantizePerTensorRelu,
};

std::vector<fusingSpecificParams> fusingParamsSet2D_Brgemm_smoke {
// The following three patterns are convered by MLAS test
#ifndef OV_CPU_WITH_MLAS
        emptyFusingSpec,
        fusingBias,
        fusingMultiplyPerChannel,
#endif
        fusingFakeQuantizePerTensorRelu,
};

std::vector<fusingSpecificParams> fusingParamsSet2D_nightly {
        fusingRelu,
#ifndef OV_CPU_WITH_MLAS
        fusingScaleShift, //covered by MLAS
#endif
        fusingPReluPerTensor,
        fusingFakeQuantizePerChannelRelu,
};

std::vector<fusingSpecificParams> fusingParamsSet2DBF16 {
        emptyFusingSpec,
        fusingBias,
        fusingRelu,
        fusingPReluPerTensor,
};

const auto testParams2D_smoke = ::testing::Combine(::testing::Combine(::testing::ValuesIn(IS2D_smoke),
                                                                ::testing::Values(ElementType::f32),
                                                                ::testing::Values(ElementType::undefined),
                                                                ::testing::Values(ElementType::undefined),
                                                                ::testing::Values(helpers::InputLayerType::CONSTANT),
                                                                ::testing::Values(ov::test::utils::DEVICE_CPU),
                                                                ::testing::Values(emptyAdditionalConfig)),
                                             ::testing::Values(MatMulNodeType::FullyConnected),
                                             ::testing::ValuesIn(fusingParamsSet2D_smoke),
                                             ::testing::ValuesIn(filterSpecificParams()));

const auto testParams2DBF16_smoke = ::testing::Combine(::testing::Combine(::testing::ValuesIn(IS2D_smoke),
                                                                    ::testing::ValuesIn(netPRCs),
                                                                    ::testing::Values(ElementType::undefined),
                                                                    ::testing::Values(ElementType::undefined),
                                                                    ::testing::Values(helpers::InputLayerType::CONSTANT),
                                                                    ::testing::Values(ov::test::utils::DEVICE_CPU),
                                                                    ::testing::ValuesIn(additionalConfig)),
                                                 ::testing::Values(MatMulNodeType::FullyConnected),
                                                 ::testing::ValuesIn(fusingParamsSet2DBF16),
                                                 ::testing::ValuesIn(filterSpecificParams()));

INSTANTIATE_TEST_SUITE_P(smoke_FC_2D, MatMulLayerCPUTest, testParams2D_smoke, MatMulLayerCPUTest::getTestCaseName);
INSTANTIATE_TEST_SUITE_P(smoke_FC_2D_BF16, MatMulLayerCPUTest, testParams2DBF16_smoke, MatMulLayerCPUTest::getTestCaseName);

#ifdef OV_CPU_WITH_MLAS
std::vector<fusingSpecificParams> fusingParamsSet2D_MLAS_smoke {
        emptyFusingSpec,
        fusingBias,
        fusingMultiplyPerChannel
};

const auto testParams2D_MLAS_smoke = ::testing::Combine(::testing::Combine(::testing::ValuesIn(IS2D_smoke),
                                                                ::testing::Values(ElementType::f32),
                                                                ::testing::Values(ElementType::undefined),
                                                                ::testing::Values(ElementType::undefined),
                                                                ::testing::Values(helpers::InputLayerType::CONSTANT),
                                                                ::testing::Values(ov::test::utils::DEVICE_CPU),
                                                                ::testing::Values(emptyAdditionalConfig)),
                                             ::testing::Values(MatMulNodeType::FullyConnected),
                                             ::testing::ValuesIn(fusingParamsSet2D_MLAS_smoke),
                                             ::testing::ValuesIn(filterSpecificParams_MLAS()));
INSTANTIATE_TEST_SUITE_P(smoke_FC_2D_MLAS, MatMulLayerCPUTest, testParams2D_MLAS_smoke, MatMulLayerCPUTest::getTestCaseName);
#endif

const auto testParams2D_nightly = ::testing::Combine(::testing::Combine(::testing::ValuesIn(IS2D_nightly),
                                                                ::testing::Values(ElementType::f32),
                                                                ::testing::Values(ElementType::undefined),
                                                                ::testing::Values(ElementType::undefined),
                                                                ::testing::Values(helpers::InputLayerType::CONSTANT),
                                                                ::testing::Values(ov::test::utils::DEVICE_CPU),
                                                                ::testing::Values(emptyAdditionalConfig)),
                                             ::testing::Values(MatMulNodeType::FullyConnected),
                                             ::testing::ValuesIn(fusingParamsSet2D_nightly),
                                             ::testing::ValuesIn(filterSpecificParams()));

const auto testParams2DBF16_nightly = ::testing::Combine(::testing::Combine(::testing::ValuesIn(IS2D_nightly),
                                                                    ::testing::ValuesIn(netPRCs),
                                                                    ::testing::Values(ElementType::undefined),
                                                                    ::testing::Values(ElementType::undefined),
                                                                    ::testing::Values(helpers::InputLayerType::CONSTANT),
                                                                    ::testing::Values(ov::test::utils::DEVICE_CPU),
                                                                    ::testing::ValuesIn(additionalConfig)),
                                                 ::testing::Values(MatMulNodeType::FullyConnected),
                                                 ::testing::ValuesIn(fusingParamsSet2DBF16),
                                                 ::testing::ValuesIn(filterSpecificParams()));

INSTANTIATE_TEST_SUITE_P(nightly_FC_2D, MatMulLayerCPUTest, testParams2D_nightly, MatMulLayerCPUTest::getTestCaseName);
INSTANTIATE_TEST_SUITE_P(nightly_FC_2D_BF16, MatMulLayerCPUTest, testParams2DBF16_nightly, MatMulLayerCPUTest::getTestCaseName);

#ifdef OV_CPU_WITH_MLAS
std::vector<fusingSpecificParams> fusingParamsSet2D_MLAS_nightly {
        fusingScaleShift
};
const auto testParams2D_MLAS_nightly = ::testing::Combine(::testing::Combine(::testing::ValuesIn(IS2D_nightly),
                                                                ::testing::Values(ElementType::f32),
                                                                ::testing::Values(ElementType::undefined),
                                                                ::testing::Values(ElementType::undefined),
                                                                ::testing::Values(helpers::InputLayerType::CONSTANT),
                                                                ::testing::Values(ov::test::utils::DEVICE_CPU),
                                                                ::testing::Values(emptyAdditionalConfig)),
                                             ::testing::Values(MatMulNodeType::FullyConnected),
                                             ::testing::ValuesIn(fusingParamsSet2D_MLAS_nightly),
                                             ::testing::ValuesIn(filterSpecificParams_MLAS()));

INSTANTIATE_TEST_SUITE_P(nightly_FC_2D_MLAS, MatMulLayerCPUTest, testParams2D_MLAS_nightly, MatMulLayerCPUTest::getTestCaseName);
#endif

const std::vector<ShapeRelatedParams> IS3D_smoke = {
    {static_shapes_to_test_representation({{1, 32, 120}, {120, 5}}), {false, false}},
    {static_shapes_to_test_representation({{1, 32, 120}, {120, 5}}), {false, true}},
    // needed by 'IS3D_Brgconv1x1_smoke'
    {static_shapes_to_test_representation({{1, 1, 120}, {120, 120}}), {false, false}},
    {static_shapes_to_test_representation({{3, 1, 120}, {120, 120}}), {false, false}},

    {static_shapes_to_test_representation({{1, 32, 120}, {120, 50}}), {true, false}},
    {static_shapes_to_test_representation({{1, 32, 120}, {120, 50}}), {false, true}},

    {
        {
            {{1, 5, 32}, {{1, 5, 32}, {1, 5, 32}}},
            {{32, 3}, {{32, 3}, {32, 3}}}
        },
        {false, true}
    },

    {static_shapes_to_test_representation({{1, 429}, {1, 429, 1}}), {true, true}},
    {
        {
            {{-1, -1}, {{1, 129}, {2, 129}, {1, 129}, {2, 129}}},
            {{1, 129, 1}, {{1, 129, 1}, {1, 129, 1}, {1, 129, 1}, {1, 129, 1}}}
        },
        {true, true}
    },

    {
        {
            {{{0, 60}, {0, 60}, {0, 60}}, {{1, 3, 14}, {1, 7, 14}}},
            {{14, 10}, {{14, 10}, {14, 10}}}
        },
        {true, true}
    },
};

const std::vector<ShapeRelatedParams> IS3D_nightly = {
    {static_shapes_to_test_representation({{1, 32, 120}, {120, 5}}), {true, false}},
    {static_shapes_to_test_representation({{1, 32, 120}, {120, 5}}), {true, true}},

    {static_shapes_to_test_representation({{1, 32, 120}, {120, 50}}), {false, false}},
    {static_shapes_to_test_representation({{1, 32, 120}, {120, 50}}), {true, true}},

    {
        {
            {{-1, -1, -1}, {{1, 32, 120}, {1, 12, 120}}},
            {{120, 3}, {{120, 3}, {120, 3}}}
        },
        {false, false}
    },
    {
        {
            {{-1, -1, 50}, {{1, 2, 50}, {1, 10, 50}, {1, 2, 50}, {2, 2, 50}}},
            {{50, 7}, {{50, 7}, {50, 7}, {50, 7}, {50, 7}}}
        },
        {true, false}
    },
    {
        {
            {{-1, -1, 32}, {{1, 5, 32}, {1, 5, 32}}},
            {{32, 3}, {{32, 3}, {32, 3}}}
        },
        {false, true}
    },
};

std::vector<fusingSpecificParams> fusingParamsSet3D_smoke {
// The following three patterns are convered by MLAS test
#ifndef OV_CPU_WITH_MLAS
        emptyFusingSpec,
        fusingBias,
        fusingMultiplyPerChannel,
#endif
        fusingFakeQuantizePerChannel,
        fusingScaleShiftAndFakeQuantizePerChannel,
};

std::vector<fusingSpecificParams> fusingParamsSet3D_nightly {
        fusingFakeQuantizePerTensorRelu,
};

std::vector<fusingSpecificParams> fusingParamsSet3DBF16 {
        emptyFusingSpec,
        fusingBias,
        fusingMultiplyPerChannel,
};

const auto fullyConnectedParams3D_smoke = ::testing::Combine(::testing::ValuesIn(IS3D_smoke),
                                                       ::testing::Values(ElementType::f32),
                                                       ::testing::Values(ElementType::undefined),
                                                       ::testing::Values(ElementType::undefined),
                                                       ::testing::Values(helpers::InputLayerType::CONSTANT),
                                                       ::testing::Values(ov::test::utils::DEVICE_CPU),
                                                       ::testing::Values(emptyAdditionalConfig));

const auto fullyConnectedParams3DBF16_smoke = ::testing::Combine(::testing::ValuesIn(IS3D_smoke),
                                                           ::testing::ValuesIn(netPRCs),
                                                           ::testing::Values(ElementType::undefined),
                                                           ::testing::Values(ElementType::undefined),
                                                           ::testing::Values(helpers::InputLayerType::CONSTANT),
                                                           ::testing::Values(ov::test::utils::DEVICE_CPU),
                                                           ::testing::ValuesIn(additionalConfig));

const auto testParams3D_smoke = ::testing::Combine(fullyConnectedParams3D_smoke,
                                             ::testing::Values(MatMulNodeType::FullyConnected),
                                             ::testing::ValuesIn(fusingParamsSet3D_smoke),
                                             ::testing::ValuesIn(filterSpecificParams()));

const auto testParams3DBF16_smoke = ::testing::Combine(fullyConnectedParams3DBF16_smoke,
                                                 ::testing::Values(MatMulNodeType::FullyConnected),
                                                 ::testing::ValuesIn(fusingParamsSet3DBF16),
                                                 ::testing::ValuesIn(filterSpecificParams()));

INSTANTIATE_TEST_SUITE_P(smoke_FC_3D, MatMulLayerCPUTest, testParams3D_smoke, MatMulLayerCPUTest::getTestCaseName);
INSTANTIATE_TEST_SUITE_P(smoke_FC_3D_BF16, MatMulLayerCPUTest, testParams3DBF16_smoke, MatMulLayerCPUTest::getTestCaseName);

#ifdef OV_CPU_WITH_MLAS
std::vector<fusingSpecificParams> fusingParamsSet3D_MLAS_smoke {
        emptyFusingSpec,
        fusingBias,
        fusingMultiplyPerChannel
};

const auto testParams3D_MLAS_smoke = ::testing::Combine(fullyConnectedParams3D_smoke,
                                             ::testing::Values(MatMulNodeType::FullyConnected),
                                             ::testing::ValuesIn(fusingParamsSet3D_MLAS_smoke),
                                             ::testing::ValuesIn(filterSpecificParams_MLAS()));
INSTANTIATE_TEST_SUITE_P(smoke_FC_3D_MLAS, MatMulLayerCPUTest, testParams3D_MLAS_smoke, MatMulLayerCPUTest::getTestCaseName);
#endif

const auto fullyConnectedParams3D_nightly = ::testing::Combine(::testing::ValuesIn(IS3D_nightly),
                                                       ::testing::Values(ElementType::f32),
                                                       ::testing::Values(ElementType::undefined),
                                                       ::testing::Values(ElementType::undefined),
                                                       ::testing::Values(helpers::InputLayerType::CONSTANT),
                                                       ::testing::Values(ov::test::utils::DEVICE_CPU),
                                                       ::testing::Values(emptyAdditionalConfig));

const auto fullyConnectedParams3DBF16_nightly = ::testing::Combine(::testing::ValuesIn(IS3D_nightly),
                                                           ::testing::ValuesIn(netPRCs),
                                                           ::testing::Values(ElementType::undefined),
                                                           ::testing::Values(ElementType::undefined),
                                                           ::testing::Values(helpers::InputLayerType::CONSTANT),
                                                           ::testing::Values(ov::test::utils::DEVICE_CPU),
                                                           ::testing::ValuesIn(additionalConfig));

const auto testParams3D_nightly = ::testing::Combine(fullyConnectedParams3D_nightly,
                                             ::testing::Values(MatMulNodeType::FullyConnected),
                                             ::testing::ValuesIn(fusingParamsSet3D_nightly),
                                             ::testing::ValuesIn(filterSpecificParams()));

const auto testParams3DBF16_nightly = ::testing::Combine(fullyConnectedParams3DBF16_nightly,
                                                 ::testing::Values(MatMulNodeType::FullyConnected),
                                                 ::testing::ValuesIn(fusingParamsSet3DBF16),
                                                 ::testing::ValuesIn(filterSpecificParams()));

INSTANTIATE_TEST_SUITE_P(nightly_FC_3D, MatMulLayerCPUTest, testParams3D_nightly, MatMulLayerCPUTest::getTestCaseName);
INSTANTIATE_TEST_SUITE_P(nightly_FC_3D_BF16, MatMulLayerCPUTest, testParams3DBF16_nightly, MatMulLayerCPUTest::getTestCaseName);

const std::vector<ShapeRelatedParams> IS2D_Brgemm_smoke = {
    // needed by 'IS2D_Brgconv1x1_smoke'
    {static_shapes_to_test_representation({{1, 120}, {120, 120}}), {true, false}},
    {static_shapes_to_test_representation({{1, 128}, {128, 166}}), {true, false}},

    {static_shapes_to_test_representation({{59, 16}, {16, 120}}), {true, false}},
    {static_shapes_to_test_representation({{59, 16}, {16, 120}}), {true, true}},

    {static_shapes_to_test_representation({{71, 128}, {128, 20}}), {false, false}},
    {static_shapes_to_test_representation({{71, 128}, {128, 20}}), {false, true}},

    {
        {
            {{-1, -1}, {{12, 16}, {25, 16}, {12, 16}, {25, 16}}},
            {{16, 35}, {{16, 35}, {16, 35}, {16, 35}, {16, 35}}}
        },
        {false, false}
    },
    {
        {
            {{{0, 50}, {0, 50}}, {{17, 48}, {15, 48}}},
            {{48, 15}, {{48, 15}, {48, 15}}}
        },
        {true, true}
    },
};

const std::vector<ShapeRelatedParams> IS2D_Brgemm_nightly = {
    {static_shapes_to_test_representation({{59, 16}, {16, 120}}), {false, false}},
    {static_shapes_to_test_representation({{59, 16}, {16, 120}}), {false, true}},

    {static_shapes_to_test_representation({{71, 128}, {128, 20}}), {true, false}},
    {static_shapes_to_test_representation({{71, 128}, {128, 20}}), {true, true}},

    {
        {
            {{-1, 128}, {{11, 128}, {20, 128}, {11, 128}, {15, 128}}},
            {{128, 11}, {{128, 11}, {128, 11}, {128, 11}, {128, 11}}}
        },
        {true, false}
    },
    {
        {
            {{{0, 50}, 32}, {{50, 32}, {23, 32}}},
            {{32, 21}, {{32, 21}, {32, 21}}}
        },
        {false, true}
    },
};

const auto fullyConnectedParams2D_Brgemm_smoke = ::testing::Combine(::testing::ValuesIn(IS2D_Brgemm_smoke),
                                                       ::testing::Values(ElementType::f32),
                                                       ::testing::Values(ElementType::undefined),
                                                       ::testing::Values(ElementType::undefined),
                                                       ::testing::Values(helpers::InputLayerType::CONSTANT),
                                                       ::testing::Values(ov::test::utils::DEVICE_CPU),
                                                       ::testing::ValuesIn(filterAdditionalConfig_Brgemm()));

const auto testParams2D_Brgemm_smoke = ::testing::Combine(fullyConnectedParams2D_Brgemm_smoke,
                                             ::testing::Values(MatMulNodeType::FullyConnected),
                                             ::testing::ValuesIn(fusingParamsSet2D_Brgemm_smoke),
                                             ::testing::ValuesIn(filterSpecificParams_Brgemm()));

INSTANTIATE_TEST_SUITE_P(smoke_FC_2D_Brgemm, MatMulLayerCPUTest, testParams2D_Brgemm_smoke, MatMulLayerCPUTest::getTestCaseName);

const std::vector<ShapeRelatedParams> IS2D_Brgconv1x1_smoke = {
    {static_shapes_to_test_representation({{49, 120}, {120, 120}}), {true, false}},
    {static_shapes_to_test_representation({{79, 120}, {120, 120}}), {true, false}},

    {static_shapes_to_test_representation({{256, 188}, {188, 120}}), {true, false}},
    {static_shapes_to_test_representation({{256, 188}, {188, 120}}), {true, true}},

    {static_shapes_to_test_representation({{71, 128}, {128, 200}}), {false, false}},
    {static_shapes_to_test_representation({{71, 128}, {128, 200}}), {false, true}},

    {
        {
            // ip->brg->ip->brg
            // {1, 120} are covered in 'IS2D_Brgemm_smoke' which is ip
            // {49, 120}, {79, 120} are covered above which is brg1x1
            {{-1, -1}, {{1, 120}, {49, 120}, {1, 120}, {79, 120}}},
            {{120, 120}, {{120, 120}, {120, 120}, {120, 120}, {120, 120}}}
        },
        {false, false}
    },
    {
        {
            // ip->brg->ip(cached)->brg(cached)
            {{{0, 200}, {0, 200}}, {{1, 128}, {199, 128}, {1, 128}, {199, 128}}},
            {{128, 166}, {{128, 166}, {128, 166}}}
        },
        {true, true}
    },
};

const auto fullyConnectedParams2D_Brgconv1x1_smoke = ::testing::Combine(::testing::ValuesIn(IS2D_Brgconv1x1_smoke),
                                                       ::testing::Values(ElementType::f32),
                                                       ::testing::Values(ElementType::undefined),
                                                       ::testing::Values(ElementType::undefined),
                                                       ::testing::Values(helpers::InputLayerType::CONSTANT),
                                                       ::testing::Values(ov::test::utils::DEVICE_CPU),
                                                       ::testing::Values(emptyAdditionalConfig));

const auto testParams2D_Brgconv1x1_smoke = ::testing::Combine(fullyConnectedParams2D_Brgconv1x1_smoke,
                                             ::testing::Values(MatMulNodeType::FullyConnected),
                                             ::testing::ValuesIn(fusingParamsSet2D_Brgemm_smoke),
                                             ::testing::ValuesIn(filterSpecificParams_Brgconv1x1()));

INSTANTIATE_TEST_SUITE_P(smoke_FC_2D_Brgconv1x1, MatMulLayerCPUTest, testParams2D_Brgconv1x1_smoke, MatMulLayerCPUTest::getTestCaseName);


const std::vector<ShapeRelatedParams> IS3D_Brgconv1x1_smoke = {
    {static_shapes_to_test_representation({{2, 49, 120}, {120, 120}}), {true, false}},
    {static_shapes_to_test_representation({{4, 79, 120}, {120, 120}}), {true, false}},

    {static_shapes_to_test_representation({{1, 256, 188}, {188, 120}}), {true, false}},
    {static_shapes_to_test_representation({{2, 256, 188}, {188, 120}}), {true, true}},

    {static_shapes_to_test_representation({{2, 71, 128}, {128, 200}}), {false, false}},
    {static_shapes_to_test_representation({{3, 71, 128}, {128, 200}}), {false, true}},

    {
        {
            // ip->brg->ip->brg
            // {1, 1, 120}, {3, 1, 120} are covered in 'IS3D_smoke' which is ip
            // {2, 49, 120}, {4, 79, 120} are covered above which is brg1x1
            {{-1, -1, -1}, {{1, 1, 120}, {2, 49, 120}, {3, 1, 120}, {4, 79, 120}}},
            {{120, 120}, {{120, 120}, {120, 120}, {120, 120}, {120, 120}}}
        },
        {false, false}
    },
    {
        {
            // weights: Acb32a->Acb64a->Acb32a(cached)->Acb64a(cached)
            {{-1, -1, -1}, {{1, 54, 96}, {8, 54 * 2, 96}, {1, 54, 96}, {8, 54 * 2, 96}}},
            {{96, 128}, {{96, 128}, {96, 128}, {96, 128}, {96, 128}}}
        },
        {false, false}
    },
    {
        {
            // ip->brg->ip(cached)->brg(cached)
            {{{0, 200}, {0, 200}, {0, 200}}, {{1, 18, 128}, {2, 199, 128}, {3, 18, 128}, {4, 199, 128}}},
            {{128, 166}, {{128, 166}, {128, 166}}}
        },
        {true, true}
    },
};

const auto fullyConnectedParams3D_Brgconv1x1_smoke = ::testing::Combine(::testing::ValuesIn(IS3D_Brgconv1x1_smoke),
                                                       ::testing::Values(ElementType::f32),
                                                       ::testing::Values(ElementType::undefined),
                                                       ::testing::Values(ElementType::undefined),
                                                       ::testing::Values(helpers::InputLayerType::CONSTANT),
                                                       ::testing::Values(ov::test::utils::DEVICE_CPU),
                                                       ::testing::Values(emptyAdditionalConfig));

const auto testParams3D_Brgconv1x1_smoke = ::testing::Combine(fullyConnectedParams3D_Brgconv1x1_smoke,
                                             ::testing::Values(MatMulNodeType::FullyConnected),
                                             ::testing::ValuesIn(fusingParamsSet2D_Brgemm_smoke),
                                             ::testing::ValuesIn(filterSpecificParams_Brgconv1x1()));

INSTANTIATE_TEST_SUITE_P(smoke_FC_3D_Brgconv1x1, MatMulLayerCPUTest, testParams3D_Brgconv1x1_smoke, MatMulLayerCPUTest::getTestCaseName);

const std::vector<ShapeRelatedParams> IS2D_Brgemm_Amx_smoke = {
    {static_shapes_to_test_representation({{59, 16}, {16, 120}}), {true, false}},
    {static_shapes_to_test_representation({{59, 16}, {16, 120}}), {true, true}},

    {static_shapes_to_test_representation({{71, 128}, {128, 20}}), {false, false}},
    {static_shapes_to_test_representation({{71, 128}, {128, 20}}), {false, true}},

    {
        {
            {{-1, -1}, {{12, 16}, {25, 16}, {12, 16}, {25, 16}}},
            {{16, 35}, {{16, 35}, {16, 35}, {16, 35}, {16, 35}}}
        },
        {false, false}
    },
    {
        {
            {{{0, 50}, {0, 50}}, {{17, 48}, {15, 48}}},
            {{48, 15}, {{48, 15}, {48, 15}}}
        },
        {true, true}
    },
};

const auto fullyConnectedParams2D_Brgemm_Amx_smoke = ::testing::Combine(::testing::ValuesIn(IS2D_Brgemm_Amx_smoke),
                                                       ::testing::Values(ElementType::f32),
                                                       ::testing::Values(ElementType::undefined),
                                                       ::testing::Values(ElementType::undefined),
                                                       ::testing::Values(helpers::InputLayerType::CONSTANT),
                                                       ::testing::Values(ov::test::utils::DEVICE_CPU),
                                                       ::testing::ValuesIn(filterAdditionalConfig_BrgemmAmx()));

const auto testParams2D_Brgemm_Amx_smoke = ::testing::Combine(fullyConnectedParams2D_Brgemm_Amx_smoke,
                                             ::testing::Values(MatMulNodeType::FullyConnected),
                                             ::testing::ValuesIn(fusingParamsSet2D_Brgemm_smoke),
                                             ::testing::ValuesIn(filterSpecificParams_BrgemmAmx()));

INSTANTIATE_TEST_SUITE_P(smoke_FC_2D_Brgemm_Amx, MatMulLayerCPUTest, testParams2D_Brgemm_Amx_smoke, MatMulLayerCPUTest::getTestCaseName);

#ifdef OV_CPU_WITH_LLMDNN
std::vector<CPUSpecificParams> filterSpecificParams_llmdnnAmx() {
    std::vector<CPUSpecificParams> specificParams;
    if (with_cpu_x86_avx512_core_amx()) {
        specificParams.push_back(CPUSpecificParams{{}, {}, {"gemm_llmdnn"}, "gemm_llmdnn"});
    }

<<<<<<< HEAD
#ifdef OV_CPU_WITH_LLMDNN
std::vector<CPUSpecificParams> filterSpecificParams_llmdnnAmx() {
    std::vector<CPUSpecificParams> specificParams;
    if (with_cpu_x86_avx512_core_amx()) {
        specificParams.push_back(CPUSpecificParams{{}, {}, {"gemm_llmdnn"}, "gemm_llmdnn"});
    }

=======
>>>>>>> cd9d9317
    return specificParams;
}

std::vector<fusingSpecificParams> fusingParamsSet2D_llmdnn_smoke {
        emptyFusingSpec,
        fusingBias,
        fusingGelu,
};

const std::vector<ShapeRelatedParams> IS2D_llmdnn_Amx_smoke = {
    {
        {
            {{-1, -1}, {{12, 160}, {25, 160}, {12, 160}, {25, 160}}},
            {{160, 36}, {{160, 36}, {160, 36}, {160, 36}, {160, 36}}}
        },
        {false, false}
    },
    {
        {
            {{{0, 150}, {0, 150}}, {{17, 148}, {15, 148}}},
            {{148, 15}, {{148, 15}, {148, 15}}}
        },
        {true, true}
    },
};

const auto fullyConnectedParams2D_llmdnn_Amx_smoke = ::testing::Combine(::testing::ValuesIn(IS2D_llmdnn_Amx_smoke),
<<<<<<< HEAD
                                                       ::testing::Values(ElementType::f32),
                                                       ::testing::Values(ElementType::undefined),
                                                       ::testing::Values(ElementType::undefined),
                                                       ::testing::Values(helpers::InputLayerType::CONSTANT),
                                                       ::testing::Values(CommonTestUtils::DEVICE_CPU),
                                                       ::testing::ValuesIn(filterAdditionalConfig_BrgemmAmx()));

const auto testParams2D_llmdnn_Amx_smoke = ::testing::Combine(fullyConnectedParams2D_llmdnn_Amx_smoke,
                                             ::testing::Values(MatMulNodeType::FullyConnected),
                                             ::testing::ValuesIn(fusingParamsSet2D_llmdnn_smoke),
                                             ::testing::ValuesIn(filterSpecificParams_llmdnnAmx()));

INSTANTIATE_TEST_SUITE_P(smoke_FC_2D_llmdnn_Amx, MatMulLayerCPUTest, testParams2D_llmdnn_Amx_smoke, MatMulLayerCPUTest::getTestCaseName);
#endif

const auto fullyConnectedParams2D_Brgemm_nightly = ::testing::Combine(::testing::ValuesIn(IS2D_Brgemm_nightly),
=======
>>>>>>> cd9d9317
                                                       ::testing::Values(ElementType::f32),
                                                       ::testing::Values(ElementType::undefined),
                                                       ::testing::Values(ElementType::undefined),
                                                       ::testing::Values(helpers::InputLayerType::CONSTANT),
                                                       ::testing::Values(CommonTestUtils::DEVICE_CPU),
                                                       ::testing::ValuesIn(filterAdditionalConfig_BrgemmAmx()));

const auto testParams2D_llmdnn_Amx_smoke = ::testing::Combine(fullyConnectedParams2D_llmdnn_Amx_smoke,
                                             ::testing::Values(MatMulNodeType::FullyConnected),
                                             ::testing::ValuesIn(fusingParamsSet2D_llmdnn_smoke),
                                             ::testing::ValuesIn(filterSpecificParams_llmdnnAmx()));

INSTANTIATE_TEST_SUITE_P(smoke_FC_2D_llmdnn_Amx, MatMulLayerCPUTest, testParams2D_llmdnn_Amx_smoke, MatMulLayerCPUTest::getTestCaseName);
#endif

const auto fullyConnectedParams2D_Brgemm_nightly = ::testing::Combine(::testing::ValuesIn(IS2D_Brgemm_nightly),
                                                       ::testing::Values(ElementType::f32),
                                                       ::testing::Values(ElementType::undefined),
                                                       ::testing::Values(ElementType::undefined),
                                                       ::testing::Values(helpers::InputLayerType::CONSTANT),
                                                       ::testing::Values(ov::test::utils::DEVICE_CPU),
                                                       ::testing::ValuesIn(filterAdditionalConfig_Brgemm()));

const auto testParams2D_Brgemm_nightly = ::testing::Combine(fullyConnectedParams2D_Brgemm_nightly,
                                             ::testing::Values(MatMulNodeType::FullyConnected),
                                             ::testing::ValuesIn(fusingParamsSet2D_nightly),
                                             ::testing::ValuesIn(filterSpecificParams_Brgemm()));

INSTANTIATE_TEST_SUITE_P(nightly_FC_2D_Brgemm, MatMulLayerCPUTest, testParams2D_Brgemm_nightly, MatMulLayerCPUTest::getTestCaseName);

const auto fullyConnectedParams2D_Brgemm_Amx_nightly = ::testing::Combine(::testing::ValuesIn(IS2D_Brgemm_nightly),
                                                       ::testing::Values(ElementType::f32),
                                                       ::testing::Values(ElementType::undefined),
                                                       ::testing::Values(ElementType::undefined),
                                                       ::testing::Values(helpers::InputLayerType::CONSTANT),
                                                       ::testing::Values(ov::test::utils::DEVICE_CPU),
                                                       ::testing::ValuesIn(filterAdditionalConfig_BrgemmAmx()));

const auto testParams2D_Brgemm_Amx_nightly = ::testing::Combine(fullyConnectedParams2D_Brgemm_Amx_nightly,
                                             ::testing::Values(MatMulNodeType::FullyConnected),
                                             ::testing::ValuesIn(fusingParamsSet2D_nightly),
                                             ::testing::ValuesIn(filterSpecificParams_BrgemmAmx()));

INSTANTIATE_TEST_SUITE_P(nightly_FC_2D_Brgemm_Amx, MatMulLayerCPUTest, testParams2D_Brgemm_Amx_nightly, MatMulLayerCPUTest::getTestCaseName);

} // namespace fullyConnected


/* ============= MatMul ============= */
namespace matmul {

const std::vector<ShapeRelatedParams> IS = {
    {static_shapes_to_test_representation({{1, 2, 32, 120}, {120, 5}}), {false, false}},
    {static_shapes_to_test_representation({{1, 2, 32, 120}, {120, 5}}), {true, false}},
    {static_shapes_to_test_representation({{1, 2, 32, 120}, {120, 5}}), {false, true}},
    {static_shapes_to_test_representation({{1, 2, 32, 120}, {120, 5}}), {true, true}},

    {static_shapes_to_test_representation({{7, 32, 120}, {3, 7, 120, 50}}), {false, false}},
    {static_shapes_to_test_representation({{7, 32, 120}, {3, 7, 120, 50}}), {true, false}},
    {static_shapes_to_test_representation({{7, 32, 120}, {3, 7, 120, 50}}), {false, true}},
    {static_shapes_to_test_representation({{7, 32, 120}, {3, 7, 120, 50}}), {true, true}},

    {static_shapes_to_test_representation({{10, 10, 10}, {10, 10, 10}}), {false, false}},
    {static_shapes_to_test_representation({{10, 10, 10}, {10, 10, 10}}), {true, false}},
    {static_shapes_to_test_representation({{10, 10, 10}, {10, 10, 10}}), {false, true}},
    {static_shapes_to_test_representation({{10, 10, 10}, {10, 10, 10}}), {true, true}},

    {static_shapes_to_test_representation({{55, 12}, {12, 55}}), {false, false}},
    {static_shapes_to_test_representation({{55, 12}, {12, 55}}), {true, false}},
    {static_shapes_to_test_representation({{55, 12}, {12, 55}}), {false, true}},
    {static_shapes_to_test_representation({{55, 12}, {12, 55}}), {true, true}},
};

const std::vector<ShapeRelatedParams> IS_Dynamic = {
    {
        { //dynamic case description each pair per each input has {{dynamic shape}, {{static shape case1}, {static shape case2}, ...}
            {{-1, -1}, {{55, 12}, {33, 7}}}, // input 0
            {{-1, -1}, {{12, 55}, {7, 33}}}  // input 1
        },
        {false, false}
    },
    {
        { //dynamic case description each pair per each input has {{dynamic shape}, {{static shape case1}, {static shape case2}, ...}
            {{-1, -1}, {{55, 12}, {33, 7}}}, // input 0
            {{-1, -1}, {{12, 55}, {7, 33}}} // input 1
        },
        {true, false}
    },
    {
        { //dynamic case description each pair per each input has {{dynamic shape}, {{static shape case1}, {static shape case2}, ...}
            {{-1, -1}, {{55, 12}, {33, 7}}}, // input 0
            {{-1, -1}, {{12, 55}, {7, 33}}} // input 1
        },
        {false, true}
    },
    {
        { //dynamic case description each pair per each input has {{dynamic shape}, {{static shape case1}, {static shape case2}, ...}
            {{-1, -1}, {{55, 12}, {33, 7}}}, // input 0
            {{-1, -1}, {{12, 55}, {7, 33}}} // input 1
        },
        {true, true}
    },

    {
        { //dynamic case description each pair per each input has {{dynamic shape}, {{static shape case1}, {static shape case2}, ...}
            {{-1, -1, -1, -1}, {{1, 2, 32, 60}, {1, 2, 32, 30}}}, // input 0
            {{-1, -1}, {{60, 5}, {30, 5}}}  // input 1
        },
        {false, false}
    },
    {
        { //dynamic case description each pair per each input has {{dynamic shape}, {{static shape case1}, {static shape case2}, ...}
            {{-1, -1, -1, -1}, {{1, 2, 32, 60}, {1, 2, 32, 30}}}, // input 0
            {{-1, -1}, {{60, 5}, {30, 5}}} // input 1
        },
        {true, false}
    },
    {
        { //dynamic case description each pair per each input has {{dynamic shape}, {{static shape case1}, {static shape case2}, ...}
            {{-1, -1, -1, -1}, {{1, 2, 32, 60}, {1, 2, 32, 30}}}, // input 0
            {{-1, -1}, {{60, 5}, {30, 5}}} // input 1
        },
        {false, true}
    },
    {
        { //dynamic case description each pair per each input has {{dynamic shape}, {{static shape case1}, {static shape case2}, ...}
            {{-1, -1, -1, -1}, {{1, 2, 32, 60}, {1, 2, 32, 30}}}, // input 0
            {{-1, -1}, {{60, 5}, {30, 5}}} // input 1
        },
        {true, true}
    },

    {
        { //dynamic case description each pair per each input has {{dynamic shape}, {{static shape case1}, {static shape case2}, ...}
            {{-1, -1, -1}, {{7, 32, 60}, {7, 32, 30}}}, // input 0
            {{-1, -1, -1, -1}, {{3, 7, 60, 25}, {3, 7, 30, 25}}}  // input 1
        },
        {false, false}
    },
    {
        { //dynamic case description each pair per each input has {{dynamic shape}, {{static shape case1}, {static shape case2}, ...}
            {{-1, -1, -1}, {{7, 32, 60}, {7, 32, 30}}}, // input 0
            {{-1, -1, -1, -1}, {{3, 7, 60, 25}, {3, 7, 30, 25}}} // input 1
        },
        {true, false}
    },
    {
        { //dynamic case description each pair per each input has {{dynamic shape}, {{static shape case1}, {static shape case2}, ...}
            {{-1, -1, -1}, {{7, 32, 60}, {7, 32, 30}}}, // input 0
            {{-1, -1, -1, -1}, {{3, 7, 60, 25}, {3, 7, 30, 25}}} // input 1
        },
        {false, true}
    },
    {
        { //dynamic case description each pair per each input has {{dynamic shape}, {{static shape case1}, {static shape case2}, ...}
            {{-1, -1, -1}, {{7, 32, 60}, {7, 32, 30}}}, // input 0
            {{-1, -1, -1, -1}, {{3, 7, 60, 25}, {3, 7, 30, 25}}} // input 1
        },
        {true, true}
    },

    {
        { //dynamic case description each pair per each input has {{dynamic shape}, {{static shape case1}, {static shape case2}, ...}
            {{-1, -1, -1}, {{10, 10, 10}, {5, 5, 5}}}, // input 0
            {{-1, -1, -1}, {{10, 10, 10}, {5, 5, 5}}}  // input 1
        },
        {false, false}
    },
    {
        { //dynamic case description each pair per each input has {{dynamic shape}, {{static shape case1}, {static shape case2}, ...}
            {{-1, -1, -1}, {{10, 10, 10}, {5, 5, 5}}}, // input 0
            {{-1, -1, -1}, {{10, 10, 10}, {5, 5, 5}}} // input 1
        },
        {true, false}
    },
    {
        { //dynamic case description each pair per each input has {{dynamic shape}, {{static shape case1}, {static shape case2}, ...}
            {{-1, -1, -1}, {{10, 10, 10}, {5, 5, 5}}}, // input 0
            {{-1, -1, -1}, {{10, 10, 10}, {5, 5, 5}}} // input 1
        },
        {false, true}
    },
    {
        { //dynamic case description each pair per each input has {{dynamic shape}, {{static shape case1}, {static shape case2}, ...}
            {{-1, -1, -1}, {{10, 10, 10}, {5, 5, 5}}}, // input 0
            {{-1, -1, -1}, {{10, 10, 10}, {5, 5, 5}}} // input 1
        },
        {true, true}
    },

    {
        { //dynamic case description each pair per each input has {{dynamic shape}, {{static shape case1}, {static shape case2}, ...}
            {{{1, 15}, {1, 15}, {1, 15}}, {{10, 10, 10}, {5, 5, 5}}}, // input 0
            {{{1, 15}, {1, 15}, {1, 15}}, {{10, 10, 10}, {5, 5, 5}}}  // input 1
        },
        {false, false}
    },
    {
        { //dynamic case description each pair per each input has {{dynamic shape}, {{static shape case1}, {static shape case2}, ...}
            {{{1, 15}, {1, 15}, {1, 15}}, {{10, 10, 10}, {5, 5, 5}}}, // input 0
            {{{1, 15}, {1, 15}, {1, 15}}, {{10, 10, 10}, {5, 5, 5}}} // input 1
        },
        {true, false}
    },
    {
        { //dynamic case description each pair per each input has {{dynamic shape}, {{static shape case1}, {static shape case2}, ...}
            {{{1, 15}, {1, 15}, {1, 15}}, {{10, 10, 10}, {5, 5, 5}}}, // input 0
            {{{1, 15}, {1, 15}, {1, 15}}, {{10, 10, 10}, {5, 5, 5}}} // input 1
        },
        {false, true}
    },
    {
        { //dynamic case description each pair per each input has {{dynamic shape}, {{static shape case1}, {static shape case2}, ...}
            {{ -1, 16 }, {{ 4, 16 }, { 2, 16 }}}, // input 0
            {{ {1, 5}, 12, -1, 4 }, {{ 1, 12, 16, 4 }, { 1, 12, 16, 4 }}}  // input 1
        },
        {true, true}
    },
    {
        { //dynamic case description each pair per each input has {{dynamic shape}, {{static shape case1}, {static shape case2}, ...}
            {{ -1, 12, -1, 16 }, {{ 1, 12, 4, 16 }, { 2, 12, 2, 16 }}}, // input 0
            {{ {1, 5}, 12, -1, 4 }, {{ 1, 12, 16, 4 }, { 1, 12, 16, 4 }}}  // input 1
        },
        {false, false}
    },
};

const std::vector<ShapeRelatedParams> IS_Dynamic_nightly = {
    {
        { //dynamic case description each pair per each input has {{dynamic shape}, {{static shape case1}, {static shape case2}, ...}
            {{{5, 15}, {1, 12}, {4, 15}}, {{10, 10, 10}, {5, 5, 5}}}, // input 0
            {{{1, 13}, {3, 15}, {1, 10}}, {{10, 10, 10}, {5, 5, 5}}} // input 1
        },
        {true, true}
    },

    {
        { //dynamic case description each pair per each input has {{dynamic shape}, {{static shape case1}, {static shape case2}, ...}
            {{ {2, 10}, {3, 15}, -1, 16 }, {{ 2, 12, 4, 16 }, { 3, 12, 2, 16 }}}, // input 0
            {{ 1, 1, -1, 4 }, {{ 1, 1, 16, 4 }, { 1, 1, 16, 4 }}}  // input 1
        },
        {true, true}
    },
    {
        { //dynamic case description each pair per each input has {{dynamic shape}, {{static shape case1}, {static shape case2}, ...}
            {{ 1, 1, -1, 16 }, {{ 1, 1, 4, 16 }, { 1, 1, 2, 16 }}}, // input 0
            {{ {2, 5}, {3, 15}, -1, 4 }, {{ 2, 12, 16, 4 }, { 2, 12, 16, 4 }}}  // input 1
        },
        {false, false}
    },

    {
        { //dynamic case description each pair per each input has {{dynamic shape}, {{static shape case1}, {static shape case2}, ...}
            {{ -1, 16 }, {{ 4, 16 }, { 2, 16 }}}, // input 0
            {{ {1, 5}, 12, -1, 4 }, {{ 1, 12, 16, 4 }, { 1, 12, 16, 4 }}}  // input 1
        },
        {false, false}
    },
    {
        { //dynamic case description each pair per each input has {{dynamic shape}, {{static shape case1}, {static shape case2}, ...}
            {{ -1, {2, 15}, -1, 16 }, {{ 1, 12, 4, 16 }, { 2, 12, 2, 16 }}}, // input 0
            {{ -1, 4 }, {{ 16, 4 }, { 16, 4 }}}  // input 1
        },
        {true, true}
    },
    {
        { //dynamic case description each pair per each input has {{dynamic shape}, {{static shape case1}, {static shape case2}, ...}
            {{ -1, {1, 15}, -1, 16 }, {{ 1, 12, 4, 16 }, { 2, 12, 2, 16 }}}, // input 0
            {{ -1, 4 }, {{ 16, 4 }, { 16, 4 }}}  // input 1
        },
        {false, false}
    },
    {
        { //dynamic case description each pair per each input has {{dynamic shape}, {{static shape case1}, {static shape case2}, ...}
            {{ {1, 3}, {1, 9}, {1, 5}, {1, 10} }, {{ 1, 7, 4, 5 }, { 1, 7, 4, 4 }}}, // input 0
            {{ {1, 5}, {1, 7}, {1, 8}, {1, 5} }, {{ 1, 7, 5, 4 }, { 1, 7, 4, 4 }}}  // input 1
        },
        {true, true}
    },
    {
        { //dynamic case description each pair per each input has {{dynamic shape}, {{static shape case1}, {static shape case2}, ...}
            {{ {1, 3}, {1, 9}, {1, 5}, {1, 10} }, {{ 1, 7, 4, 5 }, { 1, 7, 4, 4 }}}, // input 0
            {{ {1, 5}, {1, 7}, {1, 8}, {1, 5} }, {{ 1, 7, 5, 4 }, { 1, 7, 4, 4 }}}  // input 1
        },
        {false, false}
    },

    {
        { //dynamic case description each pair per each input has {{dynamic shape}, {{static shape case1}, {static shape case2}, ...}
            {{ 1, 7, 4, -1 }, {{ 1, 7, 4, 5 }, { 1, 7, 4, 4 }}}, // input 0
            {{ 1, 7, -1, 4 }, {{ 1, 7, 5, 4 }, { 1, 7, 4, 4 }}}  // input 1
        },
        {true, true}
    },
    {
        { //dynamic case description each pair per each input has {{dynamic shape}, {{static shape case1}, {static shape case2}, ...}
            {{ 1, 7, 4, -1 }, {{ 1, 7, 4, 5 }, { 1, 7, 4, 4 }}}, // input 0
            {{ 1, 7, -1, 4 }, {{ 1, 7, 5, 4 }, { 1, 7, 4, 4 }}}  // input 1
        },
        {false, false}
    },
    {
        { //dynamic case description each pair per each input has {{dynamic shape}, {{static shape case1}, {static shape case2}, ...}
            {{ -1, 12, -1, 16 }, {{ 1, 12, 4, 16 }, { 2, 12, 2, 16 }}}, // input 0
            {{ {1, 5}, 12, -1, 4 }, {{ 1, 12, 16, 4 }, { 1, 12, 16, 4 }}}  // input 1
        },
        {true, true}
    },
    {
        { //dynamic case description each pair per each input has {{dynamic shape}, {{static shape case1}, {static shape case2}, ...}
            {{ -1, 12, -1, 16 }, {{ 1, 12, 4, 16 }, { 2, 12, 2, 16 }}}, // input 0
            {{ {1, 5}, 12, -1, 4 }, {{ 1, 12, 16, 4 }, { 1, 12, 16, 4 }}}  // input 1
        },
        {true, false}
    },

    {
        { //dynamic case description each pair per each input has {{dynamic shape}, {{static shape case1}, {static shape case2}, ...}
            {{ -1, 12, -1, 16 }, {{ 1, 12, 4, 16 }, { 2, 12, 2, 16 }}}, // input 0
            {{ {1, 5}, 12, -1, 4 }, {{ 1, 12, 16, 4 }, { 1, 12, 16, 4 }}}  // input 1
        },
        {false, true}
    },
};

std::vector<fusingSpecificParams> matmulFusingParams {
        emptyFusingSpec,
        fusingElu,
        fusingSqrt,
        fusingPReluPerTensor,
        fusingMultiplyPerChannel,
        fusingAddPerTensor,
        fusingBias,
        fusingFakeQuantizePerChannel,
        /* @todo FQ unfolds into FQ + Convert + Substract + Multiply after LPT,
         * so Relu cannot be fused in this case. Should be analysed */
        // fusingFakeQuantizePerChannelRelu,
        fusingFakeQuantizePerTensorRelu,
        fusingScaleShiftAndFakeQuantizePerChannel,
};

const auto matMulParams = ::testing::Combine(::testing::ValuesIn(IS),
                                             ::testing::ValuesIn(netPRCs),
                                             ::testing::Values(ElementType::undefined),
                                             ::testing::Values(ElementType::undefined),
                                             ::testing::Values(helpers::InputLayerType::PARAMETER),
                                             ::testing::Values(ov::test::utils::DEVICE_CPU),
                                             ::testing::ValuesIn(additionalConfig));

const auto testParams = ::testing::Combine(matMulParams,
                                           ::testing::Values(MatMulNodeType::MatMul),
                                           ::testing::ValuesIn(matmulFusingParams),
                                           ::testing::ValuesIn(filterSpecificParams()));

INSTANTIATE_TEST_SUITE_P(smoke_MM_Static, MatMulLayerCPUTest, testParams, MatMulLayerCPUTest::getTestCaseName);


const auto matMulParamsDynamic = ::testing::Combine(::testing::ValuesIn(IS_Dynamic),
                                             ::testing::ValuesIn(netPRCs),
                                             ::testing::Values(ElementType::undefined),
                                             ::testing::Values(ElementType::undefined),
                                             ::testing::Values(helpers::InputLayerType::PARAMETER),
                                             ::testing::Values(ov::test::utils::DEVICE_CPU),
                                             ::testing::ValuesIn(additionalConfig));

const auto testParamsDynamic = ::testing::Combine(matMulParamsDynamic,
                                           ::testing::Values(MatMulNodeType::MatMul),
                                           ::testing::Values(emptyFusingSpec),
                                           ::testing::ValuesIn(filterSpecificParams()));

INSTANTIATE_TEST_SUITE_P(smoke_MM_Dynamic, MatMulLayerCPUTest, testParamsDynamic, MatMulLayerCPUTest::getTestCaseName);

const auto matMulParamsDynamic_nightly = ::testing::Combine(::testing::ValuesIn(IS_Dynamic_nightly),
                                             ::testing::ValuesIn(netPRCs),
                                             ::testing::Values(ElementType::undefined),
                                             ::testing::Values(ElementType::undefined),
                                             ::testing::Values(helpers::InputLayerType::PARAMETER),
                                             ::testing::Values(ov::test::utils::DEVICE_CPU),
                                             ::testing::ValuesIn(additionalConfig));

const auto testParamsDynamic_nightly = ::testing::Combine(matMulParamsDynamic_nightly,
                                           ::testing::Values(MatMulNodeType::MatMul),
                                           ::testing::Values(emptyFusingSpec),
                                           ::testing::ValuesIn(filterSpecificParams()));

INSTANTIATE_TEST_SUITE_P(nightly_MM_Dynamic, MatMulLayerCPUTest, testParamsDynamic_nightly, MatMulLayerCPUTest::getTestCaseName);

const std::vector<ShapeRelatedParams> IS_Dynamic_Fusing = {
    {
        { //dynamic case description each pair per each input has {{dynamic shape}, {{static shape case1}, {static shape case2}, ...}
            {{-1, -1}, {{16, 12}, {33, 7}, {16, 12}}}, // input 0
            {{-1, 33}, {{12, 33}, {7, 33}, {12, 33}}}  // input 1
        },
        {false, false}
    },
    {
        { //dynamic case description each pair per each input has {{dynamic shape}, {{static shape case1}, {static shape case2}, ...}
            {{-1, -1, -1, -1}, {{1, 2, 32, 60}, {1, 2, 32, 30}}}, // input 0
            {{-1, 5}, {{60, 5}, {30, 5}}}  // input 1
        },
        {false, false}
    },
    {
        { //dynamic case description each pair per each input has {{dynamic shape}, {{static shape case1}, {static shape case2}, ...}
            {{-1, -1, -1}, {{7, 32, 60}, {7, 32, 30}}}, // input 0
            {{-1, -1, -1, 25}, {{3, 7, 60, 25}, {3, 7, 30, 25}}}  // input 1
        },
        {false, false}
    },
    {
        { //dynamic case description each pair per each input has {{dynamic shape}, {{static shape case1}, {static shape case2}, ...}
            {{-1, -1, -1}, {{10, 10, 10}, {5, 5, 5}, {10, 10, 10}}}, // input 0
            {{-1, -1, 5}, {{10, 10, 5}, {5, 5, 5}, {10, 10, 5}}}  // input 1
        },
        {false, false}
    },
};

const auto matMulParamsDynamicFusing = ::testing::Combine(::testing::ValuesIn(IS_Dynamic_Fusing),
                                                        ::testing::ValuesIn(netPRCs),
                                                        ::testing::Values(ElementType::undefined),
                                                        ::testing::Values(ElementType::undefined),
                                                        ::testing::Values(helpers::InputLayerType::PARAMETER),
                                                        ::testing::Values(ov::test::utils::DEVICE_CPU),
                                                        ::testing::ValuesIn(additionalConfig));

const auto testParamsDynamicFusing = ::testing::Combine(matMulParamsDynamicFusing,
                                                  ::testing::Values(MatMulNodeType::MatMul),
                                                  ::testing::ValuesIn(matmulFusingParams),
                                                  ::testing::ValuesIn(filterSpecificParams()));

INSTANTIATE_TEST_SUITE_P(smoke_MM_Dynamic_Fusing, MatMulLayerCPUTest, testParamsDynamicFusing, MatMulLayerCPUTest::getTestCaseName);

const std::vector<ShapeRelatedParams> IS_brgemm_smoke = {
        {static_shapes_to_test_representation({{1, 2, 32, 120}, {120, 5}}), {false, false}},
        {static_shapes_to_test_representation({{1, 2, 32, 120}, {120, 5}}), {true, false}},

        {static_shapes_to_test_representation({{7, 32, 120}, {3, 7, 120, 50}}), {false, true}},
        {static_shapes_to_test_representation({{7, 32, 120}, {3, 7, 120, 50}}), {true, true}},

        {static_shapes_to_test_representation({{10, 10, 10}, {10, 10, 10}}), {false, false}},
        {static_shapes_to_test_representation({{10, 10, 10}, {10, 10, 10}}), {true, false}},

        {static_shapes_to_test_representation({{55, 12}, {12, 55}}), {false, true}},
        {static_shapes_to_test_representation({{55, 12}, {12, 55}}), {true, true}},
};

const std::vector<ShapeRelatedParams> IS_brgemm_nightly = {
        {static_shapes_to_test_representation({{1, 2, 32, 120}, {120, 5}}), {false, true}},
        {static_shapes_to_test_representation({{1, 2, 32, 120}, {120, 5}}), {true, true}},

        {static_shapes_to_test_representation({{7, 32, 120}, {3, 7, 120, 50}}), {false, false}},
        {static_shapes_to_test_representation({{7, 32, 120}, {3, 7, 120, 50}}), {true, false}},

        {static_shapes_to_test_representation({{10, 10, 10}, {10, 10, 10}}), {false, true}},
        {static_shapes_to_test_representation({{10, 10, 10}, {10, 10, 10}}), {true, true}},

        {static_shapes_to_test_representation({{55, 12}, {12, 55}}), {false, false}},
        {static_shapes_to_test_representation({{55, 12}, {12, 55}}), {true, false}},
};

const auto matMulBrgemmParams_smoke = ::testing::Combine(::testing::ValuesIn(IS_brgemm_smoke),
                                                         ::testing::Values(ElementType::f32),
                                                         ::testing::Values(ElementType::undefined),
                                                         ::testing::Values(ElementType::undefined),
                                                         ::testing::Values(helpers::InputLayerType::PARAMETER),
                                                         ::testing::Values(ov::test::utils::DEVICE_CPU),
                                                         ::testing::ValuesIn(filterAdditionalConfig_Brgemm()));

const auto testBrgemmParams_smoke = ::testing::Combine(matMulBrgemmParams_smoke,
                                                       ::testing::Values(MatMulNodeType::MatMul),
                                                       ::testing::ValuesIn(matmulFusingParams),
                                                       ::testing::ValuesIn(filterSpecificParams_Brgemm()));

INSTANTIATE_TEST_SUITE_P(smoke_MM_Brgemm_Static, MatMulLayerCPUTest, testBrgemmParams_smoke, MatMulLayerCPUTest::getTestCaseName);

std::vector<fusingSpecificParams> matmulBrgemmAmxFusingParams {
        emptyFusingSpec,
        fusingPReluPerTensor,
        fusingAddPerTensor,
        fusingBias,
};

const std::vector<ShapeRelatedParams> IS_brgemm_Amx_smoke = {
        {static_shapes_to_test_representation({{1, 2, 32, 64}, {64, 5}}), {false, false}},
        {static_shapes_to_test_representation({{1, 2, 32, 64}, {64, 5}}), {true, false}},

        {static_shapes_to_test_representation({{7, 32, 128}, {3, 7, 128, 5}}), {false, true}},
        {static_shapes_to_test_representation({{7, 32, 128}, {3, 7, 128, 5}}), {true, true}},

        {static_shapes_to_test_representation({{10, 10, 10}, {10, 10, 10}}), {false, false}},
        {static_shapes_to_test_representation({{10, 10, 10}, {10, 10, 10}}), {true, false}},

        {static_shapes_to_test_representation({{55, 12}, {12, 55}}), {false, true}},
        {static_shapes_to_test_representation({{55, 12}, {12, 55}}), {true, true}},
};

const auto matMulBrgemmAmxParams_smoke = ::testing::Combine(::testing::ValuesIn(IS_brgemm_Amx_smoke),
                                                         ::testing::Values(ElementType::f32),
                                                         ::testing::Values(ElementType::undefined),
                                                         ::testing::Values(ElementType::undefined),
                                                         ::testing::Values(helpers::InputLayerType::PARAMETER),
                                                         ::testing::Values(ov::test::utils::DEVICE_CPU),
                                                         ::testing::ValuesIn(filterAdditionalConfig_BrgemmAmx()));

const auto testBrgemmAmxParams_smoke = ::testing::Combine(matMulBrgemmAmxParams_smoke,
                                                       ::testing::Values(MatMulNodeType::MatMul),
                                                       ::testing::ValuesIn(matmulBrgemmAmxFusingParams),
                                                       ::testing::ValuesIn(filterSpecificParams_BrgemmAmx()));

INSTANTIATE_TEST_SUITE_P(smoke_MM_Brgemm_Amx_Static, MatMulLayerCPUTest, testBrgemmAmxParams_smoke, MatMulLayerCPUTest::getTestCaseName);

const auto matMulBrgemmParams_nightly = ::testing::Combine(::testing::ValuesIn(IS_brgemm_nightly),
                                                         ::testing::Values(ElementType::f32),
                                                         ::testing::Values(ElementType::undefined),
                                                         ::testing::Values(ElementType::undefined),
                                                         ::testing::Values(helpers::InputLayerType::PARAMETER),
                                                         ::testing::Values(ov::test::utils::DEVICE_CPU),
                                                         ::testing::ValuesIn(filterAdditionalConfig_Brgemm()));

const auto testBrgemmParams_nightly = ::testing::Combine(matMulBrgemmParams_nightly,
                                                       ::testing::Values(MatMulNodeType::MatMul),
                                                       ::testing::ValuesIn(matmulFusingParams),
                                                       ::testing::ValuesIn(filterSpecificParams_Brgemm()));

INSTANTIATE_TEST_SUITE_P(nightly_MM_Brgemm_Static, MatMulLayerCPUTest, testBrgemmParams_nightly, MatMulLayerCPUTest::getTestCaseName);

const auto matMulBrgemmAmxParams_nightly = ::testing::Combine(::testing::ValuesIn(IS_brgemm_Amx_smoke),
                                                         ::testing::Values(ElementType::f32),
                                                         ::testing::Values(ElementType::undefined),
                                                         ::testing::Values(ElementType::undefined),
                                                         ::testing::Values(helpers::InputLayerType::PARAMETER),
                                                         ::testing::Values(ov::test::utils::DEVICE_CPU),
                                                         ::testing::ValuesIn(filterAdditionalConfig_BrgemmAmx()));

const auto testBrgemmAmxParams_nightly = ::testing::Combine(matMulBrgemmAmxParams_nightly,
                                                       ::testing::Values(MatMulNodeType::MatMul),
                                                       ::testing::ValuesIn(matmulBrgemmAmxFusingParams),
                                                       ::testing::ValuesIn(filterSpecificParams_BrgemmAmx()));

INSTANTIATE_TEST_SUITE_P(nightly_MM_Brgemm_Amx_Static, MatMulLayerCPUTest, testBrgemmAmxParams_nightly, MatMulLayerCPUTest::getTestCaseName);


const std::vector<ShapeRelatedParams> IS_Brgemm_Dynamic = {
        {
                {
                        {{-1, 256}, {{1, 256}}},
                        {{256, 384}, {{256, 384}}}
                },
                {false, false}
        },
        {
                {
                        {{-1, -1}, {{55, 12}, {33, 7}}},
                        {{-1, -1}, {{12, 55}, {7, 33}}}
                },
                {false, false}
        },
        {
                {
                        {{-1, -1, -1, -1}, {{1, 2, 32, 60}, {1, 2, 32, 30}}},
                        {{-1, -1}, {{60, 5}, {30, 5}}}
                },
                {true, false}
        },
        {
                {
                        {{-1, -1, -1}, {{7, 32, 60}, {7, 32, 30}}},
                        {{-1, -1, -1, -1}, {{3, 7, 60, 25}, {3, 7, 30, 25}}}
                },
                {false, true}
        },
        {
                {
                        {{-1, -1, -1}, {{10, 10, 10}, {5, 5, 5}}},
                        {{-1, -1, -1}, {{10, 10, 10}, {5, 5, 5}}}
                },
                {false, false}
        },
        {
                {
                        {{-1, -1, -1}, {{10, 10, 10}, {5, 5, 5}}},
                        {{-1, -1, -1}, {{10, 10, 10}, {5, 5, 5}}}
                },
                {true, true}
        },
        {
                {
                        {{{1, 15}, {1, 15}, {1, 15}}, {{10, 10, 10}, {5, 5, 5}}},
                        {{{1, 15}, {1, 15}, {1, 15}}, {{10, 10, 10}, {5, 5, 5}}}
                },
                {true, false}
        },
        {
                {
                        {{{1, 15}, {1, 15}, {1, 15}}, {{10, 10, 10}, {5, 5, 5}}},
                        {{{1, 15}, {1, 15}, {1, 15}}, {{10, 10, 10}, {5, 5, 5}}}
                },
                {false, true}
        },
};

const auto matMulBrgemmParamsDynamic = ::testing::Combine(::testing::ValuesIn(IS_Brgemm_Dynamic),
                                                          ::testing::Values(ElementType::f32),
                                                          ::testing::Values(ElementType::undefined),
                                                          ::testing::Values(ElementType::undefined),
                                                          ::testing::Values(helpers::InputLayerType::PARAMETER),
                                                          ::testing::Values(ov::test::utils::DEVICE_CPU),
                                                          ::testing::ValuesIn(filterAdditionalConfig_Brgemm()));

const auto testBrgemmParamsDynamic = ::testing::Combine(matMulBrgemmParamsDynamic,
                                                        ::testing::Values(MatMulNodeType::MatMul),
                                                        ::testing::Values(emptyFusingSpec),
                                                        ::testing::ValuesIn(filterSpecificParams_Brgemm()));

INSTANTIATE_TEST_SUITE_P(smoke_MM_Brgemm_Dynamic, MatMulLayerCPUTest, testBrgemmParamsDynamic, MatMulLayerCPUTest::getTestCaseName);

const auto matMulBrgemmAmxParamsDynamic = ::testing::Combine(::testing::ValuesIn(IS_Brgemm_Dynamic),
                                                          ::testing::Values(ElementType::f32),
                                                          ::testing::Values(ElementType::undefined),
                                                          ::testing::Values(ElementType::undefined),
                                                          ::testing::Values(helpers::InputLayerType::PARAMETER),
                                                          ::testing::Values(ov::test::utils::DEVICE_CPU),
                                                          ::testing::ValuesIn(filterAdditionalConfig_BrgemmAmx()));

const auto testBrgemmAmxParamsDynamic = ::testing::Combine(matMulBrgemmAmxParamsDynamic,
                                                        ::testing::Values(MatMulNodeType::MatMul),
                                                        ::testing::Values(emptyFusingSpec),
                                                        ::testing::ValuesIn(filterSpecificParams_BrgemmAmx()));

INSTANTIATE_TEST_SUITE_P(smoke_MM_Brgemm_Amx_Dynamic, MatMulLayerCPUTest, testBrgemmAmxParamsDynamic, MatMulLayerCPUTest::getTestCaseName);

const auto matMulParamsBrgemmDynamicFusing = ::testing::Combine(::testing::ValuesIn(IS_Dynamic_Fusing),
                                                                ::testing::Values(ElementType::f32),
                                                                ::testing::Values(ElementType::undefined),
                                                                ::testing::Values(ElementType::undefined),
                                                                ::testing::Values(helpers::InputLayerType::PARAMETER),
                                                                ::testing::Values(ov::test::utils::DEVICE_CPU),
                                                                ::testing::ValuesIn(filterAdditionalConfig_Brgemm()));

const auto testParamsBrgemmDynamicFusing = ::testing::Combine(matMulParamsBrgemmDynamicFusing,
                                                              ::testing::Values(MatMulNodeType::MatMul),
                                                              ::testing::ValuesIn(matmulFusingParams),
                                                              ::testing::ValuesIn(filterSpecificParams_Brgemm()));

INSTANTIATE_TEST_SUITE_P(smoke_MM_Brgemm_Dynamic_Fusing, MatMulLayerCPUTest, testParamsBrgemmDynamicFusing, MatMulLayerCPUTest::getTestCaseName);

} // namespace matmul

} // namespace

} // namespace CPULayerTestsDefinitions<|MERGE_RESOLUTION|>--- conflicted
+++ resolved
@@ -824,6 +824,7 @@
 
 INSTANTIATE_TEST_SUITE_P(smoke_FC_2D_Brgemm_Amx, MatMulLayerCPUTest, testParams2D_Brgemm_Amx_smoke, MatMulLayerCPUTest::getTestCaseName);
 
+
 #ifdef OV_CPU_WITH_LLMDNN
 std::vector<CPUSpecificParams> filterSpecificParams_llmdnnAmx() {
     std::vector<CPUSpecificParams> specificParams;
@@ -831,16 +832,6 @@
         specificParams.push_back(CPUSpecificParams{{}, {}, {"gemm_llmdnn"}, "gemm_llmdnn"});
     }
 
-<<<<<<< HEAD
-#ifdef OV_CPU_WITH_LLMDNN
-std::vector<CPUSpecificParams> filterSpecificParams_llmdnnAmx() {
-    std::vector<CPUSpecificParams> specificParams;
-    if (with_cpu_x86_avx512_core_amx()) {
-        specificParams.push_back(CPUSpecificParams{{}, {}, {"gemm_llmdnn"}, "gemm_llmdnn"});
-    }
-
-=======
->>>>>>> cd9d9317
     return specificParams;
 }
 
@@ -868,25 +859,6 @@
 };
 
 const auto fullyConnectedParams2D_llmdnn_Amx_smoke = ::testing::Combine(::testing::ValuesIn(IS2D_llmdnn_Amx_smoke),
-<<<<<<< HEAD
-                                                       ::testing::Values(ElementType::f32),
-                                                       ::testing::Values(ElementType::undefined),
-                                                       ::testing::Values(ElementType::undefined),
-                                                       ::testing::Values(helpers::InputLayerType::CONSTANT),
-                                                       ::testing::Values(CommonTestUtils::DEVICE_CPU),
-                                                       ::testing::ValuesIn(filterAdditionalConfig_BrgemmAmx()));
-
-const auto testParams2D_llmdnn_Amx_smoke = ::testing::Combine(fullyConnectedParams2D_llmdnn_Amx_smoke,
-                                             ::testing::Values(MatMulNodeType::FullyConnected),
-                                             ::testing::ValuesIn(fusingParamsSet2D_llmdnn_smoke),
-                                             ::testing::ValuesIn(filterSpecificParams_llmdnnAmx()));
-
-INSTANTIATE_TEST_SUITE_P(smoke_FC_2D_llmdnn_Amx, MatMulLayerCPUTest, testParams2D_llmdnn_Amx_smoke, MatMulLayerCPUTest::getTestCaseName);
-#endif
-
-const auto fullyConnectedParams2D_Brgemm_nightly = ::testing::Combine(::testing::ValuesIn(IS2D_Brgemm_nightly),
-=======
->>>>>>> cd9d9317
                                                        ::testing::Values(ElementType::f32),
                                                        ::testing::Values(ElementType::undefined),
                                                        ::testing::Values(ElementType::undefined),
