--- conflicted
+++ resolved
@@ -193,11 +193,7 @@
 
 std::vector<std::map<std::string, std::string>> additionalConfig {
 #ifndef OV_CPU_WITH_MLAS
-<<<<<<< HEAD
-    // empty config runs in FP32 and mlas is used
-=======
     // FP32 precision is covered by MLAS
->>>>>>> 1c0c9292
     std::map<std::string, std::string>{/* empty config */},
 #endif
     {{PluginConfigParams::KEY_ENFORCE_BF16, PluginConfigParams::YES}}
@@ -207,14 +203,7 @@
 #ifndef OV_CPU_WITH_MLAS
     // FP32 precision is covered by MLAS
     std::vector<std::map<std::string, std::string>> additionalConfig = {
-<<<<<<< HEAD
-#ifndef OV_CPU_WITH_MLAS
-    // empty config runs in FP32 and mlas is used
-            std::map<std::string, std::string>{/* empty config */}
-#endif
-=======
         std::map<std::string, std::string>{/* empty config */}
->>>>>>> 1c0c9292
     };
 #else
     std::vector<std::map<std::string, std::string>> additionalConfig = {};
@@ -275,22 +264,11 @@
     return specificParams;
 }
 
-<<<<<<< HEAD
-std::vector<CPUSpecificParams> filterSpecificParams_MLAS(const std::vector<CPUSpecificParams>& orig) {
-#ifdef OV_CPU_WITH_MLAS
-=======
 std::vector<CPUSpecificParams> filterSpecificParams_MLAS() {
->>>>>>> 1c0c9292
     // replace with mlas primitive type
     std::vector<CPUSpecificParams> specificParams;
     specificParams.push_back(CPUSpecificParams{{}, {}, {"gemm_mlas"}, "gemm_mlas"});
     return specificParams;
-<<<<<<< HEAD
-#else
-    return orig;
-#endif
-=======
->>>>>>> 1c0c9292
 }
 
 /* ============= FullyConnected ============= */
@@ -360,14 +338,6 @@
         {false, true}
     },
 };
-
-std::vector<fusingSpecificParams> filterFusingParams(const std::vector<fusingSpecificParams>& orig) {
-#ifdef OV_CPU_WITH_MLAS
-    return {emptyFusingSpec, fusingBias};
-#else
-    return orig;
-#endif
-}
 
 std::vector<fusingSpecificParams> fusingParamsSet2D_smoke {
 // The following three patterns are convered by MLAS test
@@ -413,8 +383,8 @@
                                                                 ::testing::Values(CommonTestUtils::DEVICE_CPU),
                                                                 ::testing::Values(emptyAdditionalConfig)),
                                              ::testing::Values(MatMulNodeType::FullyConnected),
-                                             ::testing::ValuesIn(filterFusingParams(fusingParamsSet2D_smoke)),
-                                             ::testing::ValuesIn(filterSpecificParams_MLAS(filterSpecificParams())));
+                                             ::testing::ValuesIn(fusingParamsSet2D_smoke),
+                                             ::testing::ValuesIn(filterSpecificParams()));
 
 const auto testParams2DBF16_smoke = ::testing::Combine(::testing::Combine(::testing::ValuesIn(IS2D_smoke),
                                                                     ::testing::ValuesIn(netPRCs),
@@ -424,7 +394,7 @@
                                                                     ::testing::Values(CommonTestUtils::DEVICE_CPU),
                                                                     ::testing::ValuesIn(additionalConfig)),
                                                  ::testing::Values(MatMulNodeType::FullyConnected),
-                                                 ::testing::ValuesIn(filterFusingParams(fusingParamsSet2DBF16)),
+                                                 ::testing::ValuesIn(fusingParamsSet2DBF16),
                                                  ::testing::ValuesIn(filterSpecificParams()));
 
 INSTANTIATE_TEST_SUITE_P(smoke_FC_2D, MatMulLayerCPUTest, testParams2D_smoke, MatMulLayerCPUTest::getTestCaseName);
@@ -458,8 +428,8 @@
                                                                 ::testing::Values(CommonTestUtils::DEVICE_CPU),
                                                                 ::testing::Values(emptyAdditionalConfig)),
                                              ::testing::Values(MatMulNodeType::FullyConnected),
-                                             ::testing::ValuesIn(filterFusingParams(fusingParamsSet2D_nightly)),
-                                             ::testing::ValuesIn(filterSpecificParams_MLAS(filterSpecificParams())));
+                                             ::testing::ValuesIn(fusingParamsSet2D_nightly),
+                                             ::testing::ValuesIn(filterSpecificParams()));
 
 const auto testParams2DBF16_nightly = ::testing::Combine(::testing::Combine(::testing::ValuesIn(IS2D_nightly),
                                                                     ::testing::ValuesIn(netPRCs),
@@ -469,7 +439,7 @@
                                                                     ::testing::Values(CommonTestUtils::DEVICE_CPU),
                                                                     ::testing::ValuesIn(additionalConfig)),
                                                  ::testing::Values(MatMulNodeType::FullyConnected),
-                                                 ::testing::ValuesIn(filterFusingParams(fusingParamsSet2DBF16)),
+                                                 ::testing::ValuesIn(fusingParamsSet2DBF16),
                                                  ::testing::ValuesIn(filterSpecificParams()));
 
 INSTANTIATE_TEST_SUITE_P(nightly_FC_2D, MatMulLayerCPUTest, testParams2D_nightly, MatMulLayerCPUTest::getTestCaseName);
@@ -598,12 +568,12 @@
 
 const auto testParams3D_smoke = ::testing::Combine(fullyConnectedParams3D_smoke,
                                              ::testing::Values(MatMulNodeType::FullyConnected),
-                                             ::testing::ValuesIn(filterFusingParams(fusingParamsSet3D_smoke)),
-                                             ::testing::ValuesIn(filterSpecificParams_MLAS(filterSpecificParams())));
+                                             ::testing::ValuesIn(fusingParamsSet3D_smoke),
+                                             ::testing::ValuesIn(filterSpecificParams()));
 
 const auto testParams3DBF16_smoke = ::testing::Combine(fullyConnectedParams3DBF16_smoke,
                                                  ::testing::Values(MatMulNodeType::FullyConnected),
-                                                 ::testing::ValuesIn(filterFusingParams(fusingParamsSet3DBF16)),
+                                                 ::testing::ValuesIn(fusingParamsSet3DBF16),
                                                  ::testing::ValuesIn(filterSpecificParams()));
 
 INSTANTIATE_TEST_SUITE_P(smoke_FC_3D, MatMulLayerCPUTest, testParams3D_smoke, MatMulLayerCPUTest::getTestCaseName);
@@ -641,12 +611,12 @@
 
 const auto testParams3D_nightly = ::testing::Combine(fullyConnectedParams3D_nightly,
                                              ::testing::Values(MatMulNodeType::FullyConnected),
-                                             ::testing::ValuesIn(filterFusingParams(fusingParamsSet3D_nightly)),
-                                             ::testing::ValuesIn(filterSpecificParams_MLAS(filterSpecificParams())));
+                                             ::testing::ValuesIn(fusingParamsSet3D_nightly),
+                                             ::testing::ValuesIn(filterSpecificParams()));
 
 const auto testParams3DBF16_nightly = ::testing::Combine(fullyConnectedParams3DBF16_nightly,
                                                  ::testing::Values(MatMulNodeType::FullyConnected),
-                                                 ::testing::ValuesIn(filterFusingParams(fusingParamsSet3DBF16)),
+                                                 ::testing::ValuesIn(fusingParamsSet3DBF16),
                                                  ::testing::ValuesIn(filterSpecificParams()));
 
 INSTANTIATE_TEST_SUITE_P(nightly_FC_3D, MatMulLayerCPUTest, testParams3D_nightly, MatMulLayerCPUTest::getTestCaseName);
@@ -712,7 +682,7 @@
 
 const auto testParams2D_Brgemm_smoke = ::testing::Combine(fullyConnectedParams2D_Brgemm_smoke,
                                              ::testing::Values(MatMulNodeType::FullyConnected),
-                                             ::testing::ValuesIn(filterFusingParams(fusingParamsSet2D_Brgemm_smoke)),
+                                             ::testing::ValuesIn(fusingParamsSet2D_Brgemm_smoke),
                                              ::testing::ValuesIn(filterSpecificParams_Brgemm()));
 
 INSTANTIATE_TEST_SUITE_P(smoke_FC_2D_Brgemm, MatMulLayerCPUTest, testParams2D_Brgemm_smoke, MatMulLayerCPUTest::getTestCaseName);
@@ -757,8 +727,8 @@
 
 const auto testParams2D_Brgconv1x1_smoke = ::testing::Combine(fullyConnectedParams2D_Brgconv1x1_smoke,
                                              ::testing::Values(MatMulNodeType::FullyConnected),
-                                             ::testing::ValuesIn(filterFusingParams(fusingParamsSet2D_Brgemm_smoke)),
-                                             ::testing::ValuesIn(filterSpecificParams_MLAS(filterSpecificParams_Brgconv1x1())));
+                                             ::testing::ValuesIn(fusingParamsSet2D_Brgemm_smoke),
+                                             ::testing::ValuesIn(filterSpecificParams_Brgconv1x1()));
 
 INSTANTIATE_TEST_SUITE_P(smoke_FC_2D_Brgconv1x1, MatMulLayerCPUTest, testParams2D_Brgconv1x1_smoke, MatMulLayerCPUTest::getTestCaseName);
 
@@ -811,8 +781,8 @@
 
 const auto testParams3D_Brgconv1x1_smoke = ::testing::Combine(fullyConnectedParams3D_Brgconv1x1_smoke,
                                              ::testing::Values(MatMulNodeType::FullyConnected),
-                                             ::testing::ValuesIn(filterFusingParams(fusingParamsSet2D_Brgemm_smoke)),
-                                             ::testing::ValuesIn(filterSpecificParams_MLAS(filterSpecificParams_Brgconv1x1())));
+                                             ::testing::ValuesIn(fusingParamsSet2D_Brgemm_smoke),
+                                             ::testing::ValuesIn(filterSpecificParams_Brgconv1x1()));
 
 INSTANTIATE_TEST_SUITE_P(smoke_FC_3D_Brgconv1x1, MatMulLayerCPUTest, testParams3D_Brgconv1x1_smoke, MatMulLayerCPUTest::getTestCaseName);
 
@@ -849,10 +819,11 @@
 
 const auto testParams2D_Brgemm_Amx_smoke = ::testing::Combine(fullyConnectedParams2D_Brgemm_Amx_smoke,
                                              ::testing::Values(MatMulNodeType::FullyConnected),
-                                             ::testing::ValuesIn(filterFusingParams(fusingParamsSet2D_Brgemm_smoke)),
+                                             ::testing::ValuesIn(fusingParamsSet2D_Brgemm_smoke),
                                              ::testing::ValuesIn(filterSpecificParams_BrgemmAmx()));
 
 INSTANTIATE_TEST_SUITE_P(smoke_FC_2D_Brgemm_Amx, MatMulLayerCPUTest, testParams2D_Brgemm_Amx_smoke, MatMulLayerCPUTest::getTestCaseName);
+
 
 #ifdef OV_CPU_WITH_LLMDNN
 std::vector<CPUSpecificParams> filterSpecificParams_llmdnnAmx() {
@@ -913,7 +884,7 @@
 
 const auto testParams2D_Brgemm_nightly = ::testing::Combine(fullyConnectedParams2D_Brgemm_nightly,
                                              ::testing::Values(MatMulNodeType::FullyConnected),
-                                             ::testing::ValuesIn(filterFusingParams(fusingParamsSet2D_nightly)),
+                                             ::testing::ValuesIn(fusingParamsSet2D_nightly),
                                              ::testing::ValuesIn(filterSpecificParams_Brgemm()));
 
 INSTANTIATE_TEST_SUITE_P(nightly_FC_2D_Brgemm, MatMulLayerCPUTest, testParams2D_Brgemm_nightly, MatMulLayerCPUTest::getTestCaseName);
@@ -928,7 +899,7 @@
 
 const auto testParams2D_Brgemm_Amx_nightly = ::testing::Combine(fullyConnectedParams2D_Brgemm_Amx_nightly,
                                              ::testing::Values(MatMulNodeType::FullyConnected),
-                                             ::testing::ValuesIn(filterFusingParams(fusingParamsSet2D_nightly)),
+                                             ::testing::ValuesIn(fusingParamsSet2D_nightly),
                                              ::testing::ValuesIn(filterSpecificParams_BrgemmAmx()));
 
 INSTANTIATE_TEST_SUITE_P(nightly_FC_2D_Brgemm_Amx, MatMulLayerCPUTest, testParams2D_Brgemm_Amx_nightly, MatMulLayerCPUTest::getTestCaseName);
