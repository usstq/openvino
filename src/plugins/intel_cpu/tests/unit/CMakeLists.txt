# Copyright (C) 2018-2023 Intel Corporation
# SPDX-License-Identifier: Apache-2.0
#

set(TARGET_NAME ov_cpu_unit_tests)

if(BUILD_SHARED_LIBS)
    set (OBJ_LIB $<TARGET_OBJECTS:openvino_intel_cpu_plugin_obj>)
endif()

if(CMAKE_CXX_COMPILER_ID STREQUAL "MSVC")
    ie_add_compiler_flags(/wd5051)
endif()

if (X86_64)
    set(EXCLUDED_SOURCE_PATHS_FOR_UNIT_TEST
      ${CMAKE_CURRENT_SOURCE_DIR}/ngraph_transformations/arm)
else()
    set(EXCLUDED_SOURCE_PATHS_FOR_UNIT_TEST
      ${CMAKE_CURRENT_SOURCE_DIR}/jit_kernel_test.cpp
      ${CMAKE_CURRENT_SOURCE_DIR}/registers_pool.cpp
      ${CMAKE_CURRENT_SOURCE_DIR}/ngraph_transformations/x64
      ${CMAKE_CURRENT_SOURCE_DIR}/snippets_transformations
      ${CMAKE_CURRENT_SOURCE_DIR}/nodes/eltwise_node_test.cpp)
endif()

<<<<<<< HEAD
if (NOT ENABLE_MLAS)
    set(MLAS_LIBRARY "")
    set(EXCLUDED_SOURCE_PATHS_FOR_NON_MLAS ${CMAKE_CURRENT_SOURCE_DIR}/gemm_api_test.cpp)
=======
if (NOT ENABLE_MLAS_FOR_CPU)
    set(MLAS_LIBRARY "")
    list(APPEND EXCLUDED_SOURCE_PATHS_FOR_UNIT_TEST ${CMAKE_CURRENT_SOURCE_DIR}/gemm_api_test.cpp)
>>>>>>> 1c0c9292
else()
    set(MLAS_LIBRARY "mlas")
endif()

addIeTargetTest(
        NAME ${TARGET_NAME}
        ROOT ${CMAKE_CURRENT_SOURCE_DIR}
        INCLUDES
            PUBLIC
                $<TARGET_PROPERTY:openvino_intel_cpu_plugin,SOURCE_DIR>/src
                $<TARGET_PROPERTY:openvino_intel_cpu_plugin,SOURCE_DIR>/src/nodes
                $<TARGET_PROPERTY:openvino_intel_cpu_plugin,SOURCE_DIR>/thirdparty/onednn
                $<TARGET_PROPERTY:openvino_intel_cpu_plugin,SOURCE_DIR>/thirdparty/onednn/src
                $<TARGET_PROPERTY:openvino::conditional_compilation,INTERFACE_INCLUDE_DIRECTORIES>
            PRIVATE
                $<TARGET_PROPERTY:inference_engine_snippets,SOURCE_DIR>/include
        EXCLUDED_SOURCE_PATHS
            ${EXCLUDED_SOURCE_PATHS_FOR_UNIT_TEST}
            ${EXCLUDED_SOURCE_PATHS_FOR_NON_MLAS}
        OBJECT_FILES
            ${OBJ_LIB}
        LINK_LIBRARIES
            gtest
            gtest_main
            gmock
            dnnl
            inference_engine_transformations
            inference_engine_lp_transformations
            ov_shape_inference
            inference_engine_s
            unit_test_utils
            ngraphFunctions
            snippetsNgraphFunctions
            snippets_test_utils
            ${MLAS_LIBRARY}
        ADD_CPPLINT
        LABELS
            CPU
)

# LTO
set_target_properties(${TARGET_NAME} PROPERTIES INTERPROCEDURAL_OPTIMIZATION_RELEASE ${ENABLE_LTO})

target_include_directories(${TARGET_NAME} SYSTEM PRIVATE
    $<TARGET_PROPERTY:dnnl,INCLUDE_DIRECTORIES>)

if (WIN32)
    # Prevents defining min/max as macros
    target_compile_definitions(${TARGET_NAME} PRIVATE NOMINMAX)
endif()

ie_faster_build(${TARGET_NAME}
    UNITY
)

target_include_directories(${TARGET_NAME} SYSTEM PRIVATE
    $<TARGET_PROPERTY:dnnl,SOURCE_DIR>/src/common
    $<TARGET_PROPERTY:dnnl,SOURCE_DIR>/src/cpu
    $<TARGET_PROPERTY:dnnl,SOURCE_DIR>/include)<|MERGE_RESOLUTION|>--- conflicted
+++ resolved
@@ -24,15 +24,9 @@
       ${CMAKE_CURRENT_SOURCE_DIR}/nodes/eltwise_node_test.cpp)
 endif()
 
-<<<<<<< HEAD
-if (NOT ENABLE_MLAS)
-    set(MLAS_LIBRARY "")
-    set(EXCLUDED_SOURCE_PATHS_FOR_NON_MLAS ${CMAKE_CURRENT_SOURCE_DIR}/gemm_api_test.cpp)
-=======
 if (NOT ENABLE_MLAS_FOR_CPU)
     set(MLAS_LIBRARY "")
     list(APPEND EXCLUDED_SOURCE_PATHS_FOR_UNIT_TEST ${CMAKE_CURRENT_SOURCE_DIR}/gemm_api_test.cpp)
->>>>>>> 1c0c9292
 else()
     set(MLAS_LIBRARY "mlas")
 endif()
