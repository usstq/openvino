// Copyright (C) 2022 Intel Corporation
// SPDX-License-Identifier: Apache-2.0
//

#include "transformation_pipeline.h"
#include "defs.hpp"

// Operations
#include "openvino/opsets/opset1.hpp"
#include "openvino/opsets/opset2.hpp"
#include "openvino/opsets/opset3.hpp"
#include "openvino/opsets/opset4.hpp"
#include "openvino/opsets/opset5.hpp"
#include "openvino/opsets/opset6.hpp"
#include "openvino/opsets/opset10.hpp"
#include <ov_ops/augru_cell.hpp>
#include <ov_ops/augru_sequence.hpp>

// Common transformations
#include "transformations/common_optimizations/mark_precision_sensitive_shapeof_subgraphs.hpp"
#include "transformations/common_optimizations/add_fake_quantize_fusion.hpp"
#include "transformations/common_optimizations/broadcast_transition.hpp"
#include "transformations/fp16_compression/convert_compression_only_to_legacy.hpp"
#include "transformations/common_optimizations/convert_quantize_dequantize.hpp"
#include "transformations/common_optimizations/fq_mul_fusion.hpp"
#include "transformations/common_optimizations/mul_fake_quantize_fusion.hpp"
#include "transformations/common_optimizations/nop_elimination.hpp"
#include "transformations/common_optimizations/transpose_sinking.hpp"
#include "transformations/common_optimizations/weights_dequantize_to_fake_quantize.hpp"
#include "transformations/common_optimizations/augru_cell_fusion.hpp"
#include "transformations/common_optimizations/common_optimizations.hpp"
#include "transformations/common_optimizations/wrap_interpolate_into_transposes.hpp"
#include "transformations/control_flow/unroll_tensor_iterator.hpp"
#include "transformations/fp16_compression/mark_decompression_convert_constant_folding.hpp"
#include "transformations/op_conversions/convert_batch_to_space.hpp"
#include "transformations/op_conversions/convert_broadcast_to_tiles.hpp"
#include "transformations/op_conversions/convert_depth_to_space.hpp"
#include "transformations/op_conversions/convert_gather_downgrade.hpp"
#include "transformations/op_conversions/convert_gather_upgrade.hpp"
#include "transformations/op_conversions/convert_gelu.hpp"
#include "transformations/op_conversions/convert_interpolate1_to_interpolate4.hpp"
#include "transformations/op_conversions/convert_matrix_nms_to_matrix_nms_ie.hpp"
#include "transformations/op_conversions/convert_minimum_to_power_and_max.hpp"
#include "transformations/op_conversions/convert_mod.hpp"
#include "transformations/op_conversions/convert_multiclass_nms_to_multiclass_nms_ie.hpp"
#include "transformations/op_conversions/convert_nms9_to_nms_ie_internal.hpp"
#include "transformations/op_conversions/convert_previous_nms_to_nms_9.hpp"
#include "transformations/op_conversions/convert_reduce_to_pooling.hpp"
#include "transformations/op_conversions/convert_roi_align_v3_to_v9.hpp"
#include "transformations/op_conversions/convert_roi_align_v9_to_v3.hpp"
#include "transformations/op_conversions/convert_sequences_to_tensor_iterator.hpp"
#include "transformations/op_conversions/convert_shuffle_channels3.hpp"
#include "transformations/op_conversions/convert_slice_to_strided_slice.hpp"
#include "transformations/op_conversions/convert_space_to_batch.hpp"
#include "transformations/op_conversions/convert_space_to_depth.hpp"
#include "transformations/op_conversions/convert_subtract.hpp"
#include "transformations/op_conversions/convert_ti_to_sequences.hpp"
#include "transformations/op_conversions/detection_output_downgrade.hpp"
#include "transformations/op_conversions/detection_output_upgrade.hpp"
#include "transformations/op_conversions/eye_decomposition.hpp"
#include "transformations/op_conversions/fq_decomposition.hpp"
#include "transformations/op_conversions/gelu7_downgrade.hpp"
#include "transformations/op_conversions/hsigmoid_decomposition.hpp"
#include "transformations/op_conversions/hswish_decomposition.hpp"
#include "transformations/op_conversions/gru_cell_decomposition.hpp"
#include "transformations/op_conversions/lstm_cell_decomposition.hpp"
#include "transformations/op_conversions/mvn6_decomposition.hpp"
#include "transformations/op_conversions/normalize_l2_decomposition.hpp"
#include "transformations/op_conversions/reduce_l1_decomposition.hpp"
#include "transformations/op_conversions/reduce_l2_decomposition.hpp"
#include "transformations/op_conversions/rnn_cell_decomposition.hpp"
#include "transformations/op_conversions/simplify_ctc_greedy_decoder_seq_len.hpp"
#include "transformations/op_conversions/softplus_decomposition.hpp"
#include "transformations/op_conversions/softsign_decomposition.hpp"
#include "transformations/op_conversions/softmax_decomposition.hpp"
#include "transformations/op_conversions/unique_decomposition.hpp"
#include "transformations/op_conversions/convert_topk3.hpp"
#include "transformations/op_conversions/convert_topk11_downgrade.hpp"
#include "transformations/opset_conversions/convert_opset2_to_opset1.hpp"
#include "transformations/opset_conversions/convert_opset3_to_opset2.hpp"
#include "transformations/smart_reshape/matmul_sr.hpp"
#include "transformations/init_node_info.hpp"
#include "utils/ngraph_transformation.hpp"

// LPT transformations
#include "low_precision/add.hpp"
#include "low_precision/convert_subtract_constant.hpp"
#include "low_precision/convolution_backprop_data.hpp"
#include "low_precision/group_convolution.hpp"
#include "low_precision/multiply_to_group_convolution.hpp"
#include "low_precision/recurrent_cell.hpp"
#include "low_precision/network_helper.hpp"
#include "low_precision/rt_info/bias_attribute.hpp"
#include "transformations/low_precision/mark_dequantization_subgraph.hpp"

// CPU specific transformations
#include "transformations/cpu_opset/convert_to_cpu_specific_opset.hpp"
#include "transformations/snippets/x64/pass/snippets_mark_skipped.hpp"
#include "transformations/cpu_opset/x64/pass/mha_fusion.hpp"
#include "transformations/cpu_opset/x64/pass/convert_to_interaction.hpp"
#include "transformations/cpu_opset/arm/pass/convert_group_conv.hpp"
#include "transformations/cpu_opset/arm/pass/convert_group_conv1d.hpp"
#include "transformations/cpu_opset/arm/pass/convert_reduce_multi_axis.hpp"
#include "transformations/cpu_opset/arm/pass/mish_decomposition.hpp"
#include "transformations/cpu_opset/common/pass/decompose_integer_divide.hpp"
#include "transformations/cpu_opset/common/pass/convert_fq_rnn_to_quantized_rnn.hpp"
#include "transformations/cpu_opset/common/pass/move_eltwise_up_data_movement.hpp"
#include "transformations/cpu_opset/common/pass/ref_convert_i64_i32.hpp"
#include "transformations/cpu_opset/common/pass/swap_convert_transpose.hpp"

// Snippets
#include "snippets/pass/tokenization.hpp"
#include "snippets/pass/mha_tokenization.hpp"
#include "snippets/pass/collapse_subgraph.hpp"
#include "snippets/pass/common_optimizations.hpp"

// Misc
#include "nodes/mvn.h"
#include "nodes/normalize.h"
#include "nodes/fake_quantize.h"
#include "nodes/mha.h"
#include "dnnl.hpp"
#include <cpu/x64/cpu_isa_traits.hpp>

namespace ov {
namespace intel_cpu {

using const_node_ptr = const std::shared_ptr<const ov::Node>;

bool Transformations::fuse_type_to_convert(const std::shared_ptr<ngraph::Node>& node, const precisions_map& precisions) {
    const auto& from = node->get_output_element_type(0);
    auto it = precisions.find(from);
    if (it == precisions.end())
        return false;
    const auto& to = it->second;
    if (auto convert = ov::as_type_ptr<ov::opset10::Convert>(node)) {
        // For Convert node, converting precision from floating point to boolean will lead to mathematical
        // error, because here the output precision boolean is replaced by u8. E.g. floating point value 0.01
        // is converted to be 1 for boolean, but 0 for u8. Thus an Abs and Ceil node should be added before the
        // Convert node for this scenario.
        if (convert->input(0).get_element_type().is_real() &&
            convert->get_convert_element_type() == ngraph::element::boolean && to.is_integral_number()) {
            auto abs = std::make_shared<ov::opset10::Abs>(convert->input_value(0).get_node_shared_ptr());
            auto ceil = std::make_shared<ov::opset10::Ceiling>(abs);
            auto new_convert = std::make_shared<ov::opset10::Convert>(ceil, to);
            new_convert->set_friendly_name(convert->get_friendly_name());
            ov::copy_runtime_info(convert, {abs, ceil, new_convert});
            ov::replace_node(convert, new_convert);
            return true;
        } else {
            convert->set_convert_element_type(to);
            return true;
        }
    }
    return false;
}

void Transformations::UpToCpuSpecificOpSet() {
    const bool useLpt = enableLpt &&
        ngraph::pass::low_precision::LowPrecision::isFunctionQuantized(model) &&
        CPU_DEBUG_CAP_IS_TRANSFORMATION_ENABLED(config.debugCaps, Lpt);

    const bool useSnippets = snippetsMode != Config::SnippetsMode::Disable &&
        CPU_DEBUG_CAP_IS_TRANSFORMATION_ENABLED(config.debugCaps, Snippets);

    auto defaultPrecisions = useLpt ? ngraph::pass::low_precision::precision_set::int8_support : std::vector<ov::element::Type>{};
    bool hasINT16orINT32Levels = false;

    if (useLpt) {
        CPU_LPT_SCOPE(LowPrecisionTransformations_Part1);
        hasINT16orINT32Levels = ngraph::pass::low_precision::LowPrecision::isFQLevelsPresent(
            model,
            {ngraph::pass::low_precision::levels::int16, ngraph::pass::low_precision::levels::int16_narrow_range,
             ngraph::pass::low_precision::levels::int32, ngraph::pass::low_precision::levels::int32_narrow_range});
        if (hasINT16orINT32Levels) {
            defaultPrecisions = ngraph::pass::low_precision::precision_set::int8_int16_int32_support;
        }
    }

    PreLpt(defaultPrecisions, isLegacyApi);

    if (useLpt)
        Lpt(hasINT16orINT32Levels, defaultPrecisions);

    PostLpt();

    if (useSnippets)
        Snippets();
}

void Transformations::CpuSpecificOpSet(void) {
    CPU_DEBUG_CAP_TRANSFORMATION_SCOPE(this, Specific);

    ConvertToCPUSpecificOpset(model);
}

void Transformations::PreLpt(const std::vector<ov::element::Type>& defaultPrecisions, const bool isLegacyApi) {
    CPU_DEBUG_CAP_TRANSFORMATION_SCOPE(this, PreLpt);

    ov::pass::Manager manager;
    manager.set_per_pass_validation(false);
    CPU_REGISTER_PASS_COMMON(manager, ov::pass::InitNodeInfo);
    CPU_REGISTER_PASS_COMMON(manager, ov::pass::MarkShapeOfSubgraphs);
    // todo: uncomment KeepConstAndDecompression when xxx-105060 is ready
    // CPU_REGISTER_PASS_COMMON(manager, ov::pass::KeepConstAndDecompression);

    const bool useLpt = !defaultPrecisions.empty();
    if (useLpt) {
        CPU_REGISTER_PASS_COMMON(manager, ov::pass::MarkDequantizationSubgraph, defaultPrecisions);
    }

    auto get_convert_precisions = []() {
        precisions_map map = {
            {ov::element::i64,     ov::element::i32},
            {ov::element::u64,     ov::element::i32},
            {ov::element::i16,     ov::element::i32},
            {ov::element::u16,     ov::element::i32},
            {ov::element::u32,     ov::element::i32},
            {ov::element::f64,     ov::element::f32},
            {ov::element::f16,     ov::element::f32},
            {ov::element::boolean, ov::element::u8},
            {ov::element::i4,      ov::element::i8},
            {ov::element::u4,      ov::element::u8}
        };

        if (!dnnl::impl::cpu::x64::mayiuse(dnnl::impl::cpu::x64::avx512_core))
            map.insert({ov::element::bf16, ov::element::f32});

        return map;
    };
    static const auto precisions = get_convert_precisions();
    type_to_fuse_map type_to_fuse = {{ov::opset10::Convert::get_type_info_static(), fuse_type_to_convert}};

    CPU_REGISTER_PASS_COMMON(manager, ov::pass::AUGRUCellFusion);
    CPU_REGISTER_PASS_COMMON(manager, ov::pass::BroadcastTransition);
    CPU_REGISTER_PASS_COMMON(manager, ov::pass::CommonOptimizations);
    CPU_REGISTER_PASS_COMMON(manager, ov::pass::WrapInterpolateIntoTransposes);
    CPU_REGISTER_PASS_COMMON(manager, ov::pass::TransposeSinking);
    CPU_REGISTER_PASS_COMMON(manager, ov::pass::ConvertSequenceToTensorIterator);
    CPU_REGISTER_PASS_COMMON(manager, ov::pass::ConvertOpSet3ToOpSet2);
    CPU_REGISTER_PASS_COMMON(manager, ov::pass::ConvertOpSet2ToOpSet1);
    CPU_REGISTER_PASS_COMMON(manager, ov::pass::LSTMCellDecomposition);
    CPU_REGISTER_PASS_COMMON(manager, ov::pass::GRUCellDecomposition);
    CPU_REGISTER_PASS_COMMON(manager, ov::pass::RNNCellDecomposition);
    CPU_REGISTER_PASS_COMMON(manager, ov::pass::ConvertNMS1ToNMS9);
    CPU_REGISTER_PASS_COMMON(manager, ov::pass::ConvertNMS3ToNMS9);
    CPU_REGISTER_PASS_COMMON(manager, ov::pass::ConvertNMS4ToNMS9);
    CPU_REGISTER_PASS_COMMON(manager, ov::pass::ConvertNMS5ToNMS9);
    CPU_REGISTER_PASS_COMMON(manager, ov::pass::ConvertNMS9ToNMSIEInternal);
    CPU_REGISTER_PASS_COMMON(manager, ov::pass::Validate);
    CPU_REGISTER_PASS_COMMON(manager, ov::pass::ConvertMulticlassNmsToMulticlassNmsIE);
    CPU_REGISTER_PASS_COMMON(manager, ov::pass::Validate);
    CPU_REGISTER_PASS_COMMON(manager, ov::pass::ConvertMatrixNmsToMatrixNmsIE);
    CPU_REGISTER_PASS_COMMON(manager, ov::pass::Validate);
    CPU_REGISTER_PASS_COMMON(manager, ov::pass::TransposeMatMul);
    CPU_REGISTER_PASS_COMMON(manager, ov::pass::ConstantFolding);

    if (useLpt) {
        CPU_LPT_SCOPE(LowPrecisionTransformations_Part2);
        CPU_REGISTER_PASS_COMMON(manager, ngraph::pass::low_precision::ConvertSubtractConstant, defaultPrecisions);
    }
    CPU_REGISTER_PASS_COMMON(manager, ov::pass::Validate);
    CPU_REGISTER_PASS_COMMON(manager, ov::pass::RefConvertI64ToI32);

    CPU_REGISTER_PASS_COMMON(manager, ov::pass::ConvertPrecision, precisions, type_to_fuse);

    CPU_REGISTER_PASS_COMMON(manager, ov::pass::EliminateConvert);
    CPU_REGISTER_PASS_COMMON(manager, SwapConvertTranspose);
    CPU_REGISTER_PASS_X64(manager, ConvertToInteraction);
    CPU_REGISTER_PASS_X64(manager, ConvertInteractionInt8);
    CPU_REGISTER_PASS_ARM(manager, ConvertReduceMultiAxis);
    CPU_REGISTER_PASS_ARM(manager, MishDecomposition);
    CPU_REGISTER_PASS_ARM(manager, ConvertConv1D);
    CPU_REGISTER_PASS_ARM(manager, ConvertGroupConv1D);
    CPU_REGISTER_PASS_ARM(manager, ConvertGroupConvolution);
    // The plugin computes Divide in floating point precision.
    // To preserve correct math for integer division we need to insert explicit Floor operation.
    CPU_REGISTER_PASS_ARM(manager, DecomposeIntegerDivide);
    CPU_REGISTER_PASS_X86(manager, DecomposeIntegerDivide);

    // SpaceToDepth/ DepthToSpace node implementation supports only equal input/output tensors with rank <= 5
    CPU_SET_CALLBACK_COMMON(manager,
        [](const_node_ptr &node) -> bool {
            return node->input_value(0).get_shape().size() <= 5lu &&
                node->input_value(0).get_shape().size() == node->get_output_shape(0).size();
        },
        ov::pass::ConvertSpaceToDepth, ov::pass::ConvertDepthToSpace);

    CPU_SET_CALLBACK_COMMON(manager,
        [](const_node_ptr &node) -> bool {
            const auto & rank = node->input(0).get_partial_shape().rank().get_length();
            return rank == 4lu || rank == 5lu;
        },
        ov::pass::ConvertBatchToSpace, ov::pass::ConvertSpaceToBatch);

    auto isCellPrimitiveSupported = [](const_node_ptr &node) -> bool {
        if (const auto &rnn_cell = std::dynamic_pointer_cast<const ov::opset4::RNNCell>(node)) {
            return rnn_cell->get_clip() == 0.0f;
        } else if (const auto &gru_cell = std::dynamic_pointer_cast<const ov::opset4::GRUCell>(
                       node)) {
            return gru_cell->get_clip() == 0.0f
                && gru_cell->get_activations() == std::vector<std::string>{"sigmoid", "tanh"};
        } else if (const auto &augru_cell = std::dynamic_pointer_cast<const ov::op::internal::AUGRUCell>(
                       node)) {
            return augru_cell->get_clip() == 0.0f
                && augru_cell->get_activations() == std::vector<std::string>{"sigmoid", "tanh"};
        } else if (const auto &lstm_cell = std::dynamic_pointer_cast<const ov::opset4::LSTMCell>(
                       node)) {
            return lstm_cell->get_clip() == 0.0f &&
                lstm_cell->get_activations() == std::vector<std::string>{"sigmoid", "tanh", "tanh"};
        } else if (const auto &lstm_cell_v1 = std::dynamic_pointer_cast<const ov::opset1::LSTMCell>(
                       node)) {
            return lstm_cell_v1->get_clip() == 0.0f &&
                lstm_cell_v1->get_activations() == std::vector<std::string>{"sigmoid", "tanh", "tanh"};
        }
        return false;
    };

    // Sequences supported by the plugin shouldn't be converted to TensorIterator.
    // sequence_length input is not supported in all Sequences, so if is_seq_len_provided() == true, we
    // should always convert to TensorIterator.
    // RNN/GRU/LSTM Sequences are supported with clip == 0, and with default activations.
    auto isSequencePrimitiveSupported = [](const_node_ptr &node) -> bool {
        const auto& data = node->input(0);
        const auto& data_pshape = data.get_partial_shape();
        // WA: dynamic shapes make impossible to check seq_len due to shapeOf subgraphs
        // but the sequence is still supported in CPU and doesn't need to be decomposed
        if (data_pshape.is_dynamic())
            return true;
        if (data_pshape.rank().is_static() && data_pshape.rank().get_length() > 1 && !data_pshape[1].is_static())
            return false;
        auto max_seq_len = data.get_shape().at(1);
        if (const auto &rnn_seq = std::dynamic_pointer_cast<const ov::opset6::RNNSequence>(node)) {
            return rnn_seq->get_clip() == 0.0f &&
                !ov::op::util::is_seq_len_provided(rnn_seq->get_input_node_shared_ptr(2),
                                                   max_seq_len);
        } else if (const auto &gru_seq = std::dynamic_pointer_cast<const ov::opset6::GRUSequence>(
                       node)) {
            return gru_seq->get_clip() == 0.0f &&
                gru_seq->get_activations() == std::vector<std::string>{"sigmoid", "tanh"} &&
                !ov::op::util::is_seq_len_provided(gru_seq->get_input_node_shared_ptr(2),
                                                   max_seq_len);
        } else if (const auto &augru_seq = std::dynamic_pointer_cast<const ov::op::internal::AUGRUSequence>(
                       node)) {
            return augru_seq->get_clip() == 0.0f &&
                augru_seq->get_activations() == std::vector<std::string>{"sigmoid", "tanh"} &&
                !ov::op::util::is_seq_len_provided(augru_seq->get_input_node_shared_ptr(2),
                                                   max_seq_len);
        } else if (const auto &lstm_seq = std::dynamic_pointer_cast<const ov::opset6::LSTMSequence>(
                       node)) {
            return lstm_seq->get_clip() == 0.0f &&
                lstm_seq->get_activations() == std::vector<std::string>{"sigmoid", "tanh", "tanh"} &&
                !ov::op::util::is_seq_len_provided(lstm_seq->get_input_node_shared_ptr(3),
                                                   max_seq_len);
        }
        return false;
    };

    CPU_SET_CALLBACK_COMMON(manager,
        [isSequencePrimitiveSupported](const_node_ptr &node) -> bool {
            return isSequencePrimitiveSupported(node);
        },
        ov::pass::ConvertRNNSequenceToTensorIterator,
        ov::pass::ConvertGRUSequenceToTensorIterator,
        ov::pass::ConvertLSTMSequenceToTensorIterator);

    CPU_SET_CALLBACK_COMMON(manager,
        [isCellPrimitiveSupported](const_node_ptr &node) -> bool {
            return isCellPrimitiveSupported(node);
        },
        ov::pass::RNNCellDecomposition,
        ov::pass::GRUCellDecomposition,
        ov::pass::LSTMCellDecomposition);

    CPU_SET_CALLBACK_COMMON(manager,
        [](const_node_ptr &node) -> bool {
            std::string errorMessage;
            return node::MVN::isSupportedOperation(node, errorMessage);
        },
        ov::pass::MVN6Decomposition);

    CPU_SET_CALLBACK_COMMON(manager,
        [](const_node_ptr &node) -> bool {
            std::string errorMsg;
            return node::NormalizeL2::isSupportedOperation(node, errorMsg);
        },
        ov::pass::NormalizeL2Decomposition);

    CPU_ENABLE_PASS_COMMON(manager, ov::pass::SoftmaxDecomposition);
    CPU_SET_CALLBACK_COMMON(manager,
            [](const_node_ptr &node) -> bool {
                return node->input_value(0).get_partial_shape().rank().get_length() <= 5;
            },
        ov::pass::SoftmaxDecomposition);

    // NMS-alike nodes are always transformed to NMSIEInternal node in case of legacy api, for compatibility.
    // And on the other hand in case of api 2.0, keep them internal dynamic for better performance and functionality.
    auto nmsCallback = [isLegacyApi](const_node_ptr &node) -> bool {
        return isLegacyApi ?  false : true;
    };

    CPU_SET_CALLBACK_COMMON(manager, nmsCallback, ov::pass::ConvertNMS9ToNMSIEInternal);
    CPU_SET_CALLBACK_COMMON(manager, nmsCallback, ov::pass::ConvertMulticlassNmsToMulticlassNmsIE);
    CPU_SET_CALLBACK_COMMON(manager, nmsCallback, ov::pass::ConvertMatrixNmsToMatrixNmsIE);

    // List of enabled/disabled transformations

    // Allow FP16 Converts to be folded and FP16 constants to be upgraded to FP32 data type
    CPU_DISABLE_PASS_COMMON(manager, ov::pass::DisableDecompressionConvertConstantFolding);
    CPU_DISABLE_PASS_COMMON(manager, ov::pass::ConvertCompressedOnlyToLegacy);
    CPU_DISABLE_PASS_COMMON(manager, ov::pass::EyeDecomposition);
    CPU_DISABLE_PASS_COMMON(manager, ov::pass::ConvertGELU);
    CPU_DISABLE_PASS_COMMON(manager, ov::pass::ConvertShuffleChannels3);
    CPU_DISABLE_PASS_COMMON(manager, ov::pass::Gelu7Downgrade);
    CPU_DISABLE_PASS_COMMON(manager, ov::pass::SoftPlusDecomposition);
    CPU_DISABLE_PASS_COMMON(manager, ov::pass::ConvertMod);
    CPU_DISABLE_PASS_COMMON(manager, ov::pass::ConvertShuffleChannels3);
    CPU_DISABLE_PASS_COMMON(manager, ov::pass::WeightsDequantizeToFakeQuantize);
    CPU_DISABLE_PASS_COMMON(manager, ov::pass::SimplifyCTCGreedyDecoderSeqLen);
    CPU_DISABLE_PASS_COMMON(manager, ov::pass::ConvertGather7ToGather1);
    CPU_DISABLE_PASS_COMMON(manager, ov::pass::ConvertGather8ToGather7);
    CPU_DISABLE_PASS_COMMON(manager, ov::pass::ConvertMinimum);
    CPU_DISABLE_PASS_COMMON(manager, ov::pass::ConvertBroadcastToTiles);
    CPU_DISABLE_PASS_COMMON(manager, ov::pass::ConvertReduceMeanToPooling);
    CPU_DISABLE_PASS_COMMON(manager, ov::pass::ConvertReduceMaxToPooling);
    CPU_DISABLE_PASS_COMMON(manager, ov::pass::ConvertReduceSumToPooling);
    CPU_DISABLE_PASS_COMMON(manager, ov::pass::SliceToStridedSlice);
    CPU_DISABLE_PASS_COMMON(manager, ov::pass::ConvertDetectionOutput8ToDetectionOutput1);
    CPU_DISABLE_PASS_COMMON(manager, ov::pass::ConvertROIAlign9To3);
    CPU_DISABLE_PASS_COMMON(manager, ov::pass::SoftSignDecomposition);
    CPU_DISABLE_PASS_COMMON(manager, ov::pass::UniqueDecomposition);
    CPU_DISABLE_PASS_COMMON(manager, ov::pass::ConvertTopK3);
    CPU_DISABLE_PASS_COMMON(manager, ov::pass::ConvertTopK11ToTopK3);
    CPU_DISABLE_PASS_COMMON(manager, ov::pass::HSwishDecomposition);
    CPU_DISABLE_PASS_X64(manager, ov::pass::HSigmoidDecomposition);

    CPU_DISABLE_PASS_X64(manager, ov::pass::ReduceL1Decomposition);
    CPU_DISABLE_PASS_X64(manager, ov::pass::ReduceL2Decomposition);

    CPU_ENABLE_PASS_COMMON(manager, ov::pass::NormalizeL2Decomposition);
    CPU_ENABLE_PASS_COMMON(manager, ov::pass::ConvertInterpolate1ToInterpolate4);
    CPU_ENABLE_PASS_COMMON(manager, ov::pass::ConvertGather1ToGather7);
    CPU_ENABLE_PASS_COMMON(manager, ov::pass::ConvertDetectionOutput1ToDetectionOutput8);
    CPU_ENABLE_PASS_COMMON(manager, ov::pass::ConvertROIAlign3To9);

    if (useLpt) {
        CPU_LPT_SCOPE(LowPrecisionTransformations_Part3);
        CPU_SET_CALLBACK_COMMON(manager,
            [](const_node_ptr &node) -> bool {
                std::string errMsg;
                return !node::FakeQuantize::isSupportedOperation(node, errMsg);
            },
            ov::pass::AddFakeQuantizeFusion,
            ov::pass::MulFakeQuantizeFusion,
            ov::pass::FakeQuantizeMulFusion);

        CPU_SET_CALLBACK_COMMON(manager,
            [&defaultPrecisions](const_node_ptr &node) -> bool {
                return ngraph::pass::low_precision::NetworkHelper::areQuantizeAndDequantizeSupportedForMultiply(node, defaultPrecisions);
            },
            ov::pass::ConvertQuantizeDequantize);
    }

    manager.run_passes(model);
}

void Transformations::Lpt(const bool hasINT16orINT32Levels, const std::vector<ov::element::Type>& defaultPrecisions) {
    CPU_DEBUG_CAP_TRANSFORMATION_SCOPE(this, Lpt);

    using namespace ngraph::pass::low_precision;
    CPU_LPT_SCOPE(LowPrecisionTransformations_Part4);
    OV_ITT_SCOPE(FIRST_INFERENCE, itt::domains::intel_cpu_LT, "LowPrecisionTransformations");
    //Only enable conv/group conv signed input on AMX platform.
    std::vector<ov::element::Type> input0LowPrecisionList;
    if (dnnl::impl::cpu::x64::mayiuse(dnnl::impl::cpu::x64::avx512_core_amx)) {
        input0LowPrecisionList = {ov::element::u8, ov::element::i8};
    } else {
        input0LowPrecisionList = {ov::element::u8};
    }

    auto supportedPrecisions = std::vector<PrecisionsRestriction>({
            PrecisionsRestriction::create<ov::opset1::Convolution>({
                    {{0}, input0LowPrecisionList},
                    {{1}, {ov::element::i8}},
                }),
            PrecisionsRestriction::create<ov::opset1::ConvolutionBackpropData>({
                    {{0}, {ov::element::u8, ov::element::i8}},
                    {{1}, {ov::element::i8}}
                }),
            PrecisionsRestriction::create<ov::opset1::GroupConvolution>([input0LowPrecisionList](const std::shared_ptr<ov::Node>& node){
                const auto& input_partial_shape = node->get_input_partial_shape(0);
                const auto& rank = input_partial_shape.rank();
                if (rank.is_static() && (rank.get_length() == 5)) {
                    return PrecisionsRestriction::PrecisionsByPorts{
                        {{0}, {ov::element::u8, ov::element::i8}},
                        {{1}, {ov::element::i8}}};
                }

                return PrecisionsRestriction::PrecisionsByPorts{
                    {{0}, input0LowPrecisionList},
                    {{1}, {ov::element::i8}}
                };
                }),
            PrecisionsRestriction::create<ov::opset1::Multiply>({
                    {{0}, {ov::element::u8}},
                    {{1}, {ov::element::i8}},
                }),
            PrecisionsRestriction::create<ov::opset1::MatMul>({
                    {{0}, {ov::element::u8, ov::element::i8}},
                    {{1}, {ov::element::i8}}
                }),
            PrecisionsRestriction::create<ov::opset5::LSTMSequence>({
                    {{0, 1}, {ov::element::u8}}
                }),
            PrecisionsRestriction::create<ov::opset6::GRUSequence>({
                    {{0, 1}, {ov::element::u8}}
                }),
        });

    auto quantizationRestrictions = std::vector<QuantizationGranularityRestriction>({
            QuantizationGranularityRestriction::create<ov::opset1::Convolution>({0}),
            QuantizationGranularityRestriction::create<ov::opset1::ConvolutionBackpropData>({0})
        });

    // for GNA networks reference execution
    bool updatePrecision = true;
    if (hasINT16orINT32Levels) {
        updatePrecision = false;
        supportedPrecisions = std::vector<PrecisionsRestriction>({});
    }

    ov::pass::Manager lptManager;
    CPU_REGISTER_PASS_COMMON(lptManager, ngraph::pass::low_precision::LowPrecision,
        supportedPrecisions,
        quantizationRestrictions,
        LayerTransformation::Params(updatePrecision, ov::element::f32, defaultPrecisions));
    CPU_SET_CALLBACK_COMMON(lptManager,
        [](const_node_ptr& node) -> bool {
            if (const auto mulitply = std::dynamic_pointer_cast<const ov::opset1::Multiply>(node)) {
                return !MultiplyToGroupConvolutionTransformation::canBeTransformedToGroupConvolution(mulitply);
            }
            return false;
        },
        ngraph::pass::low_precision::MarkupPrecisions);
    CPU_SET_CALLBACK_COMMON(lptManager,
        [&defaultPrecisions](const_node_ptr& node) -> bool {
            return LayerTransformation::isAsymmetricQuantization(node, defaultPrecisions) ||
                WeightableLayerTransformation::isAsymmetricOnWeights(node, defaultPrecisions);
        },
        ngraph::pass::low_precision::ConvolutionBackpropDataTransformation);

    lptManager.get_pass_config()->set_callback<ngraph::pass::low_precision::AddTransformation>(
        [](const_node_ptr& node) -> bool {
            return ov::marked_as_bias(node);
        });

    CPU_DISABLE_PASS_ARM(lptManager, ngraph::pass::low_precision::RecurrentCellTransformation);
    CPU_DISABLE_PASS_COMMON(lptManager, ngraph::pass::low_precision::MultiplyToGroupConvolutionTransformation);

    lptManager.run_passes(model);
}

void Transformations::PostLpt() {
    CPU_DEBUG_CAP_TRANSFORMATION_SCOPE(this, PostLpt);

    ov::pass::Manager postLPTPassManager;
    postLPTPassManager.set_per_pass_validation(false);
    CPU_REGISTER_PASS_COMMON(postLPTPassManager, ov::pass::UnrollTensorIterator);
    CPU_REGISTER_PASS_COMMON(postLPTPassManager, ov::pass::ReshapePRelu);
    CPU_SET_CALLBACK_COMMON(postLPTPassManager,
        [](const_node_ptr &node) -> bool {
            // UnrollTI transformation is disabled by default, is turned on by LowLatency transformation
            return node->get_rt_info().count("UNROLL_TI") == 0;
        },
        ov::pass::UnrollTensorIterator);
    CPU_REGISTER_PASS_COMMON(postLPTPassManager, MoveEltwiseUpThroughDataMov);
    CPU_SET_CALLBACK_COMMON(postLPTPassManager,
        [](const std::shared_ptr<const ov::Node>& node) -> bool {
            if (node->get_input_size() >= 2) {
                return node->get_input_element_type(1) == ov::element::i8 || node->get_input_element_type(1) == ov::element::u8;
            }
            return false;
        },
        MoveEltwiseUpThroughDataMov);

    CPU_REGISTER_PASS_COMMON(postLPTPassManager, ov::pass::ConstantFolding);

    // Snippets may brake MHA patterns so the fusion has to performed before
    CPU_REGISTER_PASS_X64(postLPTPassManager, MHAFusion);
    CPU_REGISTER_PASS_X64(postLPTPassManager, FuseFQtoInteraction);

    CPU_SET_CALLBACK_X64(postLPTPassManager,
        ([this](const std::shared_ptr<const ov::Node>& n) -> bool {
            std::string errorMessage;

            if (!node::MHA::isSupportedOperation(n, errorMessage))
                return true;

            // Implementation calls AMX BF16 brgemm only for tensors with K and N aligned on 2, otherwise fallbacks on vector impl
            // Vector madd BF16 instruction on SPR has reduced performance on HW level, which results in overall perf degradation
            size_t bf16Factor = 2;
            if (dnnl::impl::cpu::x64::mayiuse(dnnl::impl::cpu::x64::avx512_core_amx) &&
                (n->get_input_element_type(0) == element::bf16 || (n->get_input_element_type(0) == element::f32 && inferencePrecision == ov::element::bf16)) &&
                (n->get_input_shape(0)[3] % bf16Factor != 0 || n->get_input_shape(1)[1] % bf16Factor != 0 || n->get_input_shape(3)[3] % bf16Factor != 0)) {
                return true;
            }

            return false;
        }),
        MHAFloatFusion, MHAFloatFusion2, MHAQuantFusion, MHAQuantFusion2);

    // Float MHA is supported by snippets now
    if (inferencePrecision == ov::element::f32) {
        CPU_DISABLE_PASS_X64(postLPTPassManager, MHAFloatFusion);
        CPU_DISABLE_PASS_X64(postLPTPassManager, MHAFloatFusion2);
    }

    // Execute before snippets. Otherwise FQ will be converted to Subgraph
<<<<<<< HEAD
    CPU_REGISTER_PASS_COMMON(postLPTPassManager, ConvertFqRnnToQuantizedRnn);

    CPU_REGISTER_PASS_X64(postLPTPassManager, DumpModel, "VNode0.txt");
    CPU_REGISTER_PASS_X64(postLPTPassManager, MHADynamicVNodeIn);
    CPU_REGISTER_PASS_X64(postLPTPassManager, DumpModel, "VNode1.txt");
    //CPU_REGISTER_PASS_COMMON(manager, ov::pass::Validate);
    CPU_REGISTER_PASS_X64(postLPTPassManager, MHADynamicVNodeOut);
    CPU_REGISTER_PASS_X64(postLPTPassManager, DumpModel, "VNode2.txt");

=======
    CPU_REGISTER_PASS_X64(postLPTPassManager, ConvertFqRnnToQuantizedRnn);
>>>>>>> 1a60d40b
    postLPTPassManager.run_passes(model);
}

void Transformations::MainSnippets(void) {
    if (snippetsMode == Config::SnippetsMode::Disable ||
        !dnnl::impl::cpu::x64::mayiuse(dnnl::impl::cpu::x64::avx2)) // snippets are implemented only for relevant platforms (avx2+ extensions)
        return;

    // At the moment Snippets supports Transposes in MHA pattern only in FP32 case since
    //      - ConvertSaturation[BF16->FP32] will be inserted after Parameters and before Transposes in canonicalization stage
    //      - ConvertSaturation[FP32->BF16] will be inserted after Transposes and before Brgemm in precision propagation stage
    // Because of that Transposes won't be fused into Brgemm
    // TODO [111813]: Need to update this pipeline to avoid Converts between Transposes and Brgemm on inputs
    ov::snippets::pass::SnippetsTokenization::Config tokenization_config;
    tokenization_config.mha_token_enable_transpose = (inferencePrecision == ov::element::f32);

    ngraph::pass::Manager snippetsManager;
    snippetsManager.set_per_pass_validation(false);
    if (snippetsMode != Config::SnippetsMode::IgnoreCallback)
        CPU_REGISTER_PASS_X64(snippetsManager, SnippetsMarkSkipped, inferencePrecision != ov::element::f32);
    CPU_REGISTER_PASS_X64(snippetsManager, snippets::pass::SnippetsTokenization, tokenization_config);

    // Tokenize MHA in quantized model or with BF16 only in tests.
    // TODO [106921]: Please enable the tokenization when the ticket 106921 with blocking support for BRGEMM will be implemented
    const bool onlyFloatSupported = snippetsMode != Config::SnippetsMode::IgnoreCallback;
    const bool isMHASupported =
            IMPLICATION(inferencePrecision != ov::element::f32, !onlyFloatSupported) &&
            dnnl::impl::cpu::x64::mayiuse(dnnl::impl::cpu::x64::avx512_core);  // MHA has BRGEMM that is supported only on AVX512 platforms
    if (!isMHASupported) {
        CPU_DISABLE_PASS_X64(snippetsManager, snippets::pass::TokenizeMHASnippets);
    }

#if defined(OPENVINO_ARCH_X86_64)
    auto is_supported_matmul = [onlyFloatSupported](const std::shared_ptr<const ov::Node>& n) {
        const auto matmul = ov::as_type_ptr<const ov::op::v0::MatMul>(n);
        if (!matmul)
            return false;
        if (matmul->get_input_element_type(1) == ov::element::i8)
            return !onlyFloatSupported && dnnl::impl::cpu::x64::mayiuse(dnnl::impl::cpu::x64::avx512_core_vnni);
        if (matmul->get_input_element_type(0) == ov::element::bf16 &&
            matmul->get_input_element_type(1) == ov::element::bf16)
            return !onlyFloatSupported && dnnl::impl::cpu::x64::mayiuse(dnnl::impl::cpu::x64::avx512_core_bf16);
        return true;
    };
#endif // OPENVINO_ARCH_X86_64

    if (snippetsMode != Config::SnippetsMode::IgnoreCallback) {
        CPU_SET_CALLBACK_X64(snippetsManager,
            [&](const std::shared_ptr<const ov::Node>& n) -> bool {
                // Tranformation callback is called on MatMul0
                if (!is_supported_matmul(n))
                    return true;
                // Search for MatMul1
                auto child = n->get_output_target_inputs(0).begin()->get_node()->shared_from_this();
                while (!ov::is_type<const ov::op::v0::MatMul>(child)) {
                    child = child->get_output_target_inputs(0).begin()->get_node()->shared_from_this();
                }
                if (!is_supported_matmul(child))
                    return true;
                const auto pshape = child->get_input_partial_shape(0);
                const auto shape = pshape.get_shape();
                const auto parallel_work_amount =
                        std::accumulate(shape.rbegin() + 2, shape.rend(), 1, std::multiplies<size_t>());
                const auto kernel_buffer_size =
                        std::accumulate(shape.rbegin(), shape.rbegin() + 2, 1, std::multiplies<size_t>()) *
                        n->get_output_element_type(0).size();
                // Heuristic values:
                //    parallelism work amount - not enough work amount for parallelism
                //    kernel work amount - large shape for kernel execution, not cache-local
                // TODO: The heuristics will be removed after
                //       - loop blocking support on code generation level
                //       - parallelism support on JIT level
                const auto needed_num_of_threads = 12lu;
                const auto l2_cache_size = dnnl::utils::get_cache_size(2, true);
                const auto is_unsupported_parallel_work_amount =
                    parallel_get_num_threads() / 2 > parallel_work_amount &&
                    static_cast<size_t>(parallel_work_amount) < needed_num_of_threads;
                const auto is_unsupported_kernel_work_amount = kernel_buffer_size > l2_cache_size;
                return is_unsupported_parallel_work_amount || is_unsupported_kernel_work_amount;
            },
            snippets::pass::TokenizeMHASnippets);
        CPU_SET_CALLBACK_X64(snippetsManager,
            [](const std::shared_ptr<const ov::Node>& n) -> bool {
                // CPU Plugin support Swish in Subgraph via conversion to SwichCPU which assumes second input to be constant
                const bool is_unsupported_swish =
                        ov::is_type<const ov::op::v4::Swish>(n) && n->inputs().size() > 1 &&
                        !ov::is_type<const ov::op::v0::Constant>(n->get_input_node_shared_ptr(1));
                // todo: general tokenization flow is not currently supported for these operations.
                //  they can be tokenized only as a part of complex patterns
                const bool is_disabled_tokenization = (ov::is_type<const ov::op::v1::Softmax>(n) ||
                                                       ov::is_type<const ov::op::v8::Softmax>(n) ||
                                                       ov::is_type<const ov::op::v0::MatMul>(n) ||
                                                       ov::is_type<const ov::op::v1::Transpose>(n) ||
                                                       ov::is_type<const ov::op::v1::Broadcast>(n) ||
                                                       ov::is_type<const ov::op::v3::Broadcast>(n));
                const auto& inputs = n->inputs();
                // todo: clarify whether we can evaluate snippets on const paths
                const bool has_only_const_inputs = std::all_of(inputs.begin(), inputs.end(),
                                                               [](const ov::Input<const ov::Node>& in) {
                                                                   return ov::is_type<ov::op::v0::Constant>(
                                                                           in.get_source_output().get_node_shared_ptr());
                                                               });
                // todo: clarify whether we can evaluate snippets on inputs with larger ranks
                auto rank_is_too_large = [](const ov::descriptor::Tensor& t) {
                    // callback is called has_supported_in_out(), so it's safe to assume that the shapes are static
                    return t.get_partial_shape().rank().get_length() > 6;
                };
                const bool bad_input_rank = std::any_of(inputs.begin(), inputs.end(),
                                                        [&](const ov::Input<const ov::Node>& in) {
                                                            return rank_is_too_large(in.get_tensor());
                                                        });
                const auto& outputs = n->outputs();
                const bool bad_output_rank = std::any_of(outputs.begin(), outputs.end(),
                                                        [&](const ov::Output<const ov::Node>& out) {
                                                            return rank_is_too_large(out.get_tensor());
                                                        });
                return has_only_const_inputs || bad_input_rank || bad_output_rank || is_unsupported_swish ||
                    is_disabled_tokenization;
            },
            snippets::pass::TokenizeSnippets);
    }
    snippetsManager.run_passes(model);
}

void Transformations::PostSnippets(void) {
    ov::pass::Manager postSnippetsManager;
    postSnippetsManager.set_per_pass_validation(false);
    CPU_REGISTER_PASS_COMMON(postSnippetsManager, ov::pass::FakeQuantizeDecomposition);
    CPU_SET_CALLBACK_COMMON(postSnippetsManager,
        [](const_node_ptr& node) -> bool {
            std::string errMsg;
            return node::FakeQuantize::isSupportedOperation(node, errMsg);
        },
        ov::pass::FakeQuantizeDecomposition);
    CPU_REGISTER_PASS_COMMON(postSnippetsManager, ov::pass::ConstantFolding);
    postSnippetsManager.run_passes(model);
}

void Transformations::Snippets(void) {
    CPU_DEBUG_CAP_TRANSFORMATION_SCOPE(this, Snippets);

    MainSnippets();
    PostSnippets();
}

}   // namespace intel_cpu
}   // namespace ov<|MERGE_RESOLUTION|>--- conflicted
+++ resolved
@@ -616,9 +616,9 @@
     }
 
     // Execute before snippets. Otherwise FQ will be converted to Subgraph
-<<<<<<< HEAD
-    CPU_REGISTER_PASS_COMMON(postLPTPassManager, ConvertFqRnnToQuantizedRnn);
-
+    CPU_REGISTER_PASS_X64(postLPTPassManager, ConvertFqRnnToQuantizedRnn);
+
+    // Execute VNode before snippets. Otherwise some part in VNode will be converted to Subgraph
     CPU_REGISTER_PASS_X64(postLPTPassManager, DumpModel, "VNode0.txt");
     CPU_REGISTER_PASS_X64(postLPTPassManager, MHADynamicVNodeIn);
     CPU_REGISTER_PASS_X64(postLPTPassManager, DumpModel, "VNode1.txt");
@@ -626,9 +626,6 @@
     CPU_REGISTER_PASS_X64(postLPTPassManager, MHADynamicVNodeOut);
     CPU_REGISTER_PASS_X64(postLPTPassManager, DumpModel, "VNode2.txt");
 
-=======
-    CPU_REGISTER_PASS_X64(postLPTPassManager, ConvertFqRnnToQuantizedRnn);
->>>>>>> 1a60d40b
     postLPTPassManager.run_passes(model);
 }
 
