--- conflicted
+++ resolved
@@ -47,21 +47,15 @@
         }
     #endif
 
-<<<<<<< HEAD
-
-    if (dnnl::impl::cpu::x64::mayiuse(dnnl::impl::cpu::x64::avx512_core_bf16)) {
+    if (mayiuse(avx512_core_bf16)) {
         inferencePrecision = ov::element::bf16;
-    } else if (dnnl::impl::cpu::x64::mayiuse(dnnl::impl::cpu::x64::avx512_core_amx_fp16)) {
+    } else if (mayiuse(avx512_core_amx_fp16)) {
         inferencePrecision = ov::element::f16;
-    } else if (dnnl::impl::cpu::x64::mayiuse(dnnl::impl::cpu::x64::avx512_core_fp16)) {
+    } else if (mayiuse(avx512_core_fp16)) {
         inferencePrecision = ov::element::f16;
     } else {
         inferencePrecision = ov::element::f32;
     }
-=======
-    if (!mayiuse(avx512_core_bf16))
-        enforceBF16 = false;
->>>>>>> 7140e5c0
 
     CPU_DEBUG_CAP_ENABLE(applyDebugCapsProperties());
 
@@ -190,13 +184,8 @@
             }
         } else if (key == PluginConfigParams::KEY_ENFORCE_BF16) {
             if (val == PluginConfigParams::YES) {
-<<<<<<< HEAD
-                if (dnnl::impl::cpu::x64::mayiuse(dnnl::impl::cpu::x64::avx512_core)) {
+                if (mayiuse(avx512_core)) {
                     inferencePrecision = ov::element::bf16;
-=======
-                if (mayiuse(avx512_core)) {
-                    enforceBF16 = true;
->>>>>>> 7140e5c0
                 } else {
                     IE_THROW() << "Platform doesn't support BF16 format";
                 }
@@ -209,19 +198,13 @@
             inferencePrecisionSetExplicitly = true;
         } else if (key == ov::hint::inference_precision.name()) {
             if (val == "bf16") {
-<<<<<<< HEAD
-                if (dnnl::impl::cpu::x64::mayiuse(dnnl::impl::cpu::x64::avx512_core)) {
+                if (mayiuse(avx512_core)) {
                     inferencePrecision = ov::element::bf16;
-=======
-                if (mayiuse(avx512_core)) {
-                    enforceBF16 = true;
->>>>>>> 7140e5c0
                 } else {
                     IE_THROW() << "Platform doesn't support BF16 format";
                 }
             } else if (val == "f16") {
-                if (dnnl::impl::cpu::x64::mayiuse(dnnl::impl::cpu::x64::avx512_core_fp16)
-                    || dnnl::impl::cpu::x64::mayiuse(dnnl::impl::cpu::x64::avx512_core_amx_fp16)) {
+                if (mayiuse(avx512_core_fp16) || mayiuse(avx512_core_amx_fp16)) {
                     inferencePrecision = ov::element::f16;
                 } else {
                     IE_THROW() << "Platform doesn't support FP16 format";
@@ -229,13 +212,8 @@
             } else if (val == "f32") {
                 inferencePrecision = ov::element::f32;
             } else {
-<<<<<<< HEAD
-                IE_THROW() << "Wrong value for property key " << ov::inference_precision.name()
+                IE_THROW() << "Wrong value for property key " << ov::hint::inference_precision.name()
                     << ". Supported values: bf16, f16, f32";
-=======
-                IE_THROW() << "Wrong value for property key " << ov::hint::inference_precision.name()
-                    << ". Supported values: bf16, f32";
->>>>>>> 7140e5c0
             }
             inferencePrecisionSetExplicitly = true;
         } else if (PluginConfigInternalParams::KEY_CPU_RUNTIME_CACHE_CAPACITY == key) {
@@ -285,10 +263,15 @@
     // apply execution mode after all the params are handled to prevent possible conflicts
     // when both execution_mode and inference_precision are specified
     if (!inferencePrecisionSetExplicitly) {
-        if (executionMode == ov::hint::ExecutionMode::PERFORMANCE && (mayiuse(avx512_core_bf16))) {
-            enforceBF16 = true;
+        if (executionMode == ov::hint::ExecutionMode::PERFORMANCE) {
+            if (mayiuse(avx512_core_bf16))
+                inferencePrecision = ov::element::bf16;
+            else if (mayiuse(avx512_core_amx_fp16) || mayiuse(avx512_core_fp16))
+                inferencePrecision = ov::element::f16;
+            else
+                inferencePrecision = ov::element::f32;
         } else {
-            enforceBF16 = false;
+            inferencePrecision = ov::element::f32;
         }
     }
 
@@ -344,12 +327,7 @@
     IE_SUPPRESS_DEPRECATED_START
         _config.insert({ PluginConfigParams::KEY_DUMP_EXEC_GRAPH_AS_DOT, dumpToDot });
     IE_SUPPRESS_DEPRECATED_END;
-<<<<<<< HEAD
     if (inferencePrecision == ov::element::bf16) {
-=======
-
-    if (enforceBF16) {
->>>>>>> 7140e5c0
         _config.insert({ PluginConfigParams::KEY_ENFORCE_BF16, PluginConfigParams::YES });
     } else {
         _config.insert({ PluginConfigParams::KEY_ENFORCE_BF16, PluginConfigParams::NO });
