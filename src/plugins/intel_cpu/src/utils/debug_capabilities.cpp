
// Copyright (C) 2018-2023 Intel Corporation
// SPDX-License-Identifier: Apache-2.0
//
#include <common/primitive_desc_iface.hpp>
#include <memory>
#include <oneapi/dnnl/dnnl.hpp>
#include "memory_desc/blocked_memory_desc.h"
#include "onednn/iml_type_mapper.h"
#ifdef CPU_DEBUG_CAPS

#include "debug_capabilities.h"
#include "node.h"
#include "edge.h"
#include <iomanip>
#include <cfloat>
#include <climits>
#include "nodes/input.h"
#include "nodes/eltwise.h"
#include "snippets/op/subgraph.hpp"
#include <ie_ngraph_utils.hpp>

namespace dnnl {
namespace impl {
std::ostream &operator<<(std::ostream &ss, const primitive_attr_t *attr);
std::ostream &operator<<(std::ostream &ss, alg_kind_t alg);
}
}

namespace ov {
namespace intel_cpu {

namespace {
    size_t replace_all(std::string & inout, std::string what, std::string with) {
        std::size_t count{};
        for (std::string::size_type pos{}; inout.npos != (pos = inout.find(what.data(), pos, what.length()));
             pos += with.length(), ++count) {
            inout.replace(pos, what.length(), with.data(), with.length());
        }
        return count;
    }
}

DebugLogEnabled::DebugLogEnabled(const char* file, const char* func, int line, const char* name) {
    // check ENV
    const char* p_filters = std::getenv("OV_CPU_DEBUG_LOG");
    if (!p_filters) {
        enabled = false;
        return;
    }

    // extract file name from __FILE__
    std::string file_path(file);
    std::string file_name(file);
    auto last_sep = file_path.find_last_of('/');
    if (last_sep == std::string::npos)
        last_sep = file_path.find_last_of('\\');
    if (last_sep != std::string::npos)
        file_name = file_path.substr(last_sep + 1);

    std::string file_name_with_line = file_name + ":" + std::to_string(line);
    tag = file_name_with_line + " " + func + "()";
    if (name != nullptr) {
        tag += " ";
        tag += name;
    }

    // check each filter patten:
    bool filter_match_action = true;
    if (p_filters[0] == '-') {
        p_filters++;
        filter_match_action = false;
    }

    bool match = false;
    const char* p0 = p_filters;
    const char* p1 = p0;
    while (*p0 != 0) {
        p1 = p0;
        while (*p1 != ';' && *p1 != 0)
            ++p1;
        std::string pattern(p0, p1 - p0);
        if (pattern == file_name || pattern == func || pattern == tag || pattern == file_name_with_line ||
            (name != nullptr && pattern == name)) {
            match = true;
            break;
        }
        p0 = p1;
        if (*p0 == ';')
            ++p0;
    }

    if (match)
        enabled = filter_match_action;
    else
        enabled = !filter_match_action;
}

void DebugLogEnabled::break_at(const std::string & log) {
    static const char* p_brk = std::getenv("OV_CPU_DEBUG_LOG_BRK");
    if (p_brk && log.find(p_brk) != std::string::npos) {
        std::cout << "[ DEBUG ] " << " Debug log breakpoint hit" << std::endl;
#if defined(_MSC_VER)
        __debugbreak();
#elif defined(__APPLE__) || defined(OPENVINO_ARCH_ARM) || defined(OPENVINO_ARCH_ARM64)
       __builtin_trap();
#else
        asm("int3");
#endif
    }
}

std::ostream & operator<<(std::ostream & os, const MemoryDesc& desc) {
    os << desc.getShape().toString()
       << " " << desc.getPrecision().name()
       << " " << desc.serializeFormat();
    return os;
}

std::ostream & operator<<(std::ostream & os, const dnnl::primitive_attr& attr) {
    return dnnl::impl::operator<<(os, attr.get());
}

std::ostream & operator<<(std::ostream & os, const dnnl::algorithm& alg) {
    return dnnl::impl::operator<<(os, convert_to_c(alg));
}

std::ostream & operator<<(std::ostream & os, const NodeDesc& desc) {
    std::stringstream ss;
    ss << "  " << impl_type_to_string(desc.getImplementationType()) << "(";
    const char * sep = "";
    for (auto & conf : desc.getConfig().inConfs) {
        ss << sep << *conf.getMemDesc();
        if (conf.inPlace() >= 0) ss << " inPlace:" << conf.inPlace();
        if (conf.constant()) ss << " constant";
        sep = ",";
    }
    ss << ") -> (";
    sep = "";
    for (auto & conf : desc.getConfig().outConfs) {
        ss << sep << *conf.getMemDesc();
        if (conf.inPlace() >= 0) ss << " inPlace:" << conf.inPlace();
        if (conf.constant()) ss << " constant";
        sep = ",";
    }
    ss << ")" << std::endl;
    auto str = ss.str();
    replace_all(str, "0 - ?", "?");
    os << str;
    return os;
}

std::ostream & operator<<(std::ostream & os, const Edge& edge) {
    os << edge.getParent()->getName() << "[" << edge.getInputNum() << "]->"
       << edge.getChild()->getName() << "[" << edge.getOutputNum() << "]";
    return os;
}

template<typename DT>
void dump_tensor(std::ostream& os, void * ptr, const VectorDims& dims) {
    DT * p = reinterpret_cast<DT*>(ptr);
    auto rank = dims.size();
    const char * sep = "";
    os << "{";

    if (rank > 1) os << "\n\t";

    auto last_dim_size = dims[rank - 1];

    auto sz = shape_size(dims);
    std::stringstream ss;
    int lines = 0;
    for (size_t i = 0; i < sz; i++) {
        if (ss.tellp() < 256)
            ss << p[i] << ",";

        if ((i % last_dim_size) == (last_dim_size - 1)) {
            os << lines << " : " <<  ss.str() << "...\n\t";
            ss.str("");
            lines++;
            if (lines > 16) {
                os << "... ... ... ... \n\t";
                break;
            }
        }
    }
    os << "}";
}

std::ostream& operator<<(std::ostream& os, const Memory& mem) {
    auto nbytes = mem.GetSize();
    void* ptr = mem.GetPtr();
    auto& dims = mem.getStaticDims();
    switch (mem.GetDataType()) {
    case dnnl::memory::data_type::bf16:
        dump_tensor<ov::bfloat16>(os, ptr, dims);
        break;
    case dnnl::memory::data_type::f32:
        dump_tensor<float>(os, ptr, dims);
        break;
    case dnnl::memory::data_type::s32:
        dump_tensor<int32_t>(os, ptr, dims);
        break;
    case dnnl::memory::data_type::s8:
        dump_tensor<int8_t>(os, ptr, dims);
        break;
    case dnnl::memory::data_type::u8:
        dump_tensor<uint8_t>(os, ptr, dims);
        break;
    }
    return os;
}

std::ostream & operator<<(std::ostream & os, const Node &c_node) {
    Node & node = const_cast<Node &>(c_node);
    const int align_col = 50;
    const char * comma = "";
    auto node_id = [](Node & node) {
        auto id = node.getName();
        if (id.size() > 20)
            return node.getTypeStr() + "_" + std::to_string(node.getExecIndex());
        return id;
    };
    auto is_single_output_port = [](Node & node) {
        for (auto & e : node.getChildEdges()) {
            auto edge = e.lock();
            if (!edge) continue;
            if (edge->getInputNum() != 0)
                return false;
        }
        return true;
    };

    auto nodeDesc = node.getSelectedPrimitiveDescriptor();
    std::stringstream leftside;

    int num_output_port = 0;
    for (const auto& wptr : node.getChildEdges()) {
        auto edge = wptr.lock();
        if (num_output_port < edge->getInputNum() + 1)
            num_output_port = edge->getInputNum() + 1;
    }

    if (num_output_port) {
        if (num_output_port > 1) leftside << "(";
        comma = "";
        for (int i = 0; i < num_output_port; i++) {
            bool b_ouputed = false;
            auto edge = node.getChildEdgeAt(i);
            if (edge->getStatus() != Edge::Status::NotAllocated) {
                auto ptr = edge->getMemoryPtr();
                if (ptr) {
                    auto desc = &(ptr->getDesc());
                    auto shape_str = desc->getShape().toString();
                    replace_all(shape_str, " ", "");
                    leftside << comma << desc->getPrecision().name()
                                << "_" << desc->serializeFormat()
                                << "_" << shape_str
                                << "_" << ptr->GetData();
                    b_ouputed = true;
                } else {
                    leftside << "(empty)";
                }
            }
            if (!b_ouputed && nodeDesc && i < static_cast<int>(nodeDesc->getConfig().outConfs.size())) {
                auto desc = nodeDesc->getConfig().outConfs[i].getMemDesc();
                auto shape_str = desc->getShape().toString();
                replace_all(shape_str, "0 - ?", "?");
                replace_all(shape_str, " ", "");
                leftside << comma << desc->getPrecision().name()
                            << "_" << desc->serializeFormat()
                            << "_" << shape_str;
                b_ouputed = true;
            }
            if (!b_ouputed) {
                leftside << comma << "???";
            }
            comma = ",";
        }
        if (num_output_port > 1) leftside << ")";
    } else if (nodeDesc) {
        // output Desc is enough since input is always in consistent
        // with output.
        /*
        auto& inConfs = nodeDesc->getConfig().inConfs;
        if (!inConfs.empty()) {
            os << " in:[";
            for (auto& c : inConfs) {
                os << c.getMemDesc()->getPrecision().name()
                        << c.getMemDesc()->
                        << "/" << c.getMemDesc()->serializeFormat()
                        << "; ";
            }
            os << "]";
        }*/

        auto& outConfs = nodeDesc->getConfig().outConfs;
        if (!outConfs.empty()) {
            if (outConfs.size() > 1) leftside << "(";
            comma = "";
            for (auto& c : outConfs) {
                auto shape_str = c.getMemDesc()->getShape().toString();
                replace_all(shape_str, "0 - ?", "?");
                leftside << comma << c.getMemDesc()->getPrecision().name()
                            << "_" << c.getMemDesc()->serializeFormat()
                            << "_" << shape_str;
                comma = ",";
            }
            if (outConfs.size() > 1) leftside << ")";
        }
    } else {
        // no SPD yet, use orginal shapes
        comma = "";
        for (int i = 0; i < node.getOriginalOutputPrecisions().size(); i++) {
            auto shape = node.getOutputShapeAtPort(i);
            std::string prec_name = "Undef";
            prec_name = node.getOriginalOutputPrecisionAtPort(i).name();
            auto shape_str = shape.toString();
            replace_all(shape_str, "0 - ?", "?");
            leftside << comma << prec_name
                        << "_" << shape_str;
            comma = ",";
        }
    }
    leftside << "  " << node_id(node) << " = ";
    os << "#" << node.getExecIndex() << " :" << std::right << std::setw(align_col) << leftside.str();
    os << std::left << node.getTypeStr();
    if (node.getAlgorithm() != Algorithm::Default)
        os << "." << algToString(node.getAlgorithm());
    os << " (";

    comma = "";
    for (size_t port = 0; port < node.getParentEdges().size(); ++port) {
        // find the Parent edge connecting to port
        for (const auto & e : node.getParentEdges()) {
            auto edge = e.lock();
            if (!edge) continue;
            if (edge->getOutputNum() != static_cast<int>(port)) continue;
            auto n = edge->getParent();
            os << comma;
            os << node_id(*edge->getParent());
            if (!is_single_output_port(*n))
                os << "[" << edge->getInputNum() << "]";
            comma = ",";
            break;
        }
    }

    if (node.getType() == intel_cpu::Type::Input && node.isConstant()) {
        if (auto input_node = reinterpret_cast<intel_cpu::node::Input *>(&node)) {
            auto pmem = input_node->getMemoryPtr();
            void * data = pmem->GetData();
            auto shape = pmem->getDesc().getShape().getDims();

            if (shape_size(shape) <= 8) {
                auto type = InferenceEngine::details::convertPrecision(pmem->getDesc().getPrecision());
                auto tensor = std::make_shared<ngraph::runtime::HostTensor>(type, shape, data);
                auto constop = std::make_shared<ngraph::op::Constant>(tensor);
                comma = "";
                for (auto & v : constop->get_value_strings()) {
                    os << comma << v;
                    comma = ",";
                }
            } else {
                os << "...";
            }
        } else {
            os << "?";
        }
    }

    // additional properties
    if (node.getType() == intel_cpu::Type::Eltwise) {
        auto eltwise_node = reinterpret_cast<intel_cpu::node::Eltwise *>(&node);
        os << " | Alpha=" << eltwise_node->getAlpha()
        << ", Beta=" << eltwise_node->getBeta()
        << ", Gamma=" << eltwise_node->getGamma()
        << ", BroadcastingPolicy=";

        switch (eltwise_node->getBroadcastingPolicy()) {
            case intel_cpu::node::Eltwise::BroadcastingPolicy::PerChannel:
                os << "PerChannel";
                break;
            case intel_cpu::node::Eltwise::BroadcastingPolicy::PerTensor:
                os << "PerTensor";
                break;
            default:
                os << "?";
        }
    }

    os << ")  ";
    os << " " << node.getPrimitiveDescriptorType();

    // last line(s): fused layers
    os << " orglayers:" << node.getOriginalLayers();

    if (node.PerfCounter().count()) {
        os << " latency:" << node.PerfCounter().avg() << "(us) x" << node.PerfCounter().count();
    }

    for (auto & fn : node.getFusedWith()) {
        os << "\n\t  FusedWith: " << *fn;
    }

    // output result values
    for (int i = 0; i < num_output_port; i++) {
        auto edge = node.getChildEdgeAt(i);
        if (edge->getStatus() != Edge::Status::NotAllocated) {
            auto ptr = edge->getMemoryPtr();
            if (ptr->getDesc().getShape().isStatic()) {
                os << "\n\t ChildEdgeAt(" << i << "): " << *ptr << std::endl;
            }
        }
    }
    // primArgs
    /*
    if (node.primArgs.size()) {
        comma = "";
        os << " primArgs={";
        for (auto & it : node.primArgs) {
            void * ptr = it.second.map_data();
            it.second.unmap_data(ptr);
            auto arg_id = it.first;
            os << comma << arg_id << ":" << ptr;
            comma = ",";
        }
        os << "}";
    }*/

    return os;
}

template <typename T>
void stream_output_scalar(std::ostream& os, const T& value) {
    if (std::is_floating_point<T>::value) {
        if (std::isnan(value)) {
            os << "NAN";
        } else if (std::isinf(value)) {
            os << (value > 0 ? "INFINITY" : "-INFINITY");
        } else if (value == FLT_MIN) {
                os << "FLT_MIN";
        } else if (value == -FLT_MIN) {
                os << "-FLT_MIN";
        } else if (value == FLT_MAX) {
                os << "FLT_MAX";
        } else if (value == -FLT_MAX) {
                os << "-FLT_MAX";
        } else {
            std::stringstream ss;
            ss << value;
            auto strv = ss.str();
            os << strv;
            if (strv.find(".") == std::string::npos && strv.find("e") == std::string::npos)
            os << ".0";
            if (std::is_same<T, float>::value)
            os << "f";
        }
    } else {
        os << value;
    }
}

class OstreamAttributeVisitor : public ngraph::AttributeVisitor {
    std::ostream & os;
    const char * sep = "";

public:
    OstreamAttributeVisitor(std::ostream & os) : os(os) {}

    void on_adapter(const std::string& name, ngraph::ValueAccessor<void>& adapter) override {
        if (auto a = ov::as_type<ov::AttributeAdapter<std::set<std::string>>>(&adapter)) {
            const auto& value = join(a->get());
            append_attribute(name.c_str(), value.c_str());
        } else if (auto a = ov::as_type<ov::AttributeAdapter<std::vector<ov::element::Type>>>(&adapter)) {
            const auto& value = join(a->get());
            append_attribute(name.c_str(), value.c_str());
        } else if (auto a = ov::as_type<ov::AttributeAdapter<ov::PartialShape>>(&adapter)) {
            const auto& value = a->get();
            append_attribute(name.c_str(), value.to_string().c_str());
        } else {
            append_attribute(name.c_str(), "?");
        }
    }

    void on_adapter(const std::string& name, ngraph::ValueAccessor<bool>& adapter) override {
        append_attribute(name.c_str(), adapter.get());
    }

    void on_adapter(const std::string& name, ngraph::ValueAccessor<std::string>& adapter) override {
        append_attribute(name.c_str(), adapter.get());
    }

    void on_adapter(const std::string& name, ngraph::ValueAccessor<int64_t>& adapter) override {
        append_attribute(name.c_str(), adapter.get());
    }

    void on_adapter(const std::string& name, ngraph::ValueAccessor<double>& adapter) override {
        append_attribute(name.c_str(), adapter.get());
    }

    void on_adapter(const std::string& name, ngraph::ValueAccessor<int32_t>& adapter) override {
        append_attribute(name.c_str(), adapter.get());
    }

    void on_adapter(const std::string& name, ngraph::ValueAccessor<float>& adapter) override {
        append_attribute(name.c_str(), adapter.get());
    }

    void on_adapter(const std::string& name, ngraph::ValueAccessor<std::vector<int>>& adapter) override {
        const auto& value = join(adapter.get());
        append_attribute(name.c_str(), value.c_str());
    }

    void on_adapter(const std::string& name, ngraph::ValueAccessor<std::vector<int64_t>>& adapter) override {
        const auto& value = join(adapter.get());
        append_attribute(name.c_str(), value.c_str());
    }

    void on_adapter(const std::string& name, ngraph::ValueAccessor<std::vector<uint64_t>>& adapter) override {
        const auto& value = join(adapter.get());
        append_attribute(name.c_str(), value.c_str());
    }

    void on_adapter(const std::string& name, ngraph::ValueAccessor<std::vector<float>>& adapter) override {
        const auto& value = join(adapter.get());
        append_attribute(name.c_str(), value.c_str());
    }

    void on_adapter(const std::string& name, ngraph::ValueAccessor<std::vector<std::string>>& adapter) override {
        const auto& value = join(adapter.get());
        append_attribute(name.c_str(), value.c_str());
    }

    void append_attribute(const char * name, const std::string& value) {
        os << sep << "{\"" << name << "\", \"" << value << "\"}";
        sep = ", ";
    }

    void append_attribute(const char * name, const char * value) {
        os << sep << "{\"" << name << "\", \"" << value << "\"}";
        sep = ", ";
    }

    template<typename T, typename std::enable_if<std::is_arithmetic<T>::value, bool>::type = true>
    void append_attribute(const char * name, const T& value) {
        os << sep << "{\"" << name << "\", ";
        stream_output_scalar(os, value);
        os << "}";
        sep = ", ";
    }

    void on_adapter(const std::string& name, ngraph::ValueAccessor<std::shared_ptr<ov::Model>>& adapter) override {
        append_attribute(name.c_str(), "Model");
    }

    template<class Container>
    inline std::string join(const Container& strs) {
        std::stringstream ss;
        ss << "[" << ov::intel_cpu::join(strs, ',') << "]";
        return ss.str();
    }
};

std::ostream & operator<<(std::ostream & os, const PrintableModel& model) {
    const ov::Model& f = model.model;
    const std::string& tag = model.tag;
    const std::string& prefix = model.prefix;
    OstreamAttributeVisitor osvis(os);
    std::string sep = "";
    os << prefix;
    for (const auto& op : f.get_results()) {
        os << sep << op->get_name();
        sep = ",";
    }
    os << " " << f.get_friendly_name() << "(\n" << prefix;
    for (const auto& op : f.get_parameters()) {
        os << "\t" << tag << op->get_friendly_name() << ",\n" << prefix;
    }
    os << ") {\n";
<<<<<<< HEAD

    // collect all scalar & short 1D vectors for literal-style display
    std::map<std::shared_ptr<ov::Node>, std::string> literal_consts;
    for (auto op : f.get_ordered_ops()) {
        const auto & type_info = op->get_type_info();
        if (auto constop = std::dynamic_pointer_cast<op::v0::Constant>(op)) {
            auto shape = constop->get_shape();
            if (shape.size() > 1) continue;
            auto is_scalar = shape.size() == 0;
            if (shape_size(constop->get_shape()) > 8) continue;
            std::stringstream ss;
            sep = "";
            ss << op->get_output_element_type(0) << "(" << (!is_scalar? "[" : "");
            for (auto v : constop->get_value_strings()) {
                ss << sep << v;
                sep = ",";
            }
            ss << (!is_scalar? "]" : "") << ")";
            literal_consts[op] = ss.str();
        }
    }

    for (auto op : f.get_ordered_ops()) {
        //if (literal_consts.count(op)) continue;

        const auto & type_info = op->get_type_info();
        auto type = std::string(type_info.get_version()) + "::" + type_info.name;
=======
    for (const auto& op : f.get_ordered_ops()) {
        auto type = op->get_type_name();
>>>>>>> 1a60d40b
        auto name = op->get_friendly_name();
        os << prefix << "\t";
        if (op->get_output_size() > 1)
            os << "(";
        sep = "";
        for (size_t i = 0; i < op->get_output_size(); i++) {
            os << sep << op->get_output_element_type(i) << "_" << op->get_output_partial_shape(i);
            sep = ",";
        }
        if (op->get_output_size() > 1)
            os << ")";
        os << "  " << tag << name << " = " << type << "(";
        sep = "";
        for (size_t i = 0; i < op->get_input_size(); i++) {
            auto vout = op->get_input_source_output(i);
            auto iop = vout.get_node_shared_ptr();
            if (iop->get_output_size() > 1) {
                auto out_port = vout.get_index();
                os << sep << tag << iop->get_friendly_name() << "[" << out_port << "]";
            } else {
                if (literal_consts.count(iop))
                    os << sep << tag << literal_consts[iop];
                else
                    os << sep << tag << iop->get_friendly_name();
            }
            sep = ",";
        }

        if (auto constop = std::dynamic_pointer_cast<op::v0::Constant>(op)) {
            if (constop->get_element_type() == element::Type_t::f32) {
                os << printable(constop->get_vector<float>());
            } else if (constop->get_element_type() == element::Type_t::i8) {
                os << printable(constop->get_vector<int8_t>());
            } else if (constop->get_element_type() == element::Type_t::u8) {
                os << printable(constop->get_vector<uint8_t>());
            } else {
                auto sz = shape_size(constop->get_shape());
                if (sz < 9) {
                    sep = "";
                    for (const auto& v : constop->get_value_strings()) {
                        os << sep << v;
                        sep = ",";
                    }
                } else {
                    os << "...";
                }
            }
        }

        os << ") \t attrs:";
        op->visit_attributes(osvis);
        os << std::endl;

        // recursively output subgraphs
        if (auto msubgraph = std::dynamic_pointer_cast<op::util::MultiSubGraphOp>(op)) {
            auto cnt = msubgraph->get_internal_subgraphs_size();
            for (size_t i = 0; i < cnt; i++) {
                os << "\t\t MultiSubGraphOp " << tag << msubgraph->get_friendly_name() << "[" << i << "]" << std::endl;
                os << PrintableModel(*msubgraph->get_function(i).get(), tag, prefix + "\t\t");
            }
        }
    }
    os << prefix << "}\n";

    return os;
}

// so far we can only show correct delta on single stream configuration, which
// is enough for debug purpose
std::ostream& operator<<(std::ostream& os, const PrintableDelta& d) {
    double us_last = d.us_last;
    double us_all = d.us_all;
    os << "[+ " << std::setw(8) << std::setfill(' ') << std::fixed << std::setprecision(3) << us_last / 1000 << "/"
       << us_all / 1000 << " ms]";
    return os;
}

std::ostream & operator<<(std::ostream & os, const Edge::ReorderStatus reorderStatus) {
    switch (reorderStatus) {
    case Edge::ReorderStatus::Regular: os << "Regular"; break;
    case Edge::ReorderStatus::Optimized: os << "Optimizer"; break;
    case Edge::ReorderStatus::No: os << "No"; break;
    }
    return os;
}

std::ostream & operator<<(std::ostream & os, const dnnl::primitive_desc& desc) {
    os << desc.get()->info();
    return os;
}

std::ostream & operator<<(std::ostream & os, const dnnl::memory::desc& desc) {
    char sep = '(';
    os << "dims:";
    const auto& ndims = desc.get()->ndims;
    const auto& dims = desc.get()->dims;
    for (int i = 0; i < ndims; i++) {
        os << sep << dims[i];
        sep = ',';
    }
    os << ")";

    const auto& strides = desc.get()->format_desc.blocking.strides;
    sep = '(';
    os << "strides:";
    for (int i = 0; i < ndims; i++) {
        os << sep << strides[i];
        sep = ',';
    }
    os << ")";

    const auto& inner_blks  = desc.get()->format_desc.blocking.inner_blks;
    const auto& inner_nblks = desc.get()->format_desc.blocking.inner_nblks;
    const auto& inner_idxs  = desc.get()->format_desc.blocking.inner_idxs;

    for (int i = 0; i < inner_nblks; i++) {
        os << inner_blks[i] << static_cast<char>('a' + inner_idxs[i]);
    }

    os << " " << dnnl_dt2str(desc.get()->data_type);
    return os;
}

std::ostream& operator<<(std::ostream& os, const impl_desc_type impl_type) {
    os <<  impl_type_to_string(impl_type);
    return os;
}

std::ostream & operator<<(std::ostream & os, const dnnl::memory::data_type dtype) {
    os << " " << dnnl_dt2str(static_cast<dnnl_data_type_t>(dtype));
    return os;
}

std::ostream & operator<<(std::ostream & os, const dnnl::memory::format_tag format_tag) {
    const auto c_format_tag = dnnl::memory::convert_to_c(format_tag);
    os << dnnl_fmt_tag2str(c_format_tag);
    return os;
}

DumpModel::DumpModel(const std::string& file_name) : file_name(file_name) {
}

void stream_output_constant(std::ostream & os, op::v0::Constant * constop) {
    auto shape = constop->get_shape();
    auto is_scalar = shape.size() == 0;
    auto total_size = shape_size(shape);
    auto eletype = constop->get_output_element_type(0);
    const char * sep = "";
    os << (is_scalar? "" : "{");
    if (eletype == ov::element::f32) {
        for (float value : constop->get_vector<float>()) {
            os << sep;
            stream_output_scalar(os, value);
            sep = ", ";
        }
    } else {
        for (auto v : constop->get_value_strings()) {
            os << sep << v;
            sep = ", ";
        }
    }
    os << (is_scalar? "" : "}");
}

void DumpModel::dump_cpp_style(std::ostream & os, const std::shared_ptr<ov::Model>& model) {
    const ov::Model& f = *model;
    std::string prefix = "";
    std::string tag = "";
    std::string sep = "";
    os << prefix;
    for (auto op : f.get_results()) {
        os << sep << op->get_name();
        sep = ",";
    }
    os << " " << f.get_friendly_name() << "(\n" << prefix;
    for (auto op : f.get_parameters()) {
        os << "    " << tag << op->get_friendly_name() << ",\n" << prefix;
    }
    os << ") {\n";

    // collect all scalar & short 1D vectors for literal-style display
    std::map<std::shared_ptr<ov::Node>, std::string> literal_consts;
    for (auto op : f.get_ordered_ops()) {
        const auto & type_info = op->get_type_info();
        if (auto constop = std::dynamic_pointer_cast<op::v0::Constant>(op)) {
            // only i32/f32 type const literal can be parsed by C++ compiler
            if (constop->get_output_element_type(0) != ov::element::i32 &&
                constop->get_output_element_type(0) != ov::element::f32)
                continue;
            auto shape = constop->get_shape();
            if (shape.size() > 1) continue;
            auto is_scalar = shape.size() == 0;
            if (shape_size(constop->get_shape()) > 8) continue;

            // literal construct
            std::stringstream ss;
            stream_output_constant(ss, constop.get());
            literal_consts[op] = ss.str();
        }
    }

    auto get_output_values_info = [](std::shared_ptr<ov::Node> & op) {
        std::stringstream ss;
        const char *sep = "";
        for (int i = 0; i < op->get_output_size(); i++) {
            ss << sep << op->get_output_element_type(i) << op->get_output_partial_shape(i);
            sep = " ";
        }
        return ss.str();
    };

    // change name convension
    std::map<ov::Node*, std::string> opname;
    std::map<std::string, int> opname_count;
    for (auto op : f.get_ordered_ops()) {
        auto name = op->get_friendly_name();
        std::replace(name.begin(), name.end(), '\\', '_');
        std::replace(name.begin(), name.end(), '/', '_');
        std::replace(name.begin(), name.end(), '.', '_');
        std::replace(name.begin(), name.end(), '[', '_');
        std::replace(name.begin(), name.end(), ']', '_');
        std::replace(name.begin(), name.end(), '-', 'n');

        int idx = 0;
        if (opname_count.count(name)) {
            idx = opname_count[name] + 1;
        }
        opname_count[name] = idx;

        if (idx)
            name += std::to_string(idx);

        opname[op.get()] = name;
    }

    for (auto op : f.get_ordered_ops()) {
        if (literal_consts.count(op)) continue;

        const auto & type_info = op->get_type_info();
        auto version_info = std::string(type_info.get_version());
        auto type = version_info + "::" + type_info.name;
        // fix name for cpu custom name
        if (version_info == "cpu_plugin_opset") {
            type = type_info.name;
            type += "Node";
        }
        auto name = opname[op.get()];
        os << prefix << "    ";

        if (auto constop = std::dynamic_pointer_cast<op::v0::Constant>(op)) {
            auto ele_size = shape_size(constop->get_shape());
            auto ele_type = constop->get_element_type();
            bool use_comment = false;
            if (ele_type.is_integral_number() && ele_size < 9) {
                use_comment = false;
                os << "    auto " << name << " = GenConst({";
            } else {
                use_comment = true;
                os << "    auto " << name << " = GenPattern<" << type << ">({/*";
            }
            if (ele_type == element::Type_t::f32) {
                os << PrintableVector<float>(constop->get_vector<float>());
            } else if (ele_type == element::Type_t::i8) {
                os << PrintableVector<int8_t>(constop->get_vector<int8_t>());
            } else if (ele_type == element::Type_t::u8) {
                os << PrintableVector<uint8_t>(constop->get_vector<uint8_t>());
            } else {
                if (ele_size < 9) {
                    sep = "";
                    for (auto v : constop->get_value_strings()) {
                        os << sep << v;
                        sep = ", ";
                    }
                } else {
                    os << "...";
                }
            }
            if (use_comment) os << "*/";
            os << "}, \"" << get_output_values_info(op) << "\");" << std::endl;
        } else {
            os << "    auto " << name << " = GenPattern<" << type << ">({";
            sep = "";
            for (int i = 0; i < op->get_input_size(); i++) {
                auto vout = op->get_input_source_output(i);
                auto iop = vout.get_node_shared_ptr();
                if (iop->get_output_size() > 1) {
                    auto out_port = vout.get_index();
                    os << sep << tag << opname[iop.get()] << "->output(" << out_port << ")";
                } else {
                    if (literal_consts.count(iop))
                        os << sep << tag << literal_consts[iop];
                    else
                        os << sep << tag << opname[iop.get()];
                }
                sep = ", ";
            }
            // attributes are passed in using dict
            os << "}, \"" << get_output_values_info(op) << "\"";

            std::stringstream ss2;
            OstreamAttributeVisitor osvis(ss2);
            op->visit_attributes(osvis);
            auto str_attr = ss2.str();
            if (str_attr.size())
                os << ", {" << str_attr << "}";
            os << ");   //  " << op->get_friendly_name() << std::endl;

            //auto op_output_size = op->get_output_size();
            //if (op_output_size > 1) {
            //    os << "    " << name << "->set_output_size(" << op_output_size << ");" << std::endl;
            //}
        }

        // recursively output subgraphs
        if (auto msubgraph = std::dynamic_pointer_cast<op::util::MultiSubGraphOp>(op)) {
            auto cnt = msubgraph->get_internal_subgraphs_size();
            for (int i = 0; i < cnt; i++) {
                os << "        MultiSubGraphOp " << tag << msubgraph->get_friendly_name() << "[" << i << "]" << std::endl;
                dump_cpp_style(os, msubgraph->get_function(i));
                //os << PrintableModel(, tag, prefix + "\t\t");
            }
        }
    }
    os << prefix << "}\n";
}

bool DumpModel::run_on_model(const std::shared_ptr<ov::Model>& model) {
    std::ofstream ofs(file_name);
    if (!ofs) {
        std::cout << "Error opening file " << file_name << " for output" << std::endl;
        return false;
    }
    dump_cpp_style(ofs, model);
    // ofs << PrintableModel(*model);
    ofs.close();

    ov::serialize(model, file_name + ".xml", "/dev/null");
    std::cout << "Model dumpped into " << file_name << " and " << file_name << ".xml" << std::endl;

    return false;
}
}   // namespace intel_cpu
}   // namespace ov
#else
namespace ov {
namespace intel_cpu {

DumpModel::DumpModel(const std::string&) {
}

bool DumpModel::run_on_model(const std::shared_ptr<ov::Model>&) {
    return false;
}

}   // namespace intel_cpu
}   // namespace ov
#endif<|MERGE_RESOLUTION|>--- conflicted
+++ resolved
@@ -578,7 +578,6 @@
         os << "\t" << tag << op->get_friendly_name() << ",\n" << prefix;
     }
     os << ") {\n";
-<<<<<<< HEAD
 
     // collect all scalar & short 1D vectors for literal-style display
     std::map<std::shared_ptr<ov::Node>, std::string> literal_consts;
@@ -601,15 +600,11 @@
         }
     }
 
-    for (auto op : f.get_ordered_ops()) {
+    for (const auto& op : f.get_ordered_ops()) {
         //if (literal_consts.count(op)) continue;
 
         const auto & type_info = op->get_type_info();
         auto type = std::string(type_info.get_version()) + "::" + type_info.name;
-=======
-    for (const auto& op : f.get_ordered_ops()) {
-        auto type = op->get_type_name();
->>>>>>> 1a60d40b
         auto name = op->get_friendly_name();
         os << prefix << "\t";
         if (op->get_output_size() > 1)
