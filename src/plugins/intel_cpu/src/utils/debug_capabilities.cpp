
// Copyright (C) 2018-2023 Intel Corporation
// SPDX-License-Identifier: Apache-2.0
//
#ifdef CPU_DEBUG_CAPS

#include "cpu_memory.h"
#include "debug_capabilities.h"
#include "node.h"
#include "edge.h"
#include "graph.h"
#include <iomanip>
#include "nodes/input.h"
#include "nodes/eltwise.h"

#include "openvino/op/util/multi_subgraph_base.hpp"
#include "common/primitive_desc_iface.hpp"
#include "memory_desc/cpu_memory_desc.h"
#include "oneapi/dnnl/dnnl.hpp"
#include "onednn/iml_type_mapper.h"
#include "transformations/rt_info/disable_fp16_compression.hpp"
#include <memory>

namespace dnnl {
namespace impl {
std::ostream &operator<<(std::ostream &ss, const primitive_attr_t *attr);
std::ostream &operator<<(std::ostream &ss, alg_kind_t alg);
}
}

namespace ov {
namespace intel_cpu {

namespace {
    size_t replace_all(std::string & inout, std::string what, std::string with) {
        std::size_t count{};
        for (std::string::size_type pos{}; inout.npos != (pos = inout.find(what.data(), pos, what.length()));
             pos += with.length(), ++count) {
            inout.replace(pos, what.length(), with.data(), with.length());
        }
        return count;
    }
}

DebugLogEnabled::DebugLogEnabled(const char* file, const char* func, int line, const char* name) {
    // check ENV
    const char* p_filters = std::getenv("OV_CPU_DEBUG_LOG");
    if (!p_filters) {
        enabled = false;
        return;
    }

    // extract file name from __FILE__
    std::string file_path(file);
    std::string file_name(file);
    auto last_sep = file_path.find_last_of('/');
    if (last_sep == std::string::npos)
        last_sep = file_path.find_last_of('\\');
    if (last_sep != std::string::npos)
        file_name = file_path.substr(last_sep + 1);

    std::string file_name_with_line = file_name + ":" + std::to_string(line);
    tag = file_name_with_line + " " + func + "()";
    if (name != nullptr) {
        tag += " ";
        tag += name;
    }

    // check each filter patten:
    bool filter_match_action = true;
    if (p_filters[0] == '-') {
        p_filters++;
        filter_match_action = false;
    }

    bool match = false;
    const char* p0 = p_filters;
    const char* p1 = p0;
    while (*p0 != 0) {
        p1 = p0;
        while (*p1 != ';' && *p1 != 0)
            ++p1;
        std::string pattern(p0, p1 - p0);
        if (pattern == file_name || pattern == func || pattern == tag || pattern == file_name_with_line ||
            (name != nullptr && pattern == name)) {
            match = true;
            break;
        }
        p0 = p1;
        if (*p0 == ';')
            ++p0;
    }

    if (match)
        enabled = filter_match_action;
    else
        enabled = !filter_match_action;
}

void DebugLogEnabled::break_at(const std::string & log) {
    static const char* p_brk = std::getenv("OV_CPU_DEBUG_LOG_BRK");
    if (p_brk && log.find(p_brk) != std::string::npos) {
        std::cout << "[ DEBUG ] " << " Debug log breakpoint hit" << std::endl;
#if defined(_MSC_VER)
        __debugbreak();
#elif defined(__APPLE__) || defined(OPENVINO_ARCH_ARM) || defined(OPENVINO_ARCH_ARM64)
       __builtin_trap();
#else
        asm("int3");
#endif
    }
}

std::ostream & operator<<(std::ostream & os, const MemoryDesc& desc) {
    os << desc.getShape().toString()
       << " " << desc.getPrecision().get_type_name()
       << " " << desc.serializeFormat();
    return os;
}

std::ostream & operator<<(std::ostream & os, const dnnl::primitive_attr& attr) {
    return dnnl::impl::operator<<(os, attr.get());
}

std::ostream & operator<<(std::ostream & os, const dnnl::algorithm& alg) {
    return dnnl::impl::operator<<(os, convert_to_c(alg));
}

std::ostream & operator<<(std::ostream & os, const PortConfig& config) {
    const char* sep = ",";
    os << sep << *config.getMemDesc();
    os << " inPlace:" << config.inPlace();
    config.constant() ? os << " constant" : os << " non-constant";
    return os;
}

std::ostream & operator<<(std::ostream & os, const NodeConfig& config) {
    os << "(";
    for (auto & conf : config.inConfs)
        os << conf;
    os << ") -> (";
    for (auto & conf : config.outConfs)
        os << conf;
    os << ")" << '\n';
    return os;
}

std::ostream & operator<<(std::ostream & os, const NodeDesc& desc) {
    os << "  " << impl_type_to_string(desc.getImplementationType());
    os << desc.getConfig();
    return os;
}

std::ostream & operator<<(std::ostream & os, const Edge& edge) {
    os << edge.getParent()->getName() << "[" << edge.getInputNum() << "]->"
       << edge.getChild()->getName() << "[" << edge.getOutputNum() << "]";
    return os;
}

std::ostream & operator<<(std::ostream & os, const Node &c_node) {
    Node & node = const_cast<Node &>(c_node);
    const int align_col = 50;
    const char * comma = "";
    auto node_id = [](Node & node) {
        auto id = node.getName();
<<<<<<< HEAD
        if (id.size() > 40 && node.getExecIndex() > 0)
=======
        if (id.size() > 50)
>>>>>>> 06f9e1d0
            return node.getTypeStr() + "_" + std::to_string(node.getExecIndex());
        return id;
    };
    auto is_single_output_port = [](Node & node) {
        for (auto & e : node.getChildEdges()) {
            auto edge = e.lock();
            if (!edge) continue;
            if (edge->getInputNum() != 0)
                return false;
        }
        return true;
    };

    auto nodeDesc = node.getSelectedPrimitiveDescriptor();
    std::stringstream leftside;

    int num_output_port = 0;
    for (const auto& wptr : node.getChildEdges()) {
        auto edge = wptr.lock();
        if (num_output_port < edge->getInputNum() + 1)
            num_output_port = edge->getInputNum() + 1;
    }

    auto getData = [](const MemoryPtr& ptr) {
        std::string ret;
        try {
            std::stringstream ss;
            ss << ptr->getData();
            ret = ss.str();
        } catch (const std::exception& e) {
            ret = "?";
        }
        return ret;
    };

    if (num_output_port) {
        if (num_output_port > 1) leftside << "(";
        comma = "";
        for (int i = 0; i < num_output_port; i++) {
            bool b_ouputed = false;
            auto edge = node.getChildEdgeAt(i);
            if (edge->getStatus() != Edge::Status::NotAllocated) {
                auto ptr = edge->getMemoryPtr();
                if (ptr) {
                    auto desc = &(ptr->getDesc());
                    auto shape_str = desc->getShape().toString();
                    replace_all(shape_str, " ", "");
                    leftside << comma << desc->getPrecision().get_type_name()
                                << "_" << desc->serializeFormat()
                                << "_" << shape_str
                                << "&" << getData(ptr);
                    b_ouputed = true;
                } else {
                    leftside << "(empty)";
                }
            }
            if (!b_ouputed && nodeDesc && i < static_cast<int>(nodeDesc->getConfig().outConfs.size())) {
                auto desc = nodeDesc->getConfig().outConfs[i].getMemDesc();
                auto shape_str = desc->getShape().toString();
                replace_all(shape_str, "0 - ?", "?");
                replace_all(shape_str, " ", "");
                leftside << comma << desc->getPrecision().get_type_name()
                            << "_" << desc->serializeFormat()
                            << "_" << shape_str;
                b_ouputed = true;
            }
            if (!b_ouputed) {
                leftside << comma << "???";
            }
            comma = ",";
        }
        if (num_output_port > 1) leftside << ")";
    } else if (nodeDesc) {
        // output Desc is enough since input is always in consistent
        // with output.
        /*
        auto& inConfs = nodeDesc->getConfig().inConfs;
        if (!inConfs.empty()) {
            os << " in:[";
            for (auto& c : inConfs) {
                os << c.getMemDesc()->getPrecision().get_type_name()
                        << c.getMemDesc()->
                        << "/" << c.getMemDesc()->serializeFormat()
                        << "; ";
            }
            os << "]";
        }*/

        auto& outConfs = nodeDesc->getConfig().outConfs;
        if (!outConfs.empty()) {
            if (outConfs.size() > 1) leftside << "(";
            comma = "";
            for (auto& c : outConfs) {
                auto shape_str = c.getMemDesc()->getShape().toString();
                replace_all(shape_str, "0 - ?", "?");
                leftside << comma << c.getMemDesc()->getPrecision().get_type_name()
                            << "_" << c.getMemDesc()->serializeFormat()
                            << "_" << shape_str;
                comma = ",";
            }
            if (outConfs.size() > 1) leftside << ")";
        }
    } else {
        // no SPD yet, use orginal shapes
        comma = "";
        for (size_t i = 0; i < node.getOriginalOutputPrecisions().size(); i++) {
            auto shape = node.getOutputShapeAtPort(i);
            std::string prec_name = "Undef";
            prec_name = node.getOriginalOutputPrecisionAtPort(i).get_type_name();
            auto shape_str = shape.toString();
            replace_all(shape_str, "0 - ?", "?");
            leftside << comma << prec_name
                        << "_" << shape_str;
            comma = ",";
        }
    }
    leftside << "  " << node_id(node) << " = ";
    os << "#" << node.getExecIndex() << " :" << std::right << std::setw(align_col) << leftside.str();
    os << std::left << node.getTypeStr();
    if (node.getAlgorithm() != Algorithm::Default)
        os << "." << algToString(node.getAlgorithm());
    os << " (";

    comma = "";
    for (size_t port = 0; port < node.getParentEdges().size(); ++port) {
        // find the Parent edge connecting to port
        os << comma;
        const char * sep2 = "";
        for (const auto & e : node.getParentEdges()) {
            auto edge = e.lock();
            if (!edge) continue;
            if (edge->getOutputNum() != static_cast<int>(port)) continue;
            auto n = edge->getParent();
            os << sep2;
            os << node_id(*edge->getParent());
            auto ptr = edge->getMemoryPtr();
            if (ptr) {
                os << "&" << getData(ptr);
            }
            if (!is_single_output_port(*n))
                os << "[" << edge->getInputNum() << "]";
            sep2 = "|"; // show all edges at single port(usually indicating bugs)
        }
        comma = ",";
    }

    if (node.getType() == intel_cpu::Type::Input && node.isConstant()) {
        if (auto input_node = reinterpret_cast<intel_cpu::node::Input *>(&node)) {
            auto pmem = input_node->getMemoryPtr();
            void * data = pmem->getData();
            auto shape = pmem->getDesc().getShape().getDims();

            if (shape_size(shape) <= 8) {
                auto type = pmem->getDesc().getPrecision();
                auto tensor = ov::Tensor(type, shape, data);
                auto constop = std::make_shared<ov::op::v0::Constant>(tensor);
                comma = "";
                for (auto & v : constop->get_value_strings()) {
                    os << comma << v;
                    comma = ",";
                }
            } else {
                os << "...";
            }
        } else {
            os << "?";
        }
    }

    // additional properties
    if (node.getType() == intel_cpu::Type::Eltwise) {
        auto eltwise_node = reinterpret_cast<intel_cpu::node::Eltwise *>(&node);
        os << " | Alpha=" << eltwise_node->getAlpha()
        << ", Beta=" << eltwise_node->getBeta()
        << ", Gamma=" << eltwise_node->getGamma()
        << ", BroadcastingPolicy=";

        switch (eltwise_node->getBroadcastingPolicy()) {
            case intel_cpu::node::Eltwise::BroadcastingPolicy::PerChannel:
                os << "PerChannel";
                break;
            case intel_cpu::node::Eltwise::BroadcastingPolicy::PerTensor:
                os << "PerTensor";
                break;
            default:
                os << "?";
        }
    }

    os << ")  ";
    os << " " << node.getPrimitiveDescriptorType();

    // last line(s): fused layers
    os << " " << node.getOriginalLayers();

    if (node.PerfCounter().count()) {
        os << " latency:" << node.PerfCounter().avg() << "(us) x" << node.PerfCounter().count();
    }

    for (auto & fn : node.getFusedWith()) {
        os << "\n\t  FusedWith: " << *fn;
    }

    // primArgs
    /*
    if (node.primArgs.size()) {
        comma = "";
        os << " primArgs={";
        for (auto & it : node.primArgs) {
            void * ptr = it.second.map_data();
            it.second.unmap_data(ptr);
            auto arg_id = it.first;
            os << comma << arg_id << ":" << ptr;
            comma = ",";
        }
        os << "}";
    }*/

    return os;
}
std::ostream & operator<<(std::ostream & os, const Shape& shape) {
    os << shape.toString();
    return os;
}

// Print complex data structures in a textualized form to the console is an efficient way to investigate them
std::ostream & operator<<(std::ostream & os, const Graph& g) {
    os << "ov::intel_cpu::Graph " << g.GetName() << " {" << std::endl;
    for (auto &graphNode : g.GetNodes()) {
        std::cout << *graphNode << std::endl;
    }
    os << "};" << std::endl;
    return os;
}

class OstreamAttributeVisitor : public ov::AttributeVisitor {
    std::ostream & os;

public:
    OstreamAttributeVisitor(std::ostream & os) : os(os) {}

    void on_adapter(const std::string& name, ov::ValueAccessor<void>& adapter) override {
        if (auto a = ov::as_type<ov::AttributeAdapter<std::set<std::string>>>(&adapter)) {
            const auto& value = join(a->get());
            append_attribute(name.c_str(), value.c_str());
        } else if (auto a = ov::as_type<ov::AttributeAdapter<std::vector<ov::element::Type>>>(&adapter)) {
            const auto& value = join(a->get());
            append_attribute(name.c_str(), value.c_str());
        } else {
            append_attribute(name.c_str(), "?");
        }
    }

    void on_adapter(const std::string& name, ov::ValueAccessor<bool>& adapter) override {
        append_attribute(name.c_str(), std::to_string(adapter.get()).c_str());
    }

    void on_adapter(const std::string& name, ov::ValueAccessor<std::string>& adapter) override {
        append_attribute(name.c_str(), adapter.get().c_str());
    }

    void on_adapter(const std::string& name, ov::ValueAccessor<int64_t>& adapter) override {
        append_attribute(name.c_str(), std::to_string(adapter.get()).c_str());
    }

    void on_adapter(const std::string& name, ov::ValueAccessor<double>& adapter) override {
        append_attribute(name.c_str(), std::to_string(adapter.get()).c_str());
    }

    void on_adapter(const std::string& name, ov::ValueAccessor<std::vector<int>>& adapter) override {
        const auto& value = join(adapter.get());
        append_attribute(name.c_str(), value.c_str());
    }

    void on_adapter(const std::string& name, ov::ValueAccessor<std::vector<int64_t>>& adapter) override {
        const auto& value = join(adapter.get());
        append_attribute(name.c_str(), value.c_str());
    }

    void on_adapter(const std::string& name, ov::ValueAccessor<std::vector<uint64_t>>& adapter) override {
        const auto& value = join(adapter.get());
        append_attribute(name.c_str(), value.c_str());
    }

    void on_adapter(const std::string& name, ov::ValueAccessor<std::vector<float>>& adapter) override {
        const auto& value = join(adapter.get());
        append_attribute(name.c_str(), value.c_str());
    }

    void on_adapter(const std::string& name, ov::ValueAccessor<std::vector<std::string>>& adapter) override {
        const auto& value = join(adapter.get());
        append_attribute(name.c_str(), value.c_str());
    }

    void append_attribute(const char * name, const char * value) {
        os << " " << name << "=" << value;
    }
    void on_adapter(const std::string& name, ov::ValueAccessor<std::shared_ptr<ov::Model>>& adapter) override {
        append_attribute(name.c_str(), "Model");
    }

    template<class Container>
    inline std::string join(const Container& strs) {
        std::stringstream ss;
        ss << "[" << ov::intel_cpu::join(strs, ',') << "]";
        return ss.str();
    }
};

std::ostream & operator<<(std::ostream & os, const PrintableModel& model) {
    const ov::Model& f = model.model;
    const std::string& tag = model.tag;
    const std::string& prefix = model.prefix;
    OstreamAttributeVisitor osvis(os);
    std::string sep = "";
    os << prefix;
    for (const auto& op : f.get_results()) {
        os << sep << op->get_name();
        sep = ",";
    }
    os << " " << f.get_friendly_name() << "(\n" << prefix;
    for (const auto& op : f.get_parameters()) {
        os << "\t" << tag << op->get_friendly_name() << ",\n" << prefix;
    }
    os << ") {\n";
    for (const auto& op : f.get_ordered_ops()) {
        auto type = op->get_type_name();
        auto name = op->get_friendly_name();
        os << prefix << "\t";
        if (op->get_output_size() > 1)
            os << "(";
        sep = "";
        for (size_t i = 0; i < op->get_output_size(); i++) {
            os << sep << op->get_output_element_type(i) << "_" << op->get_output_partial_shape(i);
            sep = ",";
        }
        if (op->get_output_size() > 1)
            os << ")";
        os << "  " << tag << name << " = " << type << "(";
        sep = "";
        for (size_t i = 0; i < op->get_input_size(); i++) {
            auto vout = op->get_input_source_output(i);
            auto iop = vout.get_node_shared_ptr();
            if (iop->get_output_size() > 1) {
                auto out_port = vout.get_index();
                os << sep << tag << iop->get_friendly_name() << "[" << out_port << "]";
            } else {
                os << sep << tag << iop->get_friendly_name();
            }
            sep = ",";
        }

        if (auto constop = std::dynamic_pointer_cast<op::v0::Constant>(op)) {
            if (constop->get_element_type() == element::Type_t::f32) {
                os << printable(constop->get_vector<float>());
            } else if (constop->get_element_type() == element::Type_t::i8) {
                os << printable(constop->get_vector<int8_t>());
            } else if (constop->get_element_type() == element::Type_t::u8) {
                os << printable(constop->get_vector<uint8_t>());
            } else {
                auto sz = shape_size(constop->get_shape());
                if (sz < 9) {
                    sep = "";
                    for (const auto& v : constop->get_value_strings()) {
                        os << sep << v;
                        sep = ",";
                    }
                } else {
                    os << "...";
                }
            }
        }

        os << ") \t attrs:";
        op->visit_attributes(osvis);
        os << std::endl;

        // recursively output subgraphs
        if (auto msubgraph = std::dynamic_pointer_cast<op::util::MultiSubGraphOp>(op)) {
            auto cnt = msubgraph->get_internal_subgraphs_size();
            for (size_t i = 0; i < cnt; i++) {
                os << "\t\t MultiSubGraphOp " << tag << msubgraph->get_friendly_name() << "[" << i << "]" << std::endl;
                os << PrintableModel(*msubgraph->get_function(i).get(), tag, prefix + "\t\t");
            }
        }
    }
    os << prefix << "}\n";
    os << prefix << "fp16_compress disabled Ngraph nodes:\n";
    for (const auto& op : f.get_ordered_ops()) {
        if (ov::fp16_compression_is_disabled(op) && !std::dynamic_pointer_cast<op::v0::Constant>(op))
            os << "\t" << tag << op->get_friendly_name() << "\n";
    }
    return os;
}

// so far we can only show correct delta on single stream configuration, which
// is enough for debug purpose
std::ostream& operator<<(std::ostream& os, const PrintableDelta& d) {
    double us_last = d.us_last;
    double us_all = d.us_all;
    os << "[+ " << std::setw(8) << std::setfill(' ') << std::fixed << std::setprecision(3) << us_last / 1000 << "/"
       << us_all / 1000 << " ms]";
    return os;
}

std::ostream & operator<<(std::ostream & os, const Edge::ReorderStatus reorderStatus) {
    switch (reorderStatus) {
    case Edge::ReorderStatus::Regular: os << "Regular"; break;
    case Edge::ReorderStatus::Optimized: os << "Optimizer"; break;
    case Edge::ReorderStatus::No: os << "No"; break;
    }
    return os;
}

std::ostream & operator<<(std::ostream & os, const dnnl::primitive_desc& desc) {
    os << desc.get()->info();
    return os;
}

std::ostream & operator<<(std::ostream & os, const dnnl::memory::desc& desc) {
    char sep = '(';
    os << "dims:";
    const auto& ndims = desc.get()->ndims;
    const auto& dims = desc.get()->dims;
    for (int i = 0; i < ndims; i++) {
        os << sep << dims[i];
        sep = ',';
    }
    os << ")";

    const auto& strides = desc.get()->format_desc.blocking.strides;
    sep = '(';
    os << "strides:";
    for (int i = 0; i < ndims; i++) {
        os << sep << strides[i];
        sep = ',';
    }
    os << ")";

    const auto& inner_blks  = desc.get()->format_desc.blocking.inner_blks;
    const auto& inner_nblks = desc.get()->format_desc.blocking.inner_nblks;
    const auto& inner_idxs  = desc.get()->format_desc.blocking.inner_idxs;

    for (int i = 0; i < inner_nblks; i++) {
        os << inner_blks[i] << static_cast<char>('a' + inner_idxs[i]);
    }

    os << " " << dnnl_dt2str(desc.get()->data_type);
    os << " " << dnnl_fmt_kind2str(desc.get()->format_kind);
    return os;
}

std::ostream& operator<<(std::ostream& os, const impl_desc_type impl_type) {
    os <<  impl_type_to_string(impl_type);
    return os;
}

std::ostream & operator<<(std::ostream & os, const dnnl::memory::data_type dtype) {
    os << " " << dnnl_dt2str(static_cast<dnnl_data_type_t>(dtype));
    return os;
}

std::ostream & operator<<(std::ostream & os, const dnnl::memory::format_tag format_tag) {
    const auto c_format_tag = dnnl::memory::convert_to_c(format_tag);
    os << dnnl_fmt_tag2str(c_format_tag);
    return os;
}

template <typename T>
std::string to_string(const T* values, size_t N, size_t maxsize) {
    std::stringstream ss;
    for (size_t i = 0; i < N; i++) {
        if (i > 0)
            ss << ",";
        if (ss.tellp() > static_cast<std::stringstream::pos_type>(maxsize)) {
            ss << "..." << N << "in total";
            break;
        }
        if (std::is_same<T, int8_t>::value || std::is_same<T, uint8_t>::value)
            ss << static_cast<int>(values[i]);
        else
            ss << values[i];
    }
    return ss.str();
}

std::ostream& operator<<(std::ostream& os, const IMemory& mem) {
    const auto& desc = mem.getDesc();
    os << desc;
    if (mem.isAllocated()) {
        os << " [";
        if (desc.getPrecision() == ov::element::i32) {
            os << to_string(reinterpret_cast<int32_t*>(mem.getData()), mem.getSize() / sizeof(int32_t), 256);
        } else if (desc.getPrecision() == ov::element::f32) {
            os << to_string(reinterpret_cast<float*>(mem.getData()), mem.getSize() / sizeof(float), 256);
        } else if (desc.getPrecision() == ov::element::i64) {
            os << to_string(reinterpret_cast<int64_t*>(mem.getData()), mem.getSize() / sizeof(int64_t), 256);
        } else {
            os << " ? ";
        }
        os << "]";
    }
    return os;
}
// @todo remove
void print_dnnl_memory(const dnnl::memory& memory, const size_t size, const int id, const char* message) {
    const size_t s = memory.get_desc().get_size() / sizeof(float);
    std::cout << message << " " << id << " size: " << s << ", values: ";
    auto m = reinterpret_cast<float*>(memory.get_data_handle());
    for (size_t i = 0; i < std::min(s, size); i++) {
        std::cout << *m << " ";
        m++;
    }
    std::cout << "\n";
}

}   // namespace intel_cpu
}   // namespace ov

#endif<|MERGE_RESOLUTION|>--- conflicted
+++ resolved
@@ -163,11 +163,7 @@
     const char * comma = "";
     auto node_id = [](Node & node) {
         auto id = node.getName();
-<<<<<<< HEAD
-        if (id.size() > 40 && node.getExecIndex() > 0)
-=======
         if (id.size() > 50)
->>>>>>> 06f9e1d0
             return node.getTypeStr() + "_" + std::to_string(node.getExecIndex());
         return id;
     };
