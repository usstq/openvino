// Copyright (C) 2018-2023 Intel Corporation
// SPDX-License-Identifier: Apache-2.0
//

/**
 * @brief Convinience wrapper class for handling OneDNN attributes & post ops.
 * @file dnnl_postops_composer.h
 */
#pragma once

#include <dnnl_types.h>

#include <string>

#include "cpu_memory.h"
#include "memory_desc/cpu_memory_desc.h"
#include "memory_desc/dnnl_blocked_memory_desc.h"
#include "onednn/dnnl.h"

namespace ov {
namespace intel_cpu {

// so far the API only support per-Tensor or per-OC
class DnnlPostOpsComposer {
public:
    DnnlPostOpsComposer(const dnnl::engine& engine,
                        dnnl::primitive_attr& attr,
                        dnnl::post_ops& ops,
                        std::unordered_map<int, MemoryPtr>& args,
                        const VectorDims& outputDims,
                        int indexOfOutputChannelDim,
                        bool isINT8,
                        int weiScaleMaskPerChannel,
                        const std::vector<float>& DQScales,
                        bool hasBias);

    void appendBinary(const dnnl::algorithm alg, const std::vector<float>& data);
    void appendEltwise(const dnnl::algorithm alg, float alpha, float beta);
    void appendRoundHTE();
    bool appendScale(const std::vector<float>& scale, bool isLastPostOp, bool allowBinary = true);
    bool appendShift(const std::vector<float>& shift, bool allowBinary = true);
    bool appendLinear(const std::vector<float>& scale, const std::vector<float>& shift, bool isLastPostOp, bool allowBinary = true);
    void appendClip(const std::vector<float>& low, const std::vector<float>& high);

    const VectorDims& getOutputDims() {
        return outputDims;
    }

private:
    const dnnl::engine& engine;
    dnnl::primitive_attr& attr;
    dnnl::post_ops& ops;
    std::unordered_map<int, MemoryPtr>& args;
    const VectorDims outputDims;
    int idxOC;
<<<<<<< HEAD
    const bool isINT8;  // only INT8 primitive support output scale
    const int weightScaleMaskPerChannel;
    const bool withBias;
=======
    const bool isINT8;  // only INT8 primitive support scales
    const int weightScaleMaskPerChannel;
>>>>>>> e79db660
    bool weightScaleAvailable = false;

    VectorDims dimsPerTensor;
    VectorDims dimsPerOC;
    Dim OC;
    int wei_scale_mask = -1;
    std::vector<float> wei_scale_values;
    float dst_scale_val;

    void updateWeiScales();
    void updateDestScales();
};

}  // namespace intel_cpu
}  // namespace ov<|MERGE_RESOLUTION|>--- conflicted
+++ resolved
@@ -53,14 +53,8 @@
     std::unordered_map<int, MemoryPtr>& args;
     const VectorDims outputDims;
     int idxOC;
-<<<<<<< HEAD
-    const bool isINT8;  // only INT8 primitive support output scale
-    const int weightScaleMaskPerChannel;
-    const bool withBias;
-=======
     const bool isINT8;  // only INT8 primitive support scales
     const int weightScaleMaskPerChannel;
->>>>>>> e79db660
     bool weightScaleAvailable = false;
 
     VectorDims dimsPerTensor;
