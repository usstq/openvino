// Copyright (C) 2018-2023 Intel Corporation
// SPDX-License-Identifier: Apache-2.0
//

#pragma once

#include <ie_api.h>
#include <memory>
#include <oneapi/dnnl/dnnl.hpp>
#include <vector>
#include <string>
#include <cassert>
#include <algorithm>
#include <caseless.hpp>
#include "cpu_memory.h"
#include "edge.h"
#include "selective_build.h"
#include "onednn/dnnl.h"
#include "onednn/iml_type_mapper.h"
#include "extension_mngr.h"
#include "weights_cache.hpp"
#include "dnnl_scratch_pad.h"
#include <openvino/itt.hpp>
#include "utils/ngraph_utils.hpp"
#include <ngraph/ops.hpp>
#include <ngraph/node.hpp>
#include <ie_precision.hpp>
#include <nodes/common/blocked_desc_creator.h>
#include "cpu_types.h"
#include "cpu_shape.h"
#include "config.h"
#include "nodes/node_config.h"
#include "cache/multi_cache.h"

#include <utils/shape_inference/shape_inference_cpu.hpp>
#include "utils/debug_capabilities.h"

#include "dnnl_postops_composer.h"
#include "graph_context.h"

namespace ov {
namespace intel_cpu {

using NodePtr = std::shared_ptr<Node>;
using NodeConstPtr = std::shared_ptr<const Node>;
using NodeWeakPtr = std::weak_ptr<Node>;

class PortConfigurator {
public:
    PortConfigurator(ov::intel_cpu::LayoutType blockedDescType, InferenceEngine::Precision prc, const Shape& shape,
                     bool constant = false, int inPlace = -1) :
            blockedDescCreator(getBlockedDescCreator(blockedDescType)), prc(prc), shape(shape), constant(constant), inPlace(inPlace) {}

    PortConfigurator(ov::intel_cpu::LayoutType blockedDescType, InferenceEngine::Precision prc = InferenceEngine::Precision::UNSPECIFIED,
                     bool constant = false, int inPlace = -1) :
            blockedDescCreator(getBlockedDescCreator(blockedDescType)), prc(prc), constant(constant), inPlace(inPlace) {}

    ov::intel_cpu::BlockedDescCreator::CreatorConstPtr blockedDescCreator;
    const InferenceEngine::Precision prc;
    const Shape shape;
    bool constant = false;
    int inPlace = -1;

private:
    static ov::intel_cpu::BlockedDescCreator::CreatorConstPtr getBlockedDescCreator(ov::intel_cpu::LayoutType blockedDescType) {
        auto& creators = ov::intel_cpu::BlockedDescCreator::getCommonCreators();
        if (creators.find(blockedDescType) == creators.end()) {
            IE_THROW() << "Cannot find tensor descriptor creator";
        }
        return creators.at(blockedDescType);
    }
};

class NodeDesc {
public:
    NodeDesc(const NodeConfig& conf, impl_desc_type type): config(conf) {
        implementationType = type;
    }

    const NodeConfig& getConfig() const {
        return config;
    }

    void setConfig(const NodeConfig& config) {
        this->config = config;
    }

    impl_desc_type getImplementationType() const {
        return implementationType;
    }

    void setImplementationType(impl_desc_type type) {
        implementationType = type;
    }

private:
    NodeConfig config;
    impl_desc_type implementationType;
};

class Node {
public:
    Node(const Node &) = delete;
    Node & operator = (const Node &) = delete;

    using AttrPtr = std::shared_ptr<dnnl::primitive_attr>;
    enum class scalesType {
        None,
        PerTensor,
        PerChannel
    };

public:
    template<typename T, int N>
    struct Tag {};

    struct PerfCounters {
        PerfCounters(std::string const& name)
            : execute(openvino::itt::handle(name))
            , getSupportedDescriptors(openvino::itt::handle<Tag<Node, 0>>("Node::getSupportedDescriptors"))
            , initSupportedPrimitiveDescriptors(openvino::itt::handle<Tag<Node, 1>>("Node::initSupportedPrimitiveDescriptors"))
            , filterSupportedPrimitiveDescriptors(openvino::itt::handle<Tag<Node, 2>>("Node::filterSupportedPrimitiveDescriptors"))
            , selectOptimalPrimitiveDescriptor(openvino::itt::handle<Tag<Node, 3>>("Node::selectOptimalPrimitiveDescriptor"))
            , createPrimitive(openvino::itt::handle<Tag<Node, 4>>("Node::createPrimitive"))
            , initOptimalPrimitiveDescriptor(openvino::itt::handle<Tag<Node, 5>>("Node::initOptimalPrimitiveDescriptor"))
        {}

        template<typename NodeType>
        void buildClassCounters(const std::string& type_name) {
            getSupportedDescriptors = openvino::itt::handle<Tag<NodeType, 0>>(type_name + "::getSupportedDescriptors");
            initSupportedPrimitiveDescriptors = openvino::itt::handle<Tag<NodeType, 1>>(type_name + "::initSupportedPrimitiveDescriptors");
            filterSupportedPrimitiveDescriptors = openvino::itt::handle<Tag<NodeType, 2>>(type_name + "::filterSupportedPrimitiveDescriptors");
            selectOptimalPrimitiveDescriptor = openvino::itt::handle<Tag<NodeType, 3>>(type_name + "::selectOptimalPrimitiveDescriptor");
            createPrimitive = openvino::itt::handle<Tag<NodeType, 4>>(type_name + "::createPrimitive");
            initOptimalPrimitiveDescriptor = openvino::itt::handle<Tag<NodeType, 5>>(type_name + "::initOptimalPrimitiveDescriptor");
        }

        openvino::itt::handle_t execute;
        openvino::itt::handle_t getSupportedDescriptors;
        openvino::itt::handle_t initSupportedPrimitiveDescriptors;
        openvino::itt::handle_t filterSupportedPrimitiveDescriptors;
        openvino::itt::handle_t selectOptimalPrimitiveDescriptor;
        openvino::itt::handle_t createPrimitive;
        openvino::itt::handle_t initOptimalPrimitiveDescriptor;
    };

    class NodesFactory;
    static NodesFactory & factory();

    virtual ~Node() = default;

    void addEdge(const EdgeWeakPtr& edge);
    void removeEdge(const EdgeWeakPtr& edge);

    virtual void cleanup();
    void remove();

    const std::vector<EdgeWeakPtr> &getParentEdges() const noexcept {
        return parentEdges;
    }

    const std::vector<EdgeWeakPtr> &getChildEdges() const noexcept {
        return childEdges;
    }

    const EdgePtr getParentEdgeAt(size_t idx) const;
    virtual const EdgePtr getChildEdgeAt(size_t idx) const;

    const std::vector<EdgePtr> getParentEdgesAtPort(size_t idx) const;
    const std::vector<EdgePtr> getChildEdgesAtPort(size_t idx) const;

    bool isDropped() {
        return (isEdgesEmpty(childEdges) && isEdgesEmpty(parentEdges));
    }

    const dnnl::engine& getEngine() const {
        return engine;
    }

    bool isInPlace();

    // must be called only after Graph::InitEdges()
    virtual bool isExecutable() const {
        return !hasEmptyInputTensors();
    }

    bool isConstant();

    // return type int supports return -1 in overloading when channel axis doesn't exist
    virtual int getFusingAxis() const {
        return 1;
    }

    static void appendPostOpArgs(const dnnl::primitive_attr& attr,
                                 std::unordered_map<int, dnnl::memory>& primArgs,
                                 const std::unordered_map<int, MemoryPtr>& postOpsArgs);

    bool isFusedWith(Type type) const;

    virtual void addFusedNode(const NodePtr &fusingNode);

    virtual void fuseInto(NodePtr& parentNode) {
        // The graph supports fusing only of consecutive nodes and some graph logic requires to know through which input port a node was fused into parent one.
        for (size_t i = 0; i < getParentEdges().size(); i++) {
            if (getParentEdgesAtPort(i)[0]->getParent().get() == parentNode.get()) {
                setFusingPort(i);
                break;
            }
        }

        auto parentFusedNodes = parentNode->getFusedWith();
        if (getFusingPort() < 0 && !parentFusedNodes.empty()) {
            for (size_t i = 0; i < getParentEdges().size(); i++) {
                if (getParentEdgesAtPort(i)[0]->getParent().get() == parentFusedNodes[parentFusedNodes.size() - 1].get()) {
                    setFusingPort(i);
                    break;
                }
            }
        }

        if (getFusingPort() == -1) {
            IE_THROW() << "Cannot determine fusing port between nodes: " << parentNode->getName() << " and " << getName();
        }

        parentNode->addFusedNode(getParentEdgesAtPort(getFusingPort())[0]->getChild());
        parentNode->addOriginalLayer(getOriginalLayers());
    }

    void clearFusedWith() {
        fusedWith.clear();
    }

    void mergeWith(const NodePtr &merge) {
        mergedWith.push_back(merge);
    }

    const std::vector <NodePtr> &getMergeWith() {
        return mergedWith;
    }

    const std::vector <NodePtr> &getFusedWith() {
        return fusedWith;
    }

    int getFusingPort() const {
        return fusingPort;
    }

    void setFusingPort(int fusingPort) {
        this->fusingPort = fusingPort;
    }

    const std::string &getName() const {
        return name;
    }

    void addOriginalLayer(const std::string& layerName);

    const std::string &getOriginalLayers() const {
        return originalLayers;
    }

    Type getType() const {
        return type;
    }

    const std::vector<NodeDesc>& getSupportedPrimitiveDescriptors() const {
        return supportedPrimitiveDescriptors;
    }

    inline const NodeDesc* getSelectedPrimitiveDescriptor() const {
        if (selectedPrimitiveDescriptorIndex < 0 ||
            static_cast<size_t>(selectedPrimitiveDescriptorIndex) >= supportedPrimitiveDescriptors.size())
            return nullptr;
        return &supportedPrimitiveDescriptors[selectedPrimitiveDescriptorIndex];
    }

    inline NodeDesc* getSelectedPrimitiveDescriptor() {
        if (selectedPrimitiveDescriptorIndex < 0 ||
            static_cast<size_t>(selectedPrimitiveDescriptorIndex) >= supportedPrimitiveDescriptors.size())
            return nullptr;
        return &supportedPrimitiveDescriptors[selectedPrimitiveDescriptorIndex];
    }

    /**
     * @brief Returns input selected primitive descriptor on the specified port
     * must be used after selectOptimalPrimitiveDescriptor stage
     * @param portNum port number
     * @return pointer to selected primitive descriptor with type MemoryDesc
     */
    MemoryDescPtr getBaseMemDescAtInputPort(size_t portNum) const;

    /**
     * @brief Returns output selected primitive descriptor on the specified port
     * must be used after selectOptimalPrimitiveDescriptor stage
     * @param portNum port number
     * @return pointer to selected primitive descriptor with type MemoryDesc
     */
    MemoryDescPtr getBaseMemDescAtOutputPort(size_t portNum) const;

    /**
     * @brief Returns input selected primitive descriptor on the specified port
     * must be used after selectOptimalPrimitiveDescriptor stage
     * @param portNum port number
     * @return pointer to selected primitive descriptor with type T
     */
    template <typename T,
              typename std::enable_if<!std::is_pointer<T>::value && !std::is_reference<T>::value, int>::type = 0,
              typename std::enable_if<std::is_base_of<MemoryDesc, T>::value, int>::type = 0>
    std::shared_ptr<T> getInputMemDescAtPort(size_t portNum) const;

    /**
     * @brief Returns output selected primitive descriptor on the specified port
     * must be used after selectOptimalPrimitiveDescriptor stage
     * @param portNum port number
     * @return pointer to selected primitive descriptor with type T
     */
    template <typename T,
              typename std::enable_if<!std::is_pointer<T>::value && !std::is_reference<T>::value, int>::type = 0,
              typename std::enable_if<std::is_base_of<MemoryDesc, T>::value, int>::type = 0>
    std::shared_ptr<T> getOutputMemDescAtPort(size_t portNum) const;

    void selectPrimitiveDescriptorByIndex(int index) {
        if (index < 0 || static_cast<size_t>(index) >= supportedPrimitiveDescriptors.size())
            selectedPrimitiveDescriptorIndex = -1;
        else
            selectedPrimitiveDescriptorIndex = index;

        // Each primitive descriptor has its own InPlace status. So after new primitive descriptor selection
        // we should reset InPlace type to definite new status for node using Node::isInPlace()
        inplace = InPlaceType::Unknown;
    }

    std::string getPrimitiveDescriptorType();

    PerfCount &PerfCounter() { return perfCounter; }

    virtual void setDynamicBatchLim(int lim);

    void resolveInPlaceEdges();

    virtual void execute(dnnl::stream strm) = 0;
    void updateShapes();
    void updateDynamicParams();
    void executeDynamic(dnnl::stream strm);
    virtual void redefineOutputMemory(const std::vector<VectorDims> &newShapes);
    bool outputShapeDataDependency() const;

    virtual void initSupportedPrimitiveDescriptors();

    /**
     * @brief Filters supportedPrimitiveDescriptors according to the input layouts specified in inputMemoryFormatsFilter
     * and output layouts specified in outputMemoryFormatsFilter
     */
    virtual void filterSupportedPrimitiveDescriptors();

    virtual void createPrimitive();

    virtual void selectOptimalPrimitiveDescriptor();
    virtual void initOptimalPrimitiveDescriptor();

    virtual void getSupportedDescriptors() = 0;
    // TODO [DS]: Should be moved into Node derivative class
    virtual void createDescriptor(const std::vector<MemoryDescPtr>& inputDesc,
                                  const std::vector<MemoryDescPtr>& outputDesc) {}
    virtual void initDescriptor(const NodeConfig& config);
    virtual bool created() const = 0;
    virtual bool created(const ExtensionManager::Ptr& extMgr) {
        return created();
    }

    /**
     * @brief Performs Node initialization based on graph context.
     * This is an auxiliary method that allows to use information not available in Node constructor (e.g. connection information with other nodes)
     */
    virtual void init() {}

    int getExecIndex() const {
        return execIndex;
    }

    const std::string & getTypeStr() const {
        return typeStr;
    }

    void setTypeStr(const std::string &typeStr) {
        this->typeStr = typeStr;
    }

    virtual size_t descInputNumbers() {
        return 1;
    }

    virtual size_t descOutputNumbers() {
        return 1;
    }

    const PerfCounters & perfCounters() const {
        return profiling;
    }

    PerfCounters & perfCounters() {
        return profiling;
    }

    /**
     * @brief Returns runtime node precision based on input/output data types or data type used for computations
     * @return Runtime node precision
     */
    virtual InferenceEngine::Precision getRuntimePrecision() const;

    const std::vector<InferenceEngine::Precision>& getOriginalInputPrecisions() const {
        return originalInputPrecisions;
    }
    const std::vector<InferenceEngine::Precision>& getOriginalOutputPrecisions() const {
        return originalOutputPrecisions;
    }

    InferenceEngine::Precision getOriginalInputPrecisionAtPort(size_t port) const {
        if (originalInputPrecisions.size() <= port) {
            IE_THROW() << "Incorrect input port number for node " << getName();
        }
        return originalInputPrecisions[port];
    }
    InferenceEngine::Precision getOriginalOutputPrecisionAtPort(size_t port) const {
        if (originalOutputPrecisions.size() <= port) {
            IE_THROW() << "Incorrect output port number for node " << getName();
        }
        return originalOutputPrecisions[port];
    }

    void setOriginalInputPrecisionAtPort(size_t port, InferenceEngine::Precision precision) {
        if (originalInputPrecisions.size() <= port) {
            IE_THROW() << "Incorrect input port number for node " << getName();
        }
        originalInputPrecisions[port] = precision;
    }

    void setOriginalOutputPrecisionAtPort(size_t port, InferenceEngine::Precision precision) {
        if (originalOutputPrecisions.size() <= port) {
            IE_THROW() << "Incorrect output port number for node " << getName();
        }
        originalOutputPrecisions[port] = precision;
    }

    void addOriginalInputPrecision(InferenceEngine::Precision precision) {
        originalInputPrecisions.push_back(precision);
    }

    void addOriginalOutputPrecision(InferenceEngine::Precision precision) {
        originalOutputPrecisions.push_back(precision);
    }

    // TODO: alighn behaviour for original(Input/Output)Precisions and (input/output)Shapes
    /**
     * @brief Returns inputs number which have ngraph nodes.
     * Inputs number compute as size of originalInputPrecisions vector
     * IMPORTANT!!!
     * FuseConvolutionAndBias and FuseMultiplyAndAdd change originalInputPrecisions vector
     * @return original inputs number
     */
    size_t getOriginalInputsNumber() const {
        return originalInputPrecisions.size();
    }

    /**
     * @brief Returns outputs number which have ngraph nodes.
     * Outputs number compute as size of originalOutputPrecisions vector
     * @return original outputs number
     */
    size_t getOriginalOutputsNumber() const {
        return originalOutputPrecisions.size();
    }

    Algorithm getAlgorithm() const {
        return algorithm;
    }

    void setAlgorithm(Algorithm alg) {
        algorithm = alg;
    }

    virtual bool canFuse(const NodePtr& node) const {
        return false;
    }

    bool canBePerformedAsScaleShift(const Node *parentNode = nullptr) const;

    bool isDynamicNode() const {
        return isDynamic;
    }

    const Shape& getInputShapeAtPort(size_t port) const {
        if (inputShapes.size() <= port) {
            IE_THROW() << "Incorrect input port number for node " << getName();
        }
        return inputShapes[port];
    }

    const Shape& getOutputShapeAtPort(size_t port) const {
        if (outputShapes.size() <= port) {
            IE_THROW() << "Incorrect output port number for node " << getName();
        }
        return outputShapes[port];
    }

    const std::vector<InferenceEngine::Blob::Ptr>& getInternalBlobs() const {
        return internalBlobs;
    }

    /**
    * @brief Return scales and shift if nodes can be executed as ScaleShift, else raise exception
    * If node has only scale or shift value, fill missing value with default values
    * i.e. EltwiseAdd: fill shifts from constant, fill scales with default values = 1.0f
    * @param parentNode
    * node from which data comes
    * @return pair of scales and shifts
    */
    std::pair<std::vector<float>, std::vector<float>> getScalesAndShifts(const Node *parentNode) const;

    void initializeDQScales(const float* scaleData, const size_t scaleSize);
    const std::vector<float>& getDQScales() const {
        return DQScales;
    }
    const scalesType& getDQScaleType() const {
        return DQScalesType;
    }

    /**
     * @brief Appends new item into ops list with the information on how the node should be executed as post operation.
     * Seed node should call this routine and pass its post operations list as parameter.
     * @param ops List of fused post operations
     */
    virtual void appendPostOps(dnnl::post_ops& ops, const VectorDims& postOpDims, std::unordered_map<int, MemoryPtr>& postOpsMem, const int channelAxis = 1);
    virtual void appendPostOps(dnnl::post_ops& ops, const VectorDims& postOpDims, std::vector<const void*>& postOpsMem, const int channelAxis = 1);

protected:
    bool canFuseSimpleOperation(const NodePtr& node) const;

    void setType(Type type) {
        this->type = type;
    }

    virtual size_t getMaxBatch() const;


    virtual PortDescBasePtr getConsistentInputDesc(const NodeConfig &config, size_t idx) const;
    virtual PortDescBasePtr getConsistentOutputDesc(const NodeConfig &config, size_t idx) const;
    virtual MemoryDescPtr getSrcMemDesc(dnnl::primitive_desc_iterator &primitive_desc_it, size_t idx);
    virtual MemoryDescPtr getDstMemDesc(dnnl::primitive_desc_iterator &primitive_desc_it, size_t idx);

    virtual AttrPtr initPrimitiveAttr() { return nullptr; }

    typedef std::function<DnnlMemoryDescPtr (dnnl::primitive_desc_iterator &primitive_desc_it, size_t idx)>
            GetPrimitiveMemoryFormatFunc;
    std::vector<GetPrimitiveMemoryFormatFunc> internalBlobDesc;

    std::vector<Shape> inputShapes;
    std::vector<Shape> outputShapes;

    std::vector <NodePtr> fusedWith;
    std::vector <NodePtr> mergedWith;
    std::vector <impl_desc_type> implPriorities;
    std::vector <dnnl::memory::format_tag> inputMemoryFormatsFilter;
    std::vector <dnnl::memory::format_tag> outputMemoryFormatsFilter;
    bool enforceBF16evenForGraphTail = false;

    std::string originalLayers;  // contains names of the original layers separated by comma

    Node(const std::shared_ptr<ngraph::Node>& op, const GraphContext::CPtr ctx, const ShapeInferFactory& shapeInferFactory);
    Node(const std::string& type, const std::string& name, const GraphContext::CPtr ctx);

    int selectedPrimitiveDescriptorIndex = -1;
    bool permanent = false;
    bool temporary = false;
    int dynBatchLim = 0;
    enum class InPlaceType {
        Unknown,
        InPlace,
        NoInPlace
    };
    enum class ConstantType {
        Unknown,
        Const,
        NoConst
    };
    InPlaceType inplace = InPlaceType::Unknown;
    ConstantType constant = ConstantType::Unknown;
    std::vector<InferenceEngine::Blob::Ptr> internalBlobs;
    std::vector<MemoryPtr> internalBlobMemory;
    std::vector<NodeDesc> supportedPrimitiveDescriptors;
    std::unordered_map<int, dnnl::memory> primArgs;
    std::unordered_map<int, MemoryPtr> postOpsArgs;
    std::vector<dnnl::primitive_desc> descs;

    const GraphContext::CPtr context;

    Algorithm algorithm = Algorithm::Default;

    friend class Edge;
    friend class Graph;
    friend class GraphOptimizer;

    void selectPreferPrimitiveDescriptor(const std::vector<impl_desc_type>& priority, bool ignoreConstInputs);
    bool isConfigDefined(const NodeConfig &config) const;
    virtual bool canBeInPlace() const;

    virtual const std::vector<impl_desc_type>& getPrimitivesPriority();

    virtual std::vector<dnnl::memory::format_tag> getAvailableFormatsForDims(const Shape& dims) const;
    int batchToProcess() const;

    InferenceEngine::Layout getWeightsLayoutByDims(InferenceEngine::SizeVector dims, bool isGrouped);

    /**
     * @brief Auxiliary function to get node input precisions
     * @return Vector of precisions based on information from node input edges. Return empty vector in case edges are not initialized yet.
     */
    virtual std::vector<InferenceEngine::Precision> getInputPrecisions() const;

    /**
     * @brief Auxiliary function to get node output precisions
     * @return Vector of precisions based on information from node output edges. Return empty vector in case edges are not initialized yet.
     */
    virtual std::vector<InferenceEngine::Precision> getOutputPrecisions() const;

    void addSupportedPrimDesc(const std::vector<PortConfigurator>& inPortConfigs,
                              const std::vector<PortConfigurator>& outPortConfigs,
                              impl_desc_type implType,
                              bool dynBatchSupport = false);

    void prepareMemory(const std::vector<DnnlMemoryDescPtr>& intDescs);
    void prepareMemory(dnnl::primitive_desc_iterator& itpd);

    MemoryPtr prepareWeightMemory(DnnlMemoryDescPtr weightDesc);

    bool isDynamic = false;

    bool isInputTensorAtPortEmpty(size_t port) const;
    bool isOutputTensorAtPortEmpty(size_t port) const;

    bool hasEmptyInputTensors() const;
    bool hasEmptyOutputTensors() const;

    bool inputShapesDefined() const;
    bool outputShapesDefined() const;
    bool shapesDefined() const;
    void updateLastInputDims();

    bool inputShapesModified() const;
    virtual bool needShapeInfer() const;
    std::vector<VectorDims> shapeInferGeneric(const std::vector<Shape>& inputDims) const;
    IShapeInfer::Result shapeInfer() const;
    // TODO [DS] : make pure after all nodes will be support dynamic shapes
    virtual void executeDynamicImpl(dnnl::stream strm) {
        IE_THROW(NotImplemented) << "[DS] executeDynamicImpl not implemented for node with type: " << getTypeStr();
    }

    virtual bool needPrepareParams() const;
    // TODO [mandrono]: add description
    // called after memory allocation/reallocation
    virtual void prepareParams() {
        IE_THROW(NotImplemented) << "[DS] prapareParams not implemented for node with type " << NameFromType(getType());
    }

    MemoryPtr getScratchPadMem(const DnnlMemoryDescPtr& desc) {
        if (!scratchpadMem || !scratchpadMem->getDesc().isCompatible(*desc)) {
            scratchpadMem = context->getScratchPad()->createScratchPadMem(desc);
        }
        return scratchpadMem;
    }

    std::vector<VectorDims> lastInputDims = {};

    std::shared_ptr<IShapeInfer> shapeInference;

private:
    std::vector<EdgeWeakPtr> parentEdges;
    std::vector<EdgeWeakPtr> childEdges;

    std::vector<InferenceEngine::Precision> originalInputPrecisions;
    std::vector<InferenceEngine::Precision> originalOutputPrecisions;

    int fusingPort;

    const dnnl::engine engine;

    std::string name;
    std::string typeStr;
    Type type;
    int execIndex = -1;

    std::string typeToStr(Type type);

    PerfCount perfCounter;
    PerfCounters profiling;

    MemoryPtr scratchpadMem;

    bool isEdgesEmpty(const std::vector<EdgeWeakPtr>& edges) const;

    enum LOOK { LOOK_UP = 1, LOOK_DOWN = 2 };
    ConstantType checkConstant(LOOK look, std::vector<NodePtr>& checkNodes);
    // Hold output scales
    std::vector<float> DQScales;
    scalesType DQScalesType = scalesType::None;
<<<<<<< HEAD
=======

    // we cannot rely on per-NUMA weightCache for caching weights because:
    //   1.it may not exist(in single stream configuration)
    //   2.it only holds weak references, the life-cycle of cached item
    //     is still under control of strong references outside of cache.
    // privateWeightCache is for holding strong references to constant weight
    // copies of same content with different layouts.
    std::unordered_map<std::string, MemoryPtr> privateWeightCache;
>>>>>>> 7140e5c0

#ifdef CPU_DEBUG_CAPS
    friend class Verbose;
#endif
};

constexpr uint64_t PortMask(int n) {
    return static_cast<uint64_t>(1) << n;
}

template <class... T>
constexpr uint64_t PortMask(int n, T... rest) {
    return PortMask(rest...) | (1 << n);
}

class Node::NodesFactory : public openvino::cc::Factory<Type,
                                            Node*(const std::shared_ptr<ngraph::Node>& op,
                                                  const GraphContext::CPtr)> {
public:
    NodesFactory();

    Node* create(const std::shared_ptr<ngraph::Node>& op, const GraphContext::CPtr context);
};

template<typename NodeType>
struct NodeImpl : public NodeType {
    NodeImpl(const std::shared_ptr<ngraph::Node>& op, const GraphContext::CPtr context)
        : NodeType(op, context) {
        NodeType::perfCounters().template buildClassCounters<NodeType>(NameFromType(NodeType::getType()));
    }
};

}   // namespace intel_cpu
}   // namespace ov<|MERGE_RESOLUTION|>--- conflicted
+++ resolved
@@ -704,8 +704,6 @@
     // Hold output scales
     std::vector<float> DQScales;
     scalesType DQScalesType = scalesType::None;
-<<<<<<< HEAD
-=======
 
     // we cannot rely on per-NUMA weightCache for caching weights because:
     //   1.it may not exist(in single stream configuration)
@@ -714,7 +712,6 @@
     // privateWeightCache is for holding strong references to constant weight
     // copies of same content with different layouts.
     std::unordered_map<std::string, MemoryPtr> privateWeightCache;
->>>>>>> 7140e5c0
 
 #ifdef CPU_DEBUG_CAPS
     friend class Verbose;
