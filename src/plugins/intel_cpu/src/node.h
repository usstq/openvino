// Copyright (C) 2018-2022 Intel Corporation
// SPDX-License-Identifier: Apache-2.0
//

#pragma once

#include <ie_api.h>
#include <memory>
#include <vector>
#include <string>
#include <cassert>
#include <algorithm>
#include <caseless.hpp>
#include "cpu_memory.h"
#include "edge.h"
#include "dnnl_descriptor.h"
#include "selective_build.h"
#include "onednn/dnnl.h"
#include "onednn/iml_type_mapper.h"
#include "extension_mngr.h"
#include "primitive.h"
#include "weights_cache.hpp"
#include <openvino/itt.hpp>
#include "utils/ngraph_utils.hpp"
#include <ngraph/ops.hpp>
#include <ngraph/node.hpp>
#include <ie_precision.hpp>
#include <nodes/common/blocked_desc_creator.h>
#include "cpu_types.h"
#include "cpu_shape.h"
#include "nodes/node_config.h"
#include "cache/multi_cache.h"

#include <utils/shape_inference/static_shape.hpp>
#include <utils/shape_inference/shape_inference.hpp>
#include "utils/debug_capabilities.h"

namespace ov {
namespace intel_cpu {

using NodePtr = std::shared_ptr<Node>;
using NodeConstPtr = std::shared_ptr<const Node>;
using NodeWeakPtr = std::weak_ptr<Node>;

class PortConfigurator {
public:
    PortConfigurator(ov::intel_cpu::LayoutType blockedDescType, InferenceEngine::Precision prc, const Shape& shape,
                     bool constant = false, int inPlace = -1) :
            blockedDescCreator(getBlockedDescCreator(blockedDescType)), prc(prc), shape(shape), constant(constant), inPlace(inPlace) {}

    PortConfigurator(ov::intel_cpu::LayoutType blockedDescType, InferenceEngine::Precision prc = InferenceEngine::Precision::UNSPECIFIED,
                     bool constant = false, int inPlace = -1) :
            blockedDescCreator(getBlockedDescCreator(blockedDescType)), prc(prc), constant(constant), inPlace(inPlace) {}

    ov::intel_cpu::BlockedDescCreator::CreatorConstPtr blockedDescCreator;
    const InferenceEngine::Precision prc;
    const Shape shape;
    bool constant = false;
    int inPlace = -1;

private:
    static ov::intel_cpu::BlockedDescCreator::CreatorConstPtr getBlockedDescCreator(ov::intel_cpu::LayoutType blockedDescType) {
        auto& creators = ov::intel_cpu::BlockedDescCreator::getCommonCreators();
        if (creators.find(blockedDescType) == creators.end()) {
            IE_THROW() << "Cannot find tensor descriptor creator";
        }
        return creators.at(blockedDescType);
    }
};

class NodeDesc {
public:
    NodeDesc(const NodeConfig& conf, impl_desc_type type): config(conf) {
        implementationType = type;
    }

    const NodeConfig& getConfig() const {
        return config;
    }

    void setConfig(const NodeConfig& config) {
        this->config = config;
    }

    impl_desc_type getImplementationType() const {
        return implementationType;
    }

    void setImplementationType(impl_desc_type type) {
        implementationType = type;
    }

private:
    NodeConfig config;
    impl_desc_type implementationType;
};

class Node {
public:
    Node(const Node &) = delete;
    Node & operator = (const Node &) = delete;

    using AttrPtr = std::shared_ptr<dnnl::primitive_attr>;

public:
    template<typename T, int N>
    struct Tag {};

    struct PerfCounters {
        PerfCounters(std::string const& name)
            : execute(openvino::itt::handle(name))
            , getSupportedDescriptors(openvino::itt::handle<Tag<Node, 0>>("Node::getSupportedDescriptors"))
            , initSupportedPrimitiveDescriptors(openvino::itt::handle<Tag<Node, 1>>("Node::initSupportedPrimitiveDescriptors"))
            , filterSupportedPrimitiveDescriptors(openvino::itt::handle<Tag<Node, 2>>("Node::filterSupportedPrimitiveDescriptors"))
            , selectOptimalPrimitiveDescriptor(openvino::itt::handle<Tag<Node, 3>>("Node::selectOptimalPrimitiveDescriptor"))
            , createPrimitive(openvino::itt::handle<Tag<Node, 4>>("Node::createPrimitive"))
            , initOptimalPrimitiveDescriptor(openvino::itt::handle<Tag<Node, 5>>("Node::initOptimalPrimitiveDescriptor"))
        {}

        template<typename NodeType>
        void buildClassCounters(const std::string& type_name) {
            getSupportedDescriptors = openvino::itt::handle<Tag<NodeType, 0>>(type_name + "::getSupportedDescriptors");
            initSupportedPrimitiveDescriptors = openvino::itt::handle<Tag<NodeType, 1>>(type_name + "::initSupportedPrimitiveDescriptors");
            filterSupportedPrimitiveDescriptors = openvino::itt::handle<Tag<NodeType, 2>>(type_name + "::filterSupportedPrimitiveDescriptors");
            selectOptimalPrimitiveDescriptor = openvino::itt::handle<Tag<NodeType, 3>>(type_name + "::selectOptimalPrimitiveDescriptor");
            createPrimitive = openvino::itt::handle<Tag<NodeType, 4>>(type_name + "::createPrimitive");
            initOptimalPrimitiveDescriptor = openvino::itt::handle<Tag<NodeType, 5>>(type_name + "::initOptimalPrimitiveDescriptor");
        }

        openvino::itt::handle_t execute;
        openvino::itt::handle_t getSupportedDescriptors;
        openvino::itt::handle_t initSupportedPrimitiveDescriptors;
        openvino::itt::handle_t filterSupportedPrimitiveDescriptors;
        openvino::itt::handle_t selectOptimalPrimitiveDescriptor;
        openvino::itt::handle_t createPrimitive;
        openvino::itt::handle_t initOptimalPrimitiveDescriptor;
    };

    class NodesFactory;
    static NodesFactory & factory();

    virtual ~Node() = default;

    void addEdge(const EdgeWeakPtr& edge);
    void removeEdge(const EdgeWeakPtr& edge);

    virtual void cleanup();
    void remove();

    const std::vector<EdgeWeakPtr> &getParentEdges() const noexcept {
        return parentEdges;
    }

    const std::vector<EdgeWeakPtr> &getChildEdges() const noexcept {
        return childEdges;
    }

    const EdgePtr getParentEdgeAt(size_t idx) const;
    virtual const EdgePtr getChildEdgeAt(size_t idx) const;

    const std::vector<EdgePtr> getParentEdgesAtPort(size_t idx) const;
    const std::vector<EdgePtr> getChildEdgesAtPort(size_t idx) const;

    bool isDropped() {
        return (isEdgesEmpty(childEdges) && isEdgesEmpty(parentEdges));
    }

    const dnnl::engine& getEngine() const {
        return engine;
    }

    bool isInPlace();

    // must be called only after Graph::InitEdges()
    virtual bool isExecutable() const {
        return !hasEmptyInputTensors();
    }

    bool isConstant();

    // return type int supports return -1 in overloading when channel axis doesn't exist
    virtual int getFusingAxis() const {
        return 1;
    }

    static void appendPostOpArgs(const dnnl::primitive_attr& attr,
                                 std::unordered_map<int, dnnl::memory>& primArgs,
                                 const std::vector<MemoryPtr>& postOpsArgs);

    bool isFusedWith(Type type) const;

    virtual void addFusedNode(const NodePtr &fusingNode);

    virtual void fuseInto(NodePtr& parentNode) {
        // The graph supports fusing only of consecutive nodes and some graph logic requires to know through which input port a node was fused into parent one.
        for (int i = 0; i < getParentEdges().size(); i++) {
            if (getParentEdgesAtPort(i)[0]->getParent().get() == parentNode.get()) {
                setFusingPort(i);
                break;
            }
        }

        auto parentFusedNodes = parentNode->getFusedWith();
        if (getFusingPort() < 0 && !parentFusedNodes.empty()) {
            for (int i = 0; i < getParentEdges().size(); i++) {
                if (getParentEdgesAtPort(i)[0]->getParent().get() == parentFusedNodes[parentFusedNodes.size() - 1].get()) {
                    setFusingPort(i);
                    break;
                }
            }
        }

        if (getFusingPort() == -1) {
            IE_THROW() << "Cannot determine fusing port between nodes: " << parentNode->getName() << " and " << getName();
        }

        parentNode->addFusedNode(getParentEdgesAtPort(getFusingPort())[0]->getChild());
        parentNode->addOriginalLayer(getOriginalLayers());
    }

    void clearFusedWith() {
        fusedWith.clear();
    }

    void mergeWith(const NodePtr &merge) {
        mergedWith.push_back(merge);
    }

    const std::vector <NodePtr> &getMergeWith() {
        return mergedWith;
    }

    const std::vector <NodePtr> &getFusedWith() {
        return fusedWith;
    }

    int getFusingPort() const {
        return fusingPort;
    }

    void setFusingPort(int fusingPort) {
        this->fusingPort = fusingPort;
    }

    const std::string &getName() const {
        return name;
    }

    void addOriginalLayer(const std::string& layerName);

    const std::string &getOriginalLayers() const {
        return originalLayers;
    }

    Type getType() const {
        return type;
    }

    const std::vector<NodeDesc>& getSupportedPrimitiveDescriptors() const {
        return supportedPrimitiveDescriptors;
    }

    inline const NodeDesc* getSelectedPrimitiveDescriptor() const {
        if (selectedPrimitiveDescriptorIndex < 0 ||
            selectedPrimitiveDescriptorIndex >= supportedPrimitiveDescriptors.size())
            return nullptr;
        return &supportedPrimitiveDescriptors[selectedPrimitiveDescriptorIndex];
    }

    inline NodeDesc* getSelectedPrimitiveDescriptor() {
        if (selectedPrimitiveDescriptorIndex < 0 ||
            selectedPrimitiveDescriptorIndex >= supportedPrimitiveDescriptors.size())
            return nullptr;
        return &supportedPrimitiveDescriptors[selectedPrimitiveDescriptorIndex];
    }

    /**
     * @brief Returns input selected primitive descriptor on the specified port
     * must be used after selectOptimalPrimitiveDescriptor stage
     * @param portNum port number
     * @return pointer to selected primitive descriptor with type MemoryDesc
     */
    MemoryDescPtr getBaseMemDescAtInputPort(size_t portNum) const;

    /**
     * @brief Returns output selected primitive descriptor on the specified port
     * must be used after selectOptimalPrimitiveDescriptor stage
     * @param portNum port number
     * @return pointer to selected primitive descriptor with type MemoryDesc
     */
    MemoryDescPtr getBaseMemDescAtOutputPort(size_t portNum) const;

    /**
     * @brief Returns input selected primitive descriptor on the specified port
     * must be used after selectOptimalPrimitiveDescriptor stage
     * @param portNum port number
     * @return pointer to selected primitive descriptor with type T
     */
    template <typename T,
              typename std::enable_if<!std::is_pointer<T>::value && !std::is_reference<T>::value, int>::type = 0,
              typename std::enable_if<std::is_base_of<MemoryDesc, T>::value, int>::type = 0>
    std::shared_ptr<T> getInputMemDescAtPort(size_t portNum) const;

    /**
     * @brief Returns output selected primitive descriptor on the specified port
     * must be used after selectOptimalPrimitiveDescriptor stage
     * @param portNum port number
     * @return pointer to selected primitive descriptor with type T
     */
    template <typename T,
              typename std::enable_if<!std::is_pointer<T>::value && !std::is_reference<T>::value, int>::type = 0,
              typename std::enable_if<std::is_base_of<MemoryDesc, T>::value, int>::type = 0>
    std::shared_ptr<T> getOutputMemDescAtPort(size_t portNum) const;

    void selectPrimitiveDescriptorByIndex(int index) {
        if (index < 0 || index >= supportedPrimitiveDescriptors.size())
            selectedPrimitiveDescriptorIndex = -1;
        else
            selectedPrimitiveDescriptorIndex = index;

        // Each primitive descriptor has its own InPlace status. So after new primitive descriptor selection
        // we should reset InPlace type to definite new status for node using Node::isInPlace()
        inplace = InPlaceType::Unknown;
    }

    std::string getPrimitiveDescriptorType();

    PerfCount &PerfCounter() { return perfCounter; }

    virtual void setDynamicBatchLim(int lim);

    void resolveInPlaceEdges();

    virtual void execute(dnnl::stream strm);
    void executeDynamic(dnnl::stream strm);
    virtual void redefineOutputMemory(const std::vector<VectorDims> &newShapes);

    virtual void initSupportedPrimitiveDescriptors();

    /**
     * @brief Filters supportedPrimitiveDescriptors according to the input layouts specified in inputMemoryFormatsFilter
     * and output layouts specified in outputMemoryFormatsFilter
     */
    virtual void filterSupportedPrimitiveDescriptors();

    virtual void createPrimitive();

    virtual void selectOptimalPrimitiveDescriptor();
    virtual void initOptimalPrimitiveDescriptor();

    virtual void getSupportedDescriptors() = 0;
    // TODO [DS]: Should be moved into Node derivative class
    virtual void createDescriptor(const std::vector<MemoryDescPtr>& inputDesc,
                                  const std::vector<MemoryDescPtr>& outputDesc) {}
    virtual void initDescriptor(const NodeConfig& config);
    virtual bool created() const = 0;
    virtual bool created(const ExtensionManager::Ptr& extMgr) {
        return created();
    }

    /**
     * @brief Performs Node initialization based on graph context.
     * This is an auxiliary method that allows to use information not available in Node constructor (e.g. connection information with other nodes)
     */
    virtual void init() {}

    template <class PD, class D, typename FPD = bool>
    PD createPrimitiveDescriptor(const dnnl::primitive_attr &attr = dnnl::primitive_attr()) {
        auto descsCompatible = [](const std::vector<MemoryDescPtr>& srcDescs,
                               const std::vector<PortConfig>& selectedDescs) {
            if (srcDescs.empty() && selectedDescs.empty())
                return true;
            if (srcDescs.empty() || selectedDescs.empty())
                return false;
            for (size_t i = 0; i < srcDescs.size() && i < selectedDescs.size(); i++) {
                if (!srcDescs[i]->isCompatible(*selectedDescs[i].getMemDesc()))
                    return false;
            }
            return true;
        };

        const NodeDesc *selected_pd = getSelectedPrimitiveDescriptor();
        if (selected_pd == nullptr)
            IE_THROW() << "Preferable primitive descriptor is not set for node " << getName() << ".";

        for (const auto& desc : descs) {
            auto itpd = desc.createPrimitiveDescriptorIterator(engine, attr);

            while (static_cast<bool>(itpd))  {
                std::vector<MemoryDescPtr> srcDescs;
                for (size_t i = 0; i < descInputNumbers(desc); i++)
                    srcDescs.push_back(getSrcMemDesc(itpd, i));

                std::vector<MemoryDescPtr> dstDescs;
                for (size_t i = 0; i < descOutputNumbers(desc); i++)
                    dstDescs.push_back(getDstMemDesc(itpd, i));

                impl_desc_type impl_type = parse_impl_name(itpd.impl_info_str());

                if (impl_type == selected_pd->getImplementationType() &&
                    descsCompatible(srcDescs, selected_pd->getConfig().inConfs) &&
                    descsCompatible(dstDescs, selected_pd->getConfig().outConfs)) {
                    prepareMemory(itpd);
                    PD prim_desc = createPd<PD, D, FPD>(desc);
                    return {itpd.get()};
                }
                if (!itpd.next_impl())
                    break;
            }
        }

        IE_THROW() << "Primitive descriptor was not found for node " << getName() << ".";
    }

    int getExecIndex() const {
        return execIndex;
    }

    const std::string & getTypeStr() const {
        return typeStr;
    }

    void setTypeStr(const std::string &typeStr) {
        this->typeStr = typeStr;
    }

    virtual size_t descInputNumbers(DnnlDesriptor desc) {
        return desc.inputNumbers();
    }

    virtual size_t descOutputNumbers(DnnlDesriptor desc) {
        return desc.outputNumbers();
    }

    const PerfCounters & perfCounters() const {
        return profiling;
    }

    PerfCounters & perfCounters() {
        return profiling;
    }

    /**
     * @brief Returns runtime node precision based on input/output data types or data type used for computations
     * @return Runtime node precision
     */
    virtual InferenceEngine::Precision getRuntimePrecision() const;

    const std::vector<InferenceEngine::Precision>& getOriginalInputPrecisions() const {
        return originalInputPrecisions;
    }
    const std::vector<InferenceEngine::Precision>& getOriginalOutputPrecisions() const {
        return originalOutputPrecisions;
    }

    InferenceEngine::Precision getOriginalInputPrecisionAtPort(size_t port) const {
        if (originalInputPrecisions.size() <= port) {
            IE_THROW() << "Incorrect input port number for node " << getName();
        }
        return originalInputPrecisions[port];
    }
    InferenceEngine::Precision getOriginalOutputPrecisionAtPort(size_t port) const {
        if (originalOutputPrecisions.size() <= port) {
            IE_THROW() << "Incorrect output port number for node " << getName();
        }
        return originalOutputPrecisions[port];
    }

    void setOriginalInputPrecisionAtPort(size_t port, InferenceEngine::Precision precision) {
        if (originalInputPrecisions.size() <= port) {
            IE_THROW() << "Incorrect input port number for node " << getName();
        }
        originalInputPrecisions[port] = precision;
    }

    void setOriginalOutputPrecisionAtPort(size_t port, InferenceEngine::Precision precision) {
        if (originalOutputPrecisions.size() <= port) {
            IE_THROW() << "Incorrect output port number for node " << getName();
        }
        originalOutputPrecisions[port] = precision;
    }

    void addOriginalInputPrecision(InferenceEngine::Precision precision) {
        originalInputPrecisions.push_back(precision);
    }

    void addOriginalOutputPrecision(InferenceEngine::Precision precision) {
        originalOutputPrecisions.push_back(precision);
    }

    // TODO: alighn behaviour for original(Input/Output)Precisions and (input/output)Shapes
    /**
     * @brief Returns inputs number which have ngraph nodes.
     * Inputs number compute as size of originalInputPrecisions vector
     * IMPORTANT!!!
     * FuseConvolutionAndBias and FuseMultiplyAndAdd change originalInputPrecisions vector
     * @return original inputs number
     */
    size_t getOriginalInputsNumber() const {
        return originalInputPrecisions.size();
    }

    /**
     * @brief Returns outputs number which have ngraph nodes.
     * Outputs number compute as size of originalOutputPrecisions vector
     * @return original outputs number
     */
    size_t getOriginalOutputsNumber() const {
        return originalOutputPrecisions.size();
    }

    Algorithm getAlgorithm() const {
        return algorithm;
    }

    void setAlgorithm(Algorithm alg) {
        algorithm = alg;
    }

    virtual bool canFuse(const NodePtr& node) const {
        return false;
    }

    void setQuantizedGraphFlag(bool flag) {
        isInQuantizedGraph = flag;
    }

    bool canBePerformedAsScaleShift(const Node *parentNode = nullptr) const;

    bool isDynamicNode() const {
        return isDynamic;
    }

    const Shape& getInputShapeAtPort(size_t port) const {
        if (inputShapes.size() <= port) {
            IE_THROW() << "Incorrect input port number for node " << getName();
        }
        return inputShapes[port];
    }

    const Shape& getOutputShapeAtPort(size_t port) const {
        if (outputShapes.size() <= port) {
            IE_THROW() << "Incorrect output port number for node " << getName();
        }
        return outputShapes[port];
    }

    const std::vector<InferenceEngine::Blob::Ptr>& getInternalBlobs() const {
        return internalBlobs;
    }

    /**
    * @brief Return scales and shift if nodes can be executed as ScaleShift, else raise exception
    * If node has only scale or shift value, fill missing value with default values
    * i.e. EltwiseAdd: fill shifts from constant, fill scales with default values = 1.0f
    * @param parentNode
    * node from which data comes
    * @return pair of scales and shifts
    */
    std::pair<std::vector<float>, std::vector<float>> getScalesAndShifts(const Node *parentNode) const;

    /**
     * @brief Appends new item into ops list with the information on how the node should be executed as post operation.
     * Seed node should call this routine and pass its post operations list as parameter.
     * @param ops List of fused post operations
     */
    virtual void appendPostOps(dnnl::post_ops& ops, const VectorDims& postOpDims, std::vector<MemoryPtr>& postOpsMem, const int channelAxis = 1);
    virtual void appendPostOps(dnnl::post_ops& ops, const VectorDims& postOpDims, std::vector<const void*>& postOpsMem, const int channelAxis = 1);

    virtual void appendBinPostOps(dnnl::post_ops& ops, const VectorDims& postOpDims, std::vector<MemoryPtr>& binaryPostOpsMem);

    void setRuntimeCache(MultiCachePtr cache) {
        rtParamsCache = cache;
    }

    void setSharedMutex(const std::shared_ptr<std::mutex>& mutex) {
        sharedMutex = mutex;
    }

protected:
    bool canFuseSimpleOperation(const NodePtr& node) const;

    void setType(Type type) {
        this->type = type;
    }

    virtual size_t getMaxBatch() const;


    virtual PortDescBasePtr getConsistentInputDesc(const NodeConfig &config, size_t idx) const;
    virtual PortDescBasePtr getConsistentOutputDesc(const NodeConfig &config, size_t idx) const;
    virtual MemoryDescPtr getSrcMemDesc(dnnl::primitive_desc_iterator &primitive_desc_it, size_t idx);
    virtual MemoryDescPtr getDstMemDesc(dnnl::primitive_desc_iterator &primitive_desc_it, size_t idx);

    virtual AttrPtr initPrimitiveAttr() { return nullptr; }

    typedef std::function<DnnlMemoryDescPtr (dnnl::primitive_desc_iterator &primitive_desc_it, size_t idx)>
            GetPrimitiveMemoryFormatFunc;
    std::vector<GetPrimitiveMemoryFormatFunc> internalBlobDesc;

    std::vector<Shape> inputShapes;
    std::vector<Shape> outputShapes;

    std::vector <NodePtr> fusedWith;
    std::vector <NodePtr> mergedWith;
    std::vector <impl_desc_type> implPriorities;
    std::vector <dnnl::memory::format_tag> inputMemoryFormatsFilter;
    std::vector <dnnl::memory::format_tag> outputMemoryFormatsFilter;
    bool enforceBF16evenForGraphTail = false;

    std::string originalLayers;  // contains names of the original layers separated by comma

    Node(const std::shared_ptr<ngraph::Node>& op, const dnnl::engine& eng, WeightsSharing::Ptr &w_cache);
    Node(const std::string& type, const std::string& name, const dnnl::engine& eng, WeightsSharing::Ptr &w_cache);

    int selectedPrimitiveDescriptorIndex = -1;
    bool permanent = false;
    bool temporary = false;
    int dynBatchLim = 0;
    enum class InPlaceType {
        Unknown,
        InPlace,
        NoInPlace
    };
    enum class ConstantType {
        Unknown,
        Const,
        NoConst
    };
    InPlaceType inplace = InPlaceType::Unknown;
    ConstantType constant = ConstantType::Unknown;
    std::vector<InferenceEngine::Blob::Ptr> internalBlobs;
    std::vector<MemoryPtr> internalBlobMemory;
    std::vector<NodeDesc> supportedPrimitiveDescriptors;
    std::unordered_map<int, dnnl::memory> primArgs;
    std::vector<MemoryPtr> postOpsArgs;
    Primitive prim;
    std::vector<DnnlDesriptor> descs;

    WeightsSharing::Ptr weightCache;

    Algorithm algorithm = Algorithm::Default;

    bool isInQuantizedGraph = false;

    friend class Edge;
    friend class Graph;
    friend class GraphOptimizer;

    void selectPreferPrimitiveDescriptor(const std::vector<impl_desc_type>& priority, bool ignoreConstInputs);
    bool isConfigDefined(const NodeConfig &config) const;
    virtual bool canBeInPlace() const;

    virtual const std::vector<impl_desc_type>& getPrimitivesPriority();

    virtual std::vector<dnnl::memory::format_tag> getAvailableFormatsForDims(const Shape& dims) const;
    int batchToProcess() const;

    InferenceEngine::Layout getWeightsLayoutByDims(InferenceEngine::SizeVector dims, bool isGrouped);

    /**
     * @brief Auxiliary function to get node input precisions
     * @return Vector of precisions based on information from node input edges. Return empty vector in case edges are not initialized yet.
     */
    virtual std::vector<InferenceEngine::Precision> getInputPrecisions() const;

    /**
     * @brief Auxiliary function to get node output precisions
     * @return Vector of precisions based on information from node output edges. Return empty vector in case edges are not initialized yet.
     */
    virtual std::vector<InferenceEngine::Precision> getOutputPrecisions() const;

    void addSupportedPrimDesc(const std::vector<PortConfigurator>& inPortConfigs,
                              const std::vector<PortConfigurator>& outPortConfigs,
                              impl_desc_type implType,
                              bool dynBatchSupport = false) {
        auto fill_port = [] (const PortConfigurator& portConfigurator, const Shape& shape,
                             InferenceEngine::Precision prc, std::vector<PortConfig>& port) -> bool {
            // In order to simplify particular node initialization logic we just don't add config in case target shape is not supported by blockedDescCreator.
            // This should be suitable for major of scenarios since almost all nodes add `ncsp` blockedDescCreator which supports any shape rank.
            if (shape.getRank() < portConfigurator.blockedDescCreator->getMinimalRank())
                return false;

            PortConfig portConfig;
            portConfig.inPlace(portConfigurator.inPlace);
            portConfig.constant(portConfigurator.constant);
            portConfig.setMemDesc(portConfigurator.blockedDescCreator->createSharedDesc(prc, shape));

            port.push_back(std::move(portConfig));

            return true;
        };

        NodeConfig config;
        for (size_t i = 0; i < inPortConfigs.size(); i++) {
            auto shape = inPortConfigs[i].shape.getRank() == 0 ? getInputShapeAtPort(i) : inPortConfigs[i].shape;
            auto prc = inPortConfigs[i].prc == InferenceEngine::Precision::UNSPECIFIED ? getOriginalInputPrecisionAtPort(i) : inPortConfigs[i].prc;
            if (!fill_port(inPortConfigs[i], shape, prc, config.inConfs))
                return;
        }

        for (size_t i = 0; i < outPortConfigs.size(); i++) {
            auto dims = outPortConfigs[i].shape.getRank() == 0 ? getOutputShapeAtPort(i) : outPortConfigs[i].shape;
            auto prc = outPortConfigs[i].prc == InferenceEngine::Precision::UNSPECIFIED ? getOriginalOutputPrecisionAtPort(i) : outPortConfigs[i].prc;
            if (!fill_port(outPortConfigs[i], dims, prc, config.outConfs))
                return;
        }

        config.dynBatchSupport = dynBatchSupport;
        supportedPrimitiveDescriptors.push_back({config, implType});
    }

    void prepareMemory(const std::vector<DnnlMemoryDescPtr>& intDescs);
    void prepareMemory(dnnl::primitive_desc_iterator& itpd);

    bool isDynamic = false;

    bool isInputTensorAtPortEmpty(size_t port) const;
    bool isOutputTensorAtPortEmpty(size_t port) const;

    bool hasEmptyInputTensors() const;
    bool hasEmptyOutputTensors() const;

    bool inputShapesDefined() const;
    bool outputShapesDefined() const;
    bool shapesDefined() const;
    void updateLastInputDims();

    bool inputShapesModified() const;
    virtual bool needShapeInfer() const;
    std::vector<VectorDims> shapeInferGeneric(const std::vector<Shape>& inputDims, uint32_t value_port_mask = 0) const;
    std::vector<VectorDims> shapeInferGeneric(uint32_t value_port_mask = 0) const;
    virtual std::vector<VectorDims> shapeInfer() const;
    // TODO [DS] : make pure after all nodes will be support dynamic shapes
    virtual void executeDynamicImpl(dnnl::stream strm) {
        IE_THROW(NotImplemented) << "[DS] executeDynamicImpl not implemented for node with type: " << getTypeStr();
    }

    virtual bool needPrepareParams() const;
    // TODO [mandrono]: add description
    // called after memory allocation/reallocation
    virtual void prepareParams() {
        IE_THROW(NotImplemented) << "[DS] prapareParams not implemented for node with type " << NameFromType(getType());
    }

    MultiCachePtr getRuntimeCache() const {
        return rtParamsCache;
    }

    std::vector<VectorDims> lastInputDims = {};

    std::shared_ptr<IShapeInfer> shapeInference;

<<<<<<< HEAD
    std::vector<NodePtr>::iterator tryMapFusedOpsToOscales(std::vector<NodePtr>::iterator postop,
                                                           dnnl::primitive_attr& attr,
                                                           dnnl::post_ops& ops,
                                                           dnnl::memory::data_type outputDataType,
                                                           int dimOC);
=======
    std::shared_ptr<std::mutex> sharedMutex = nullptr;
>>>>>>> b4ad7033

private:
    std::vector<EdgeWeakPtr> parentEdges;
    std::vector<EdgeWeakPtr> childEdges;

    std::vector<InferenceEngine::Precision> originalInputPrecisions;
    std::vector<InferenceEngine::Precision> originalOutputPrecisions;

    int fusingPort;

    dnnl::engine engine;

    std::string name;
    std::string typeStr;
    Type type;
    int execIndex = -1;

    std::string typeToStr(Type type);

    PerfCount perfCounter;
    PerfCounters profiling;

    MultiCachePtr rtParamsCache;

    bool isEdgesEmpty(const std::vector<EdgeWeakPtr>& edges) const;

    template <class PD, class D, typename FPD>
    typename std::enable_if<!std::is_same<FPD, bool>::value, PD>::type
    createPd(DnnlDesriptor desc) {
        std::shared_ptr<D> selected_desc_ptr = desc;
        std::shared_ptr<FPD> backward_prim_desc_ptr = desc;
        return PD(*selected_desc_ptr, engine, *backward_prim_desc_ptr);
    }

    template <class PD, class D, typename FPD>
    typename std::enable_if<std::is_same<FPD, bool>::value, PD>::type
    createPd(DnnlDesriptor desc) {
        std::shared_ptr<D> selected_desc_ptr = desc;
        return PD(*selected_desc_ptr, engine);
    }

    enum LOOK { LOOK_UP = 1, LOOK_DOWN = 2 };
    ConstantType checkConstant(LOOK look, std::vector<NodePtr>& checkNodes);

    std::vector<VectorDims> shapeInferGeneric(const std::vector<StaticShape>& input_shapes,
                                              uint32_t input_value_port_mask) const;

#ifdef CPU_DEBUG_CAPS
    friend class Verbose;
#endif
};

constexpr uint64_t PortMask(int n) {
    return static_cast<uint64_t>(1) << n;
}

template <class... T>
constexpr uint64_t PortMask(int n, T... rest) {
    return PortMask(rest...) | (1 << n);
}

class Node::NodesFactory : public openvino::cc::Factory<Type,
                                            Node*(const std::shared_ptr<ngraph::Node>& op,
                                                  const dnnl::engine &,
                                                  WeightsSharing::Ptr &)> {
public:
    NodesFactory();

    Node* create(const std::shared_ptr<ngraph::Node>& op, const dnnl::engine& eng,
                 const ExtensionManager::Ptr& extMgr, WeightsSharing::Ptr &w_cache);
};

template<typename NodeType>
struct NodeImpl : public NodeType {
    NodeImpl(const std::shared_ptr<ngraph::Node>& op, const dnnl::engine& eng, WeightsSharing::Ptr &cache)
        : NodeType(op, eng, cache) {
        NodeType::perfCounters().template buildClassCounters<NodeType>(NameFromType(NodeType::getType()));
    }
};

}   // namespace intel_cpu
}   // namespace ov<|MERGE_RESOLUTION|>--- conflicted
+++ resolved
@@ -751,15 +751,12 @@
 
     std::shared_ptr<IShapeInfer> shapeInference;
 
-<<<<<<< HEAD
     std::vector<NodePtr>::iterator tryMapFusedOpsToOscales(std::vector<NodePtr>::iterator postop,
                                                            dnnl::primitive_attr& attr,
                                                            dnnl::post_ops& ops,
                                                            dnnl::memory::data_type outputDataType,
                                                            int dimOC);
-=======
     std::shared_ptr<std::mutex> sharedMutex = nullptr;
->>>>>>> b4ad7033
 
 private:
     std::vector<EdgeWeakPtr> parentEdges;
