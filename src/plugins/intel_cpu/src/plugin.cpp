// Copyright (C) 2018-2023 Intel Corporation
// SPDX-License-Identifier: Apache-2.0
//

#include "ie_metric_helpers.hpp" // must be included first

#include "openvino/runtime/properties.hpp"
#include "plugin.h"

#include "transformation_pipeline.h"
#include "itt.h"
#include "extension_mngr.h"
#include "extension.h"
#include "serialize.h"
#include "threading/ie_executor_manager.hpp"

#include "ie_icore.hpp"
#include "ie_plugin_config.hpp"
#include "ie_system_conf.h"
#include "threading/ie_cpu_streams_info.hpp"
#include "cpp_interfaces/interface/ie_internal_plugin_config.hpp"

#include <transformations/utils/utils.hpp>
#include <ie_ngraph_utils.hpp>

#include "performance_heuristics.hpp"
#include "openvino/runtime/properties.hpp"
#include "weights_cache.hpp"
#include "utils/denormals.hpp"

#if defined(__linux__)
# include <sys/auxv.h>
# include <signal.h>
# include <sys/mman.h>
#endif

#include <cpu/x64/cpu_isa_traits.hpp>
#include <itt.h>

using namespace InferenceEngine;

#define IE_CPU_PLUGIN_THROW(...) IE_THROW(__VA_ARGS__) << "CPU plugin: "

namespace ov {
namespace intel_cpu {

static std::string getDeviceFullName() {
    std::string brand_string;
#if defined(__EMSCRIPTEN___)
    brand_string = "WebAssembly CPU";
#elif defined(OPENVINO_ARCH_RISCV64)
    // TODO: extract actual device name
    brand_string = "RISCV-64 CPU";
#elif defined(OPENVINO_ARCH_ARM) || defined(OPENVINO_ARCH_ARM64)
    // TODO: extract actual device name
    brand_string = "ARM CPU";
#elif defined(OPENVINO_ARCH_X86) || defined(OPENVINO_ARCH_X86_64)
    const unsigned int addr_list[3] = { 0x80000002, 0x80000003, 0x80000004 };
    unsigned int regs[4];
    for (auto addr : addr_list) {
        regs[0] = addr;
#ifdef _WIN32
        __cpuid(reinterpret_cast<int*>(regs), regs[0]);
#else
        __cpuid(regs[0], regs[0], regs[1], regs[2], regs[3]);
#endif
        char *ch = reinterpret_cast<char*>(&regs[0]);
        for (size_t j = 0; j < sizeof(regs); j++)
            brand_string += ch[j];
    }
#else
# error "Unkown CPU architecture. Please, add support to openvino/core/visibility.hpp"
#endif
    return brand_string;
}

#if defined(__linux__)

#ifndef AT_MINSIGSTKSZ
# define AT_MINSIGSTKSZ 51
#endif

class SigAltStackSetup {
    stack_t new_stack{0};
    stack_t old_stack{0};

public:
    SigAltStackSetup() {
        memset(&old_stack, 0, sizeof(old_stack));
        memset(&new_stack, 0, sizeof(new_stack));

        auto minsigstksz = getauxval(AT_MINSIGSTKSZ);
        auto new_size = minsigstksz + SIGSTKSZ;
        void * altstack =  mmap(NULL, new_size, PROT_READ | PROT_WRITE,
                                MAP_PRIVATE | MAP_ANONYMOUS | MAP_STACK, -1, 0);
        if (altstack == MAP_FAILED) {
            return;
        }
        new_stack.ss_size = new_size;
        new_stack.ss_sp = altstack;
        auto rc = sigaltstack(&new_stack, &old_stack);
        if (rc) {
            munmap(new_stack.ss_sp, new_stack.ss_size);
            new_stack.ss_sp = nullptr;
            new_stack.ss_size = 0;
            return;
        }
    }

    ~SigAltStackSetup() {
        stack_t current_stack;
        if (new_stack.ss_sp) {
            // restore old stack if new_stack is still the current one
            if (sigaltstack(NULL, &current_stack) == 0) {
                if (current_stack.ss_sp == new_stack.ss_sp) {
                    sigaltstack(&old_stack, NULL);
                }
            }
            munmap(new_stack.ss_sp, new_stack.ss_size);
            new_stack.ss_sp = nullptr;
            new_stack.ss_size = 0;
        }
    }
};

class CPUSpecialSetup {
    SigAltStackSetup ss;

public:
    CPUSpecialSetup() = default;
};
#else // __linux__
class CPUSpecialSetup {
public:
    CPUSpecialSetup() = default;
};
#endif // __linux__

Engine::Engine() :
    deviceFullName(getDeviceFullName()),
    specialSetup(new CPUSpecialSetup) {
    _pluginName = "CPU";
    extensionManager->AddExtension(std::make_shared<Extension>());
}

Engine::~Engine() {
    executorManager()->clear("CPU");
    executorManager()->clear("CPUStreamsExecutor");
    executorManager()->clear("CPUCallbackExecutor");
}

static bool streamsSet(const std::map<std::string, std::string>& config) {
    return config.count(PluginConfigParams::KEY_CPU_THROUGHPUT_STREAMS) ||
           config.count(ov::num_streams.name());
}

void Engine::ApplyPerformanceHints(std::map<std::string, std::string> &config, const std::shared_ptr<ngraph::Function>& ngraphFunc) const {
    auto getNumStreamsLatency = [&]() {
        return std::pair<std::string, std::string>(CONFIG_VALUE(CPU_THROUGHPUT_NUMA), ov::util::to_string(ov::streams::NUMA));
    };

    auto getNumStreamsThroughput = [&]() {
        const auto isa = dnnl::get_effective_cpu_isa();
        float isaSpecificThreshold = 1.0f;
        switch (isa) {
        case dnnl::cpu_isa::sse41 :
            isaSpecificThreshold = 0.5f;
            break;
        case dnnl::cpu_isa::avx2:
        case dnnl::cpu_isa::avx512_core:
            isaSpecificThreshold = 1.0f;
            break;
        case dnnl::cpu_isa::avx512_core_vnni:
        case dnnl::cpu_isa::avx2_vnni:
            isaSpecificThreshold = 2.0f;
            break;
        case dnnl::cpu_isa::avx512_core_amx:
            isaSpecificThreshold = 4.0f;
            break;
        default:
            isaSpecificThreshold = 1.0f;
        }
        // the more "capable" the CPU in general, the more streams we may want to keep to keep it utilized
        const float memThresholdAssumeLimitedForISA = ov::MemBandwidthPressure::LIMITED/isaSpecificThreshold;
        const float L2_cache_size = dnnl::utils::get_cache_size(2 /*level*/, true /*per core */);
        ov::MemBandwidthPressure networkToleranceForLowCache = ov::MemBandwidthPressureTolerance(
            ngraphFunc,
            L2_cache_size, memThresholdAssumeLimitedForISA);
        const auto default_streams = GetNumStreams(engConfig.streamExecutorConfig._threadBindingType,
                                                   IStreamsExecutor::Config::StreamMode::DEFAULT,
                                                   engConfig.streamExecutorConfig._enable_hyper_thread);
        auto streams_info = default_streams;
        if (networkToleranceForLowCache.max_mem_tolerance == ov::MemBandwidthPressure::UNKNOWN) {
            if ((networkToleranceForLowCache.ratio_compute_convs == ov::MemBandwidthPressure::ALL) ||
                (networkToleranceForLowCache.ratio_compute_deconvs == ov::MemBandwidthPressure::ALL)) {
                // all relevant layers (convs, etc) are compute-limited, the most aggressive val for #streams
                streams_info = GetNumStreams(engConfig.streamExecutorConfig._threadBindingType,
                                             IStreamsExecutor::Config::StreamMode::AGGRESSIVE,
                                             engConfig.streamExecutorConfig._enable_hyper_thread);
            }  //  otherwise (no recognized layers) falling back to the default value
        } else if (networkToleranceForLowCache.max_mem_tolerance > memThresholdAssumeLimitedForISA) {
            // network is below the ISA-specific threshold
            streams_info = GetNumStreams(engConfig.streamExecutorConfig._threadBindingType,
                                         IStreamsExecutor::Config::StreamMode::AGGRESSIVE,
                                         engConfig.streamExecutorConfig._enable_hyper_thread);
        } else if (networkToleranceForLowCache.max_mem_tolerance > ov::MemBandwidthPressure::LIMITED) {
            // network is below general threshold
            streams_info = GetNumStreams(engConfig.streamExecutorConfig._threadBindingType,
                                         IStreamsExecutor::Config::StreamMode::LESSAGGRESSIVE,
                                         engConfig.streamExecutorConfig._enable_hyper_thread);
            streams_info.num_streams = std::max(default_streams.num_streams, streams_info.num_streams);
        }
        auto num_requests = config.find(CONFIG_KEY(PERFORMANCE_HINT_NUM_REQUESTS));
        if (num_requests != config.end()) {  // arrived with config to the LoadNetwork (and thus higher pri)
            auto val = PerfHintsConfig::CheckPerformanceHintRequestValue(num_requests->second);
            if (val > 0)
                streams_info.num_streams = std::min(streams_info.num_streams, val);
        } else if (engConfig.perfHintsConfig.ovPerfHintNumRequests) {  // set thru SetConfig to the plugin, 2nd priority
            streams_info.num_streams =
                std::min(streams_info.num_streams, engConfig.perfHintsConfig.ovPerfHintNumRequests);
        }
        return std::pair<std::string, StreamCfg>(std::to_string(streams_info.num_streams), streams_info);
    };

    auto getPerfHintName = [&]() {
        const bool streamsExplicitlySetForModel = streamsSet(config);
        // checking streams (to avoid overriding what user might explicitly set in the incoming config or previously via SetConfig)
        if (streamsExplicitlySetForModel ||
            streamsExplicitlySetForEngine)
            return std::string();

        const auto& perf_hint = config.find(CONFIG_KEY(PERFORMANCE_HINT));
        // the perf_hint may have just arrived to the LoadNetwork, or was set with the plugin's SetConfig
        if (perf_hint == config.end() && engConfig.perfHintsConfig.ovPerfHint.empty())
            return std::string();
        /* performance hints set for network has higher pririty than engine ones.
        * This applies for all the configuration parameters */
        const auto perf_hint_name = (perf_hint != config.end()) ?
            PerfHintsConfig::CheckPerformanceHintValue(perf_hint->second) :
            engConfig.perfHintsConfig.ovPerfHint;
        return perf_hint_name;
    };

    // We compute both hints values because the optimal number of streams are computed based on ov::Model
    // while we export model in cpu internal opset so we need to save precomputed optimal # streams for both hint modes
    const auto latency_hints = getNumStreamsLatency();
    const auto tput_hints = getNumStreamsThroughput();

    // save hints parameters to model rt_info
    ov::AnyMap hints_props;
    const auto latency_name = std::string(CONFIG_VALUE(LATENCY)) + "_" + std::string(ov::num_streams.name());
    const auto tput_name = std::string(CONFIG_VALUE(THROUGHPUT)) + "_" + std::string(ov::num_streams.name());
    hints_props.insert({latency_name, latency_hints.second});
    hints_props.insert({tput_name, std::to_string(tput_hints.second.num_streams)});
    ngraphFunc->set_rt_info(hints_props, "intel_cpu_hints_config");

    const auto perf_hint_name = getPerfHintName();
    if (perf_hint_name == CONFIG_VALUE(LATENCY)) {
        config[CONFIG_KEY(CPU_THROUGHPUT_STREAMS)] = latency_hints.first;
        config[ov::num_streams.name()] = latency_hints.second;
    } else if (perf_hint_name == CONFIG_VALUE(THROUGHPUT)) {
        config[CONFIG_KEY(CPU_THROUGHPUT_STREAMS)] = tput_hints.first;
        config[ov::num_streams.name()] = tput_hints.first;
        config[CONFIG_KEY_INTERNAL(BIG_CORE_STREAMS)] = std::to_string(tput_hints.second.big_core_streams);
        config[CONFIG_KEY_INTERNAL(SMALL_CORE_STREAMS)] = std::to_string(tput_hints.second.small_core_streams);
        config[CONFIG_KEY_INTERNAL(THREADS_PER_STREAM_BIG)] =
            std::to_string(tput_hints.second.threads_per_stream_big);
        config[CONFIG_KEY_INTERNAL(THREADS_PER_STREAM_SMALL)] =
            std::to_string(tput_hints.second.threads_per_stream_small);
        config[CONFIG_KEY_INTERNAL(SMALL_CORE_OFFSET)] = std::to_string(tput_hints.second.small_core_offset);
    }
}

void Engine::GetPerformanceStreams(std::map<std::string, std::string>& config,
                                   const std::shared_ptr<ngraph::Function>& ngraphFunc) const {
    auto getPerfHintName = [&]() {
        const bool streamsExplicitlySetForModel = streamsSet(config);
        // checking streams (to avoid overriding what user might explicitly set in the incoming config or previously via
        // SetConfig)
        if (streamsExplicitlySetForModel || streamsExplicitlySetForEngine)
            return std::string();

        const auto& perf_hint = config.find(CONFIG_KEY(PERFORMANCE_HINT));
        // the perf_hint may have just arrived to the LoadNetwork, or was set with the plugin's SetConfig
        if (perf_hint == config.end() && engConfig.perfHintsConfig.ovPerfHint.empty())
            return std::string();
        /* performance hints set for network has higher pririty than engine ones.
         * This applies for all the configuration parameters */
        const auto perf_hint_name = (perf_hint != config.end())
                                        ? PerfHintsConfig::CheckPerformanceHintValue(perf_hint->second)
                                        : engConfig.perfHintsConfig.ovPerfHint;
        return perf_hint_name;
    };

    const auto perf_hint_name = getPerfHintName();
    int streams = engConfig.streamExecutorConfig._streams;
    if (perf_hint_name == CONFIG_VALUE(LATENCY)) {
        streams = static_cast<int>(getAvailableNUMANodes().size());
    } else if (perf_hint_name == CONFIG_VALUE(THROUGHPUT)) {
        streams = 0;
    } else if (perf_hint_name.empty()) {
        streams = streams > 1 ? streams : (engConfig.streamExecutorConfig._set_streams ? streams : 0);
    }

    auto num_requests = config.find(CONFIG_KEY(PERFORMANCE_HINT_NUM_REQUESTS));
    int infer_requests = 0;
    if (num_requests != config.end()) {  // arrived with config to the LoadNetwork (and thus higher pri)
        infer_requests = PerfHintsConfig::CheckPerformanceHintRequestValue(num_requests->second);
    } else if (engConfig.perfHintsConfig.ovPerfHintNumRequests) {  // set thru SetConfig to the plugin, 2nd priority
        infer_requests = engConfig.perfHintsConfig.ovPerfHintNumRequests;
    }

    const auto common_hints = get_num_streams(streams, infer_requests, ngraphFunc, engConfig.streamExecutorConfig);

    config[CONFIG_KEY(CPU_THROUGHPUT_STREAMS)] = common_hints.first;
    config[ov::num_streams.name()] = common_hints.first;
    config[CONFIG_KEY(CPU_THREADS_NUM)] = std::to_string(common_hints.second.num_threads);
    config[CONFIG_KEY_INTERNAL(BIG_CORE_STREAMS)] = std::to_string(common_hints.second.big_core_streams);
    config[CONFIG_KEY_INTERNAL(BIG_CORE_LOGIC_STREAMS)] = std::to_string(common_hints.second.big_core_logic_streams);
    config[CONFIG_KEY_INTERNAL(SMALL_CORE_STREAMS)] = std::to_string(common_hints.second.small_core_streams);
    config[CONFIG_KEY_INTERNAL(THREADS_PER_STREAM_BIG)] = std::to_string(common_hints.second.threads_per_stream_big);
    config[CONFIG_KEY_INTERNAL(THREADS_PER_STREAM_SMALL)] =
        std::to_string(common_hints.second.threads_per_stream_small);
    config[CONFIG_KEY_INTERNAL(SMALL_CORE_OFFSET)] = std::to_string(common_hints.second.small_core_offset);
}

StreamCfg Engine::GetNumStreams(InferenceEngine::IStreamsExecutor::ThreadBindingType thread_binding_type,
                                        int stream_mode,
                                        const bool enable_hyper_thread) const {
    const int sockets = static_cast<int>(getAvailableNUMANodes().size());
    const int num_cores =
        thread_binding_type == IStreamsExecutor::ThreadBindingType::HYBRID_AWARE
            ? parallel_get_max_threads()
            : (sockets == 1 ? (enable_hyper_thread ? parallel_get_max_threads() : getNumberOfCPUCores())
                            : getNumberOfCPUCores());
    const int num_cores_phy = getNumberOfCPUCores();
    const int num_big_cores_phy = getNumberOfCPUCores(true);
    const int num_small_cores = num_cores_phy - num_big_cores_phy;
    const int num_big_cores = num_cores > num_cores_phy ? num_big_cores_phy * 2 : num_big_cores_phy;
    StreamCfg stream_cfg = {0};

    if (stream_mode == IStreamsExecutor::Config::StreamMode::DEFAULT) {
        // bare minimum of streams (that evenly divides available number of core)
        if (thread_binding_type == IStreamsExecutor::ThreadBindingType::HYBRID_AWARE) {
            if (0 == num_big_cores_phy % 4) {
                stream_cfg.threads_per_stream_big = 4;
            } else if (0 == num_big_cores_phy % 5) {
                stream_cfg.threads_per_stream_big = 5;
            } else if (0 == num_big_cores_phy % 3) {
                stream_cfg.threads_per_stream_big = 3;
            } else {  // if user disables some cores say in BIOS, so we got weird #cores which is not easy to divide
                stream_cfg.threads_per_stream_big = num_big_cores_phy;
            }

            stream_cfg.big_core_streams = num_big_cores / stream_cfg.threads_per_stream_big;
            stream_cfg.threads_per_stream_small = stream_cfg.threads_per_stream_big;
            if (num_small_cores == 0) {
                stream_cfg.threads_per_stream_small = 0;
            } else if (num_small_cores < stream_cfg.threads_per_stream_small) {
                stream_cfg.small_core_streams = 1;
                stream_cfg.threads_per_stream_small = num_small_cores;
                stream_cfg.threads_per_stream_big = stream_cfg.threads_per_stream_small;
                // Balance the computation of physical core and logical core, the number of threads on the physical core
                // and logical core should be equal
                stream_cfg.big_core_streams = num_big_cores_phy / stream_cfg.threads_per_stream_big * 2;
            } else {
                stream_cfg.small_core_streams = num_small_cores / stream_cfg.threads_per_stream_small;
            }
        } else {
            if (0 == num_cores % 4)
                stream_cfg.num_streams = std::max(4, num_cores / 4);
            else if (0 == num_cores % 5)
                stream_cfg.num_streams = std::max(5, num_cores / 5);
            else if (0 == num_cores % 3)
                stream_cfg.num_streams = std::max(3, num_cores / 3);
            else  // if user disables some cores say in BIOS, so we got weird #cores which is not easy to divide
                stream_cfg.num_streams = 1;
        }
    } else if (stream_mode == IStreamsExecutor::Config::StreamMode::AGGRESSIVE) {
        if (thread_binding_type == IStreamsExecutor::ThreadBindingType::HYBRID_AWARE) {
            stream_cfg.big_core_streams = num_big_cores;
            stream_cfg.small_core_streams = num_small_cores;
            stream_cfg.threads_per_stream_big = num_big_cores / stream_cfg.big_core_streams;
            stream_cfg.threads_per_stream_small =
                num_small_cores == 0 ? 0 : num_small_cores / stream_cfg.small_core_streams;
        } else {
            stream_cfg.num_streams = num_cores_phy;
        }
    } else if (stream_mode == IStreamsExecutor::Config::StreamMode::LESSAGGRESSIVE) {
        if (thread_binding_type == IStreamsExecutor::ThreadBindingType::HYBRID_AWARE) {
            stream_cfg.big_core_streams = num_big_cores / 2;
            stream_cfg.small_core_streams = num_small_cores / 2;
            stream_cfg.threads_per_stream_big = num_big_cores / stream_cfg.big_core_streams;
            stream_cfg.threads_per_stream_small =
                num_small_cores == 0 ? 0 : num_small_cores / stream_cfg.small_core_streams;
        } else {
            stream_cfg.num_streams = num_cores_phy / 2;
        }
    } else {
        IE_THROW() << "Wrong stream mode to get num of streams: " << stream_mode;
    }
    stream_cfg.num_streams = stream_cfg.num_streams > 0
                                 ? stream_cfg.num_streams
                                 : stream_cfg.big_core_streams + stream_cfg.small_core_streams;
    stream_cfg.small_core_offset = num_small_cores == 0 ? 0 : num_big_cores;
    return stream_cfg;
}

static bool shouldEnforceBF16(const std::map<std::string, std::string>& modelConfig, const Config& engineConfig) {
    const auto& enforceBF16 = modelConfig.find(InferenceEngine::PluginConfigParams::KEY_ENFORCE_BF16);
    if (enforceBF16 == modelConfig.end()) { // not set for the model
        return engineConfig.enforceBF16 && dnnl::impl::cpu::x64::mayiuse(dnnl::impl::cpu::x64::avx512_core); // use value from engine
    }

    if (enforceBF16->second == PluginConfigParams::YES) {
        return dnnl::impl::cpu::x64::mayiuse(dnnl::impl::cpu::x64::avx512_core);
    } else {
        return false;
    }
}

static Config::SnippetsMode getSnippetsMode(const std::map<std::string, std::string>& modelConfig, const Config& engineConfig) {
    const auto& dynamicBatchProp = modelConfig.find(InferenceEngine::PluginConfigParams::KEY_DYN_BATCH_ENABLED);
    const bool enableDynamicBatch = (dynamicBatchProp != modelConfig.end() && dynamicBatchProp->second == PluginConfigParams::YES)
            || engineConfig.enableDynamicBatch;

    if (enableDynamicBatch) // dynamic batch is not supported
        return Config::SnippetsMode::Disable;

    const auto& snippetsMode = modelConfig.find(InferenceEngine::PluginConfigInternalParams::KEY_SNIPPETS_MODE);
    if (snippetsMode == modelConfig.end()) // not set explicitly
        return Config::SnippetsMode::Enable; // enable by default

    const auto& val = snippetsMode->second;
    if (val == PluginConfigInternalParams::IGNORE_CALLBACK)
        return Config::SnippetsMode::IgnoreCallback;
    else if (val == PluginConfigInternalParams::DISABLE)
        return Config::SnippetsMode::Disable;
    else
        IE_THROW() << "Wrong value for property key SNIPPETS_MODE. Expected values: ENABLE/DISABLE/IGNORE_CALLBACK";
}

InferenceEngine::IExecutableNetworkInternal::Ptr
Engine::LoadExeNetworkImpl(const InferenceEngine::CNNNetwork &network, const std::map<std::string, std::string> &orig_config) {
    OV_ITT_SCOPED_TASK(itt::domains::intel_cpu, "Engine::LoadExeNetworkImpl");
    CREATE_DEBUG_TIMER(debugLoadTimer);

    // verification of supported input
    for (const auto &ii : network.getInputsInfo()) {
        auto input_precision = ii.second->getPrecision();

        using hash_t = std::hash<typename std::underlying_type<Precision::ePrecision>::type>;

        static const std::unordered_set<Precision::ePrecision, hash_t> supported_precisions = {
            Precision::U8,   Precision::I8,
            Precision::U16,  Precision::I16,
            Precision::U32,  Precision::I32,
            Precision::U64,  Precision::I64,
            Precision::BF16, Precision::FP16,
            Precision::FP32, Precision::FP64,
            Precision::BOOL
        };

        if (!supported_precisions.count(input_precision)) {
            IE_CPU_PLUGIN_THROW(NotImplemented)
                        << "Input image format " << input_precision << " is not supported yet...";
        }
    }

    auto config = orig_config;

    CNNNetwork clonedNetwork = InferenceEngine::details::cloneNetwork(network);
    const auto& lptProp = config.find(InferenceEngine::PluginConfigInternalParams::KEY_LP_TRANSFORMS_MODE);
    const bool enableLPT = (lptProp != config.end() && lptProp->second == PluginConfigParams::YES) /* enabled in the orig_config*/
            || Config::LPTransformsMode::On == engConfig.lpTransformsMode /* or already enabled for the plugin */;
<<<<<<< HEAD

    // get inferencePrecision settings from engConfig & config
    ov::element::Type inferencePrecision;
    {
        Config tempConf = engConfig;
        tempConf.readProperties(config);
        inferencePrecision = tempConf.inferencePrecision;
    }

    const auto& dynamicBatchProp = config.find(InferenceEngine::PluginConfigParams::KEY_DYN_BATCH_ENABLED);
    const bool enableDynamicBatch = (dynamicBatchProp != config.end() && dynamicBatchProp->second == PluginConfigParams::YES)
            || engConfig.enableDynamicBatch;

    auto snippetsMode = enableDynamicBatch ? Config::SnippetsMode::Disable : Config::SnippetsMode::Enable;
    const auto& snippetsModeProp = config.find(InferenceEngine::PluginConfigInternalParams::KEY_SNIPPETS_MODE);
    if (snippetsMode == Config::SnippetsMode::Enable && snippetsModeProp != config.end()) {
        const auto& val = snippetsModeProp->second;
        if (val == PluginConfigInternalParams::IGNORE_CALLBACK)
            snippetsMode =  Config::SnippetsMode::IgnoreCallback;
        else if (val == PluginConfigInternalParams::DISABLE)
            snippetsMode =  Config::SnippetsMode::Disable;
        else
            IE_THROW() << "Wrong value for property key SNIPPETS_MODE. Expected values: ENABLE/DISABLE/IGNORE_CALLBACK";
    }
=======
    const bool enableBF16 = shouldEnforceBF16(config, engConfig);
    const Config::SnippetsMode snippetsMode = getSnippetsMode(config, engConfig);
>>>>>>> 7140e5c0

    auto nGraphFunc = clonedNetwork.getFunction();

    DEBUG_LOG(PrintableModel(*nGraphFunc, "org_"));

    Transformations transformations(nGraphFunc, enableLPT, inferencePrecision, isLegacyAPI(), snippetsMode, engConfig);
    transformations.UpToCpuSpecificOpSet();

    // need to check that all outputs have static shapes
    // checking that all inputs have static shapes is performed in the common part
    if (isLegacyAPI()) {
        for (const auto& res : nGraphFunc->get_results()) {
            if (res->get_input_partial_shape(0).is_dynamic()) {
                IE_THROW() << "CPU plug-in can't load a model with dynamic output shapes via legacy API.";
            }
        }
    }

    if (is_cpu_map_available()) {
        SetStreamtoConfig(config);
        GetPerformanceStreams(config, nGraphFunc);
    } else {
        ApplyPerformanceHints(config, nGraphFunc);
    }
    transformations.CpuSpecificOpSet();

    DEBUG_LOG(PrintableModel(*nGraphFunc, "cpu_"));

    // update the props after the perf mode translated to configs
    // TODO: Clarify the behavior of SetConfig method. Skip eng_config or not?
    Config conf = engConfig;

    conf.readProperties(config);
    if (conf.enableDynamicBatch) {
        conf.batchLimit = static_cast<int>(network.getBatchSize());
    }

    // SSE runtime check is needed for some ATOM machine, which is x86-64 but w/o SSE
    static Xbyak::util::Cpu cpu;
    if (cpu.has(Xbyak::util::Cpu::tSSE)) {
        if (conf.denormalsOptMode == Config::DenormalsOptMode::DO_On) {
            flush_to_zero(true);
            conf.DAZOn = denormals_as_zero(true);
        } else if (conf.denormalsOptMode == Config::DenormalsOptMode::DO_Off) {
            flush_to_zero(false);
            denormals_as_zero(false);
        }
    }

    return std::make_shared<ExecNetwork>(clonedNetwork, conf, extensionManager, shared_from_this());
}

void Engine::SetConfig(const std::map<std::string, std::string> &config) {
    // @todo after Legacy configuration is dropped, use some wrapper class to keep both the property and "ifSetExplicitly" flag
    streamsExplicitlySetForEngine = streamsSet(config);

    engConfig.readProperties(config);
}

void Engine::SetStreamtoConfig(const std::map<std::string, std::string>& config) {
    auto set_enable = config.count(PluginConfigParams::KEY_CPU_THROUGHPUT_STREAMS) ||
                      config.count(ov::num_streams.name()) || config.count(CONFIG_KEY(CPU_THREADS_NUM)) ||
                      config.count(ov::inference_num_threads.name());
    if (set_enable && is_cpu_map_available()) {
        engConfig.readProperties(config);
    }
}

bool Engine::isLegacyAPI() const {
    return !IsNewAPI();
}

Parameter Engine::GetConfigLegacy(const std::string& name, const std::map<std::string, Parameter>& options) const {
    Parameter result;
    auto option = engConfig._config.find(name);
    if (option != engConfig._config.end()) {
        result = option->second;
    } else {
        IE_CPU_PLUGIN_THROW() << ". Unsupported config parameter: " << name;
    }
    return result;
}

Parameter Engine::GetConfig(const std::string& name, const std::map<std::string, Parameter>& options) const {
    if (isLegacyAPI())
        return GetConfigLegacy(name, options);

    if (name == ov::optimal_number_of_infer_requests) {
        const auto streams = engConfig.streamExecutorConfig._streams;
        return decltype(ov::optimal_number_of_infer_requests)::value_type(streams); // ov::optimal_number_of_infer_requests has no negative values
    } else if (name == ov::num_streams) {
        const auto streams = engConfig.streamExecutorConfig._streams;
        return decltype(ov::num_streams)::value_type(streams); // ov::num_streams has special negative values (AUTO = -1, NUMA = -2)
    } else if (name == ov::affinity) {
        const auto affinity = engConfig.streamExecutorConfig._threadBindingType;
        switch (affinity) {
        case InferenceEngine::IStreamsExecutor::ThreadBindingType::NONE:
            return ov::Affinity::NONE;
        case InferenceEngine::IStreamsExecutor::ThreadBindingType::CORES:
            return ov::Affinity::CORE;
        case InferenceEngine::IStreamsExecutor::ThreadBindingType::NUMA:
            return ov::Affinity::NUMA;
        case InferenceEngine::IStreamsExecutor::ThreadBindingType::HYBRID_AWARE:
            return ov::Affinity::HYBRID_AWARE;
        }
        return ov::Affinity::NONE;
    } else if (name == ov::device::id.name()) {
        return decltype(ov::device::id)::value_type{engConfig.device_id};
    } else if (name == ov::inference_num_threads) {
        const auto num_threads = engConfig.streamExecutorConfig._threads;
        return decltype(ov::inference_num_threads)::value_type(num_threads);
    } else if (name == ov::enable_profiling.name()) {
        const bool perfCount = engConfig.collectPerfCounters;
        return decltype(ov::enable_profiling)::value_type(perfCount);
<<<<<<< HEAD
    } else if (name == ov::inference_precision) {
        return decltype(ov::inference_precision)::value_type(engConfig.inferencePrecision);
=======
    } else if (name == ov::hint::inference_precision) {
        const auto enforceBF16 = engConfig.enforceBF16;
        const auto inference_precision = enforceBF16 ? ov::element::bf16 : ov::element::f32;
        return decltype(ov::hint::inference_precision)::value_type(inference_precision);
>>>>>>> 7140e5c0
    } else if (name == ov::hint::performance_mode) {
        const auto perfHint = ov::util::from_string(engConfig.perfHintsConfig.ovPerfHint, ov::hint::performance_mode);
        return perfHint;
    } else if (name == ov::hint::use_cpu_pinning) {
        const bool pin_value = engConfig.useCpuPinning;
        return decltype(ov::hint::use_cpu_pinning)::value_type(pin_value);
    } else if (name == ov::hint::scheduling_core_type) {
        const auto core_type = engConfig.schedulingCoreType;
        return core_type;
    } else if (name == ov::hint::use_hyper_threading) {
        const bool ht_value = engConfig.useHyperThreading;
        return decltype(ov::hint::use_hyper_threading)::value_type(ht_value);
    } else if (name == ov::hint::num_requests) {
        const auto perfHintNumRequests = engConfig.perfHintsConfig.ovPerfHintNumRequests;
        return decltype(ov::hint::num_requests)::value_type(perfHintNumRequests);
    } else if (name == ov::hint::execution_mode) {
        return engConfig.executionMode;
    }
    /* Internally legacy parameters are used with new API as part of migration procedure.
     * This fallback can be removed as soon as migration completed */
    return GetConfigLegacy(name, options);
}

Parameter Engine::GetMetricLegacy(const std::string& name, const std::map<std::string, Parameter>& options) const {
    if (name == METRIC_KEY(SUPPORTED_METRICS)) {
        std::vector<std::string> metrics = {
            METRIC_KEY(AVAILABLE_DEVICES),
            METRIC_KEY(SUPPORTED_METRICS),
            METRIC_KEY(FULL_DEVICE_NAME),
            METRIC_KEY(OPTIMIZATION_CAPABILITIES),
            METRIC_KEY(SUPPORTED_CONFIG_KEYS),
            METRIC_KEY(RANGE_FOR_ASYNC_INFER_REQUESTS),
            METRIC_KEY(RANGE_FOR_STREAMS),
            METRIC_KEY(IMPORT_EXPORT_SUPPORT),
            ov::caching_properties.name(),
        };
        IE_SET_METRIC_RETURN(SUPPORTED_METRICS, metrics);
    } else if (name == METRIC_KEY(FULL_DEVICE_NAME)) {
        IE_SET_METRIC_RETURN(FULL_DEVICE_NAME, deviceFullName);
    } else if (name == METRIC_KEY(AVAILABLE_DEVICES)) {
        std::vector<std::string> availableDevices = { "" };
        IE_SET_METRIC_RETURN(AVAILABLE_DEVICES, availableDevices);
    } else if (name == METRIC_KEY(OPTIMIZATION_CAPABILITIES)) {
        std::vector<std::string> capabilities;
        if (dnnl::impl::cpu::x64::mayiuse(dnnl::impl::cpu::x64::avx512_core_bf16))
            capabilities.push_back(METRIC_VALUE(BF16));
        if (dnnl::impl::cpu::x64::mayiuse(dnnl::impl::cpu::x64::avx512_core))
            capabilities.push_back(METRIC_VALUE(WINOGRAD));
        capabilities.push_back(METRIC_VALUE(FP32));
        capabilities.push_back(METRIC_VALUE(FP16));
        capabilities.push_back(METRIC_VALUE(INT8));
        capabilities.push_back(METRIC_VALUE(BIN));
        IE_SET_METRIC_RETURN(OPTIMIZATION_CAPABILITIES, capabilities);
    } else if (name == METRIC_KEY(SUPPORTED_CONFIG_KEYS)) {
        std::vector<std::string> configKeys;
        for (auto && opt : engConfig._config)
            configKeys.push_back(opt.first);
        IE_SET_METRIC_RETURN(SUPPORTED_CONFIG_KEYS, configKeys);
    } else if (name == METRIC_KEY(RANGE_FOR_ASYNC_INFER_REQUESTS)) {
        std::tuple<unsigned int, unsigned int, unsigned int> range = std::make_tuple(1, 1, 1);
        IE_SET_METRIC_RETURN(RANGE_FOR_ASYNC_INFER_REQUESTS, range);
    } else if (name == METRIC_KEY(RANGE_FOR_STREAMS)) {
        std::tuple<unsigned int, unsigned int> range = std::make_tuple(1, parallel_get_max_threads());
        IE_SET_METRIC_RETURN(RANGE_FOR_STREAMS, range);
    } else if (name == METRIC_KEY(IMPORT_EXPORT_SUPPORT)) {
        IE_SET_METRIC_RETURN(IMPORT_EXPORT_SUPPORT, true);
    } else if (name == ov::caching_properties) {
        std::vector<ov::PropertyName> cachingProperties = { METRIC_KEY(FULL_DEVICE_NAME) };
        return decltype(ov::caching_properties)::value_type(cachingProperties);
    }

    IE_CPU_PLUGIN_THROW() << "Unsupported metric key: " << name;
}

Parameter Engine::GetMetric(const std::string& name, const std::map<std::string, Parameter>& options) const {
    if (isLegacyAPI())
        return GetMetricLegacy(name, options);

    auto RO_property = [](const std::string& propertyName) {
        return ov::PropertyName(propertyName, ov::PropertyMutability::RO);
    };
    auto RW_property = [](const std::string& propertyName) {
        return ov::PropertyName(propertyName, ov::PropertyMutability::RW);
    };

    if (name == ov::supported_properties) {
        std::vector<ov::PropertyName> roProperties {RO_property(ov::supported_properties.name()),
                                                    RO_property(ov::available_devices.name()),
                                                    RO_property(ov::range_for_async_infer_requests.name()),
                                                    RO_property(ov::range_for_streams.name()),
                                                    RO_property(ov::device::full_name.name()),
                                                    RO_property(ov::device::capabilities.name()),
                                                    RO_property(ov::caching_properties.name()),
        };
        // the whole config is RW before model is loaded.
        std::vector<ov::PropertyName> rwProperties {RW_property(ov::num_streams.name()),
                                                    RW_property(ov::affinity.name()),
                                                    RW_property(ov::inference_num_threads.name()),
                                                    RW_property(ov::enable_profiling.name()),
                                                    RW_property(ov::hint::inference_precision.name()),
                                                    RW_property(ov::hint::performance_mode.name()),
                                                    RW_property(ov::hint::execution_mode.name()),
                                                    RW_property(ov::hint::num_requests.name()),
                                                    RW_property(ov::hint::use_cpu_pinning.name()),
                                                    RW_property(ov::hint::scheduling_core_type.name()),
                                                    RW_property(ov::hint::use_hyper_threading.name()),
                                                    RW_property(ov::device::id.name()),
        };

        std::vector<ov::PropertyName> supportedProperties;
        supportedProperties.reserve(roProperties.size() + rwProperties.size());
        supportedProperties.insert(supportedProperties.end(), roProperties.begin(), roProperties.end());
        supportedProperties.insert(supportedProperties.end(), rwProperties.begin(), rwProperties.end());

        return decltype(ov::supported_properties)::value_type(supportedProperties);
    } else if (name == ov::device::full_name) {
        return decltype(ov::device::full_name)::value_type(deviceFullName);
    } else if (name == ov::available_devices) {
        const std::vector<std::string> availableDevices = { "" };
        return decltype(ov::available_devices)::value_type(availableDevices);
    } else if (name == ov::device::capabilities) {
        std::vector<std::string> capabilities;
        if (dnnl::impl::cpu::x64::mayiuse(dnnl::impl::cpu::x64::avx512_core_bf16))
            capabilities.push_back(METRIC_VALUE(BF16));
        if (dnnl::impl::cpu::x64::mayiuse(dnnl::impl::cpu::x64::avx512_core))
            capabilities.push_back(METRIC_VALUE(WINOGRAD));
        capabilities.push_back(METRIC_VALUE(FP32));
        capabilities.push_back(METRIC_VALUE(FP16));
        capabilities.push_back(METRIC_VALUE(INT8));
        capabilities.push_back(METRIC_VALUE(BIN));
        capabilities.push_back(ov::device::capability::EXPORT_IMPORT);
        return decltype(ov::device::capabilities)::value_type(capabilities);
    } else if (name == ov::range_for_async_infer_requests) {
        const std::tuple<unsigned int, unsigned int, unsigned int> range = std::make_tuple(1, 1, 1);
        return decltype(ov::range_for_async_infer_requests)::value_type(range);
    } else if (name == ov::range_for_streams) {
        const std::tuple<unsigned int, unsigned int> range = std::make_tuple(1, parallel_get_max_threads());
        return decltype(ov::range_for_streams)::value_type(range);
    } else if (name == ov::caching_properties) {
        std::vector<ov::PropertyName> cachingProperties = { ov::device::full_name };
        return decltype(ov::caching_properties)::value_type(cachingProperties);
    }
    /* Internally legacy parameters are used with new API as part of migration procedure.
     * This fallback can be removed as soon as migration completed */
    return GetMetricLegacy(name, options);
}

void Engine::AddExtension(const InferenceEngine::IExtensionPtr& extension) {
    extensionManager->AddExtension(extension);
}

QueryNetworkResult Engine::QueryNetwork(const CNNNetwork& network, const std::map<std::string, std::string>& config) const {
    WeightsSharing::Ptr fake_w_cache;

    Config conf = engConfig;
    conf.readProperties(config);

    if (conf.enableDynamicBatch) {
        conf.batchLimit = static_cast<int>(network.getBatchSize());
    }

    const auto& lptProp = config.find(InferenceEngine::PluginConfigInternalParams::KEY_LP_TRANSFORMS_MODE);
    const bool enableLPT = (lptProp != config.end() && lptProp->second == PluginConfigParams::YES) /* enabled in the orig_config*/
                        || Config::LPTransformsMode::On == engConfig.lpTransformsMode /* or already enabled */;
    const Config::SnippetsMode snippetsMode = getSnippetsMode(config, conf);

    auto model = network.getFunction();
    if (model == nullptr) {
        IE_THROW() << "Only ngraph-based models are supported!";
    }

    auto context =
        std::make_shared<GraphContext>(conf, extensionManager, fake_w_cache, std::make_shared<std::mutex>(), false);

    auto supported = GetSupportedNodes(model,
                                       [&](std::shared_ptr<ov::Model>& model) {
                                           Transformations transformation(model, enableLPT, conf.inferencePrecision, isLegacyAPI(), snippetsMode, engConfig);
                                           transformation.UpToCpuSpecificOpSet();
                                           transformation.CpuSpecificOpSet();
                                       },
                                       [&](const std::shared_ptr<ngraph::Node>& op) {
                                           std::unique_ptr<Node> ptr;
                                           try {
                                               ptr.reset(Node::factory().create(op, context));
                                           } catch (const InferenceEngine::Exception&) {
                                               return false;
                                           }
                                           return true;
                                       });

    QueryNetworkResult res;
    for (auto&& layerName : supported) {
        res.supportedLayersMap.emplace(layerName, GetName());
    }

    return res;
}

InferenceEngine::IExecutableNetworkInternal::Ptr Engine::ImportNetwork(std::istream& networkModel,
                                            const std::map<std::string, std::string>& config) {
    OV_ITT_SCOPE(FIRST_INFERENCE, itt::domains::intel_cpu_LT, "ImportNetwork");

    CNNNetworkDeserializer deserializer(networkModel,
        [this](const std::string& model, const Blob::CPtr& weights) {
            return GetCore()->ReadNetwork(model, weights, true);
        });

    CNNNetwork cnnnetwork;
    deserializer >> cnnnetwork;

    Config conf = engConfig;
    conf.readProperties(config);

    // import config props from caching model
    auto function = cnnnetwork.getFunction();
    if (function->has_rt_info("intel_cpu_hints_config") && !conf.perfHintsConfig.ovPerfHint.empty()) {
        const auto mode_name = conf.perfHintsConfig.ovPerfHint;
        if (mode_name == CONFIG_VALUE(LATENCY) || mode_name == CONFIG_VALUE(THROUGHPUT)) {
            const auto& hints_config = function->get_rt_info<ov::AnyMap>("intel_cpu_hints_config");
            const auto hints_param_name = mode_name + "_" + std::string(ov::num_streams.name());
            const auto it = hints_config.find(hints_param_name);
            if (it != hints_config.end()) {
                conf.readProperties({{std::string(ov::num_streams.name()), it->second.as<std::string>()}});
            } else {
                IE_THROW() << "Cache file doesn't contain precalculated number of streams for mode " << mode_name;
            }
        }
    }

    if (conf.enableDynamicBatch) {
        conf.batchLimit = static_cast<int>(cnnnetwork.getBatchSize());
    }

    auto execNetwork = std::make_shared<ExecNetwork>(cnnnetwork, conf, extensionManager, shared_from_this());

    execNetwork->setNetworkInputs(cnnnetwork.getInputsInfo());
    execNetwork->setNetworkOutputs(cnnnetwork.getOutputsInfo());
    SetExeNetworkInfo(execNetwork, cnnnetwork.getFunction());

    return execNetwork;
}
}   // namespace intel_cpu
}   // namespace ov

using namespace ov::intel_cpu;
static const Version version = {{2, 1}, CI_BUILD_NUMBER, "openvino_intel_cpu_plugin"};
IE_DEFINE_PLUGIN_CREATE_FUNCTION(Engine, version)<|MERGE_RESOLUTION|>--- conflicted
+++ resolved
@@ -406,19 +406,6 @@
     return stream_cfg;
 }
 
-static bool shouldEnforceBF16(const std::map<std::string, std::string>& modelConfig, const Config& engineConfig) {
-    const auto& enforceBF16 = modelConfig.find(InferenceEngine::PluginConfigParams::KEY_ENFORCE_BF16);
-    if (enforceBF16 == modelConfig.end()) { // not set for the model
-        return engineConfig.enforceBF16 && dnnl::impl::cpu::x64::mayiuse(dnnl::impl::cpu::x64::avx512_core); // use value from engine
-    }
-
-    if (enforceBF16->second == PluginConfigParams::YES) {
-        return dnnl::impl::cpu::x64::mayiuse(dnnl::impl::cpu::x64::avx512_core);
-    } else {
-        return false;
-    }
-}
-
 static Config::SnippetsMode getSnippetsMode(const std::map<std::string, std::string>& modelConfig, const Config& engineConfig) {
     const auto& dynamicBatchProp = modelConfig.find(InferenceEngine::PluginConfigParams::KEY_DYN_BATCH_ENABLED);
     const bool enableDynamicBatch = (dynamicBatchProp != modelConfig.end() && dynamicBatchProp->second == PluginConfigParams::YES)
@@ -473,35 +460,14 @@
     const auto& lptProp = config.find(InferenceEngine::PluginConfigInternalParams::KEY_LP_TRANSFORMS_MODE);
     const bool enableLPT = (lptProp != config.end() && lptProp->second == PluginConfigParams::YES) /* enabled in the orig_config*/
             || Config::LPTransformsMode::On == engConfig.lpTransformsMode /* or already enabled for the plugin */;
-<<<<<<< HEAD
-
-    // get inferencePrecision settings from engConfig & config
+
     ov::element::Type inferencePrecision;
     {
         Config tempConf = engConfig;
         tempConf.readProperties(config);
         inferencePrecision = tempConf.inferencePrecision;
     }
-
-    const auto& dynamicBatchProp = config.find(InferenceEngine::PluginConfigParams::KEY_DYN_BATCH_ENABLED);
-    const bool enableDynamicBatch = (dynamicBatchProp != config.end() && dynamicBatchProp->second == PluginConfigParams::YES)
-            || engConfig.enableDynamicBatch;
-
-    auto snippetsMode = enableDynamicBatch ? Config::SnippetsMode::Disable : Config::SnippetsMode::Enable;
-    const auto& snippetsModeProp = config.find(InferenceEngine::PluginConfigInternalParams::KEY_SNIPPETS_MODE);
-    if (snippetsMode == Config::SnippetsMode::Enable && snippetsModeProp != config.end()) {
-        const auto& val = snippetsModeProp->second;
-        if (val == PluginConfigInternalParams::IGNORE_CALLBACK)
-            snippetsMode =  Config::SnippetsMode::IgnoreCallback;
-        else if (val == PluginConfigInternalParams::DISABLE)
-            snippetsMode =  Config::SnippetsMode::Disable;
-        else
-            IE_THROW() << "Wrong value for property key SNIPPETS_MODE. Expected values: ENABLE/DISABLE/IGNORE_CALLBACK";
-    }
-=======
-    const bool enableBF16 = shouldEnforceBF16(config, engConfig);
     const Config::SnippetsMode snippetsMode = getSnippetsMode(config, engConfig);
->>>>>>> 7140e5c0
 
     auto nGraphFunc = clonedNetwork.getFunction();
 
@@ -616,15 +582,8 @@
     } else if (name == ov::enable_profiling.name()) {
         const bool perfCount = engConfig.collectPerfCounters;
         return decltype(ov::enable_profiling)::value_type(perfCount);
-<<<<<<< HEAD
-    } else if (name == ov::inference_precision) {
-        return decltype(ov::inference_precision)::value_type(engConfig.inferencePrecision);
-=======
     } else if (name == ov::hint::inference_precision) {
-        const auto enforceBF16 = engConfig.enforceBF16;
-        const auto inference_precision = enforceBF16 ? ov::element::bf16 : ov::element::f32;
-        return decltype(ov::hint::inference_precision)::value_type(inference_precision);
->>>>>>> 7140e5c0
+        return decltype(ov::hint::inference_precision)::value_type(engConfig.inferencePrecision);
     } else if (name == ov::hint::performance_mode) {
         const auto perfHint = ov::util::from_string(engConfig.perfHintsConfig.ovPerfHint, ov::hint::performance_mode);
         return perfHint;
