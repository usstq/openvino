// Copyright (C) 2018-2023 Intel Corporation
// SPDX-License-Identifier: Apache-2.0
//

#include "matmul.h"

#include "ie_precision.hpp"
#include "memory_desc/cpu_blocked_memory_desc.h"
#include "cpu_types.h"
#include "eltwise.h"

#include <numeric>
#include <string>
#include <vector>
#include <memory>
#include "common/cpu_memcpy.h"
#include <ngraph/opsets/opset1.hpp>
#include "memory_desc/dnnl_blocked_memory_desc.h"
#include "fake_quantize.h"
#include "utils/general_utils.h"
#include "memory_desc/cpu_memory_desc_utils.h"
#include <dnnl_extension_utils.h>
#include <common/primitive_hashing_utils.hpp>
#include <cpu/x64/cpu_isa_traits.hpp>

using namespace dnnl;
using namespace InferenceEngine;

namespace ov {
namespace intel_cpu {
namespace node {
namespace {

struct MatMulKey {
    DnnlMemoryDescCPtr inp0;
    DnnlMemoryDescCPtr inp1;
    DnnlMemoryDescCPtr bias;
    DnnlMemoryDescCPtr out;
    dnnl::primitive_attr attr;
    impl_desc_type implType;

    size_t hash() const;
    bool operator==(const MatMulKey& rhs) const;
};

size_t MatMulKey::hash() const {
    using namespace dnnl::impl;
    using namespace dnnl::impl::primitive_hashing;

    size_t seed = 0;

    for (const auto& ptr : {inp0, inp1, bias, out}) {
        if (ptr) {
            seed = hash_combine(seed, get_md_hash(*ptr->getDnnlDesc().get()));
        }
    }

    seed = hash_combine(seed, get_attr_hash(*attr.get()));
    seed = hash_combine(seed, implType);
    return seed;
}

bool MatMulKey::operator==(const MatMulKey &rhs) const {
    bool retVal = true;
    if (inp0 != rhs.inp0) {
        retVal = retVal && inp0 && rhs.inp0 && inp0->getDnnlDesc() == rhs.inp0->getDnnlDesc();
    }
    if (inp1 != rhs.inp1) {
        retVal = retVal && inp1 && rhs.inp1 && inp1->getDnnlDesc() == rhs.inp1->getDnnlDesc();
    }
    if (bias != rhs.bias) {
        retVal = retVal && bias && rhs.bias && bias->getDnnlDesc() == rhs.bias->getDnnlDesc();
    }
    if (out != rhs.out) {
        retVal = retVal && out && rhs.out && out->getDnnlDesc() == rhs.out->getDnnlDesc();
    }
    retVal = retVal && *attr.get() == *rhs.attr.get() &&
             implType == rhs.implType;
    return retVal;
}

bool canBeExecutedInInt8(const Precision& firstInput, const Precision& secondInput) {
    return one_of(firstInput, Precision::U8, Precision::I8) && secondInput == Precision::I8;
}
} // namespace

bool MatMul::isSupportedOperation(const std::shared_ptr<const ngraph::Node>& op, std::string& errorMessage) noexcept {
    try {
        const auto matMul = std::dynamic_pointer_cast<const ngraph::opset1::MatMul>(op);
        if (!matMul) {
            errorMessage = "Only opset1 MatMul operation is supported";
            return false;
        }

        for (size_t i = 0; i < matMul->get_input_size(); i++) {
            const auto inShapeRank = matMul->get_input_partial_shape(i).rank().get_length();
            if (inShapeRank < 2) {
                errorMessage = "Unsupported rank: " + std::to_string(inShapeRank) + " on " + std::to_string(i) + " input";
                return false;
            }
        }

        const auto outShapeRank = matMul->get_output_partial_shape(0).rank().get_length();
        if (outShapeRank < 2) {
            errorMessage = "Unsupported rank: " + std::to_string(outShapeRank) + " on output";
            return false;
        }
    } catch (...) {
        return false;
    }
    return true;
}

namespace {
class MMShapeInfer : public ShapeInferEmptyPads {
public:
    MMShapeInfer(const size_t& out_rank, const bool& transpose_a, const bool& transpose_b) :
        m_out_rank(out_rank), m_transpose_a(transpose_a), m_transpose_b(transpose_b) {
        m_shapeY = VectorDims(m_out_rank, 1); // for output and cache
    }
    Result infer(
        const std::vector<std::reference_wrapper<const VectorDims>>& input_shapes,
        const std::unordered_map<size_t, MemoryPtr>& data_dependency) override {
        const VectorDims& shapeA = input_shapes[0].get();
        const VectorDims& shapeB = input_shapes[1].get();
        const size_t rankA = shapeA.size();
        const size_t rankB = shapeB.size();

        // getSupportedDescriptors has done some shape check.
        // 1. Needn't assert the scalar type since the matmul_shape_inference has checked.
        // 2. Needn't check the compatibility of the last two dims
        // 3. 1-D x 1-D is needed
        // 4. transpose is necessary
        // 5. Just support the same rank of matmul
        // 6. simplify the broadcast check
        if (rankA == 1 && rankB == 1 && shapeA[0] == shapeB[0]) {
            return {{m_shapeY}, ShapeInferStatus::success};
        }

        m_shapeY[m_out_rank-2] = m_transpose_a ? shapeA[rankA-1] : shapeA[rankA-2];
        m_shapeY[m_out_rank-1] = m_transpose_b ? shapeB[rankB-2] : shapeB[rankB-1];

        for (size_t i=0; i < m_out_rank-2; ++i) {
            if (shapeA[i] != shapeB[i]) {
                if (shapeB[i] == 1) {
                    m_shapeY[i] = shapeA[i];
                    continue;
                } else if (shapeA[i] != 1) {
                    IE_THROW() << "Incompatible MatMul batch dimension. Cant merge the first input dimension=" <<
                                  shapeA[i] << " with second input dimension=" << shapeB[i] << " at index=" << i;
                }
            }
            m_shapeY[i] = shapeB[i];
        }

        return {{m_shapeY}, ShapeInferStatus::success};
    }

    port_mask_t get_port_mask() const override {
        return EMPTY_PORT_MASK;
    }

private:
    VectorDims m_shapeY;
    const size_t m_out_rank;
    const bool m_transpose_a;
    const bool m_transpose_b;
};

class MMShapeInferFactory : public ShapeInferFactory {
public:
    MMShapeInferFactory(const std::shared_ptr<ngraph::Node>& op) : m_op(op) {}
    ShapeInferPtr makeShapeInfer() const override {
        if (const auto matmul = ov::as_type_ptr<const ngraph::opset1::MatMul>(m_op)) {
            const auto output_rank = matmul->get_output_partial_shape(0).rank().get_length();
            const bool transpose_a = matmul->get_transpose_a();
            const bool transpose_b = matmul->get_transpose_b();
            return std::make_shared<MMShapeInfer>(output_rank, transpose_a, transpose_b);
       } else {
             IE_THROW() << "Unexpected operation type in the MatMul shape inference factory";
       }
    }
private:
    std::shared_ptr<ngraph::Node> m_op;
};
} // namespace

MatMul::MatMul(const std::shared_ptr<ngraph::Node>& op, const GraphContext::CPtr context) :
    Node(op, context, MMShapeInferFactory(op)), withBiases(false) {
    std::string errorMessage;
    errorPrefix = "MatMul node with name '" + getName() + "'";

    if (!isSupportedOperation(op, errorMessage))
        IE_THROW(NotImplemented) << errorMessage;

    const auto matMul = std::dynamic_pointer_cast<const ngraph::opset1::MatMul>(op);

    if (!matMul) {
        IE_THROW(NotImplemented) << "Operation with name " << op->get_friendly_name() << ":" << op->get_type_name() <<
            " is not an instance of MatMul from opset1";
    }

    transposeIn[0] = matMul->get_transpose_a();
    transposeIn[1] = matMul->get_transpose_b();
}

bool MatMul::canFuse(const NodePtr& node) const {
<<<<<<< HEAD
    // WA for CVS-84056: oneDNN brgemm impl has problem with per-OC binary-postOps for MatMul with 6D inputs
    if (impl::cpu::x64::mayiuse(impl::cpu::x64::avx512_core)) {
        if (auto* eltwiseNode = dynamic_cast<Eltwise*>(node.get())) {
            if (eltwiseNode->getBroadcastingPolicy() != Eltwise::BroadcastingPolicy::PerTensor) {
                auto rank = getInputShapeAtPort(0).getRank();
                if (rank == 6) {
                    DEBUG_LOG("skip fusing non-perTensor Eltwise:", eltwiseNode->getName(), " into 6D MatMul:", getName());
                    return false;
                }
            }
        }
    }

=======
    //  Consider the case when Matmul doesn't support execution in int8, but is getting fused with FQ with int8 output.
    //  Then the Matmul will change its output precision to fp32. If fusing FQ into matmul, there would be reorder inserted
    //  after matmul. In some bert model, this reorder causes great perf degradation.
    //  Todo: Remove this if onednn primitive support U8 output with floating input.
    if (node->getType() == Type::FakeQuantize && one_of(node->getOriginalOutputPrecisionAtPort(0), Precision::I8, Precision::U8) &&
        !canBeExecutedInInt8(getOriginalInputPrecisionAtPort(0), getOriginalInputPrecisionAtPort(1)) &&
        getOriginalInputPrecisionAtPort(0) == InferenceEngine::Precision::FP32 )
        return false;
>>>>>>> d70d8509
    return canFuseSimpleOperation(node);
}

void MatMul::setPostOps(dnnl::primitive_attr& attr, const VectorDims& dims, bool initWeights = false) {
    dnnl::post_ops ops;

    dnnl::memory::data_type outputDataType = dnnl::memory::data_type::undef;
    if (outDataDesc) {
        outputDataType = outDataDesc->getDataType();
    }

    bool isINT8 = canBeExecutedInInt8(getOriginalInputPrecisionAtPort(0), getOriginalInputPrecisionAtPort(1));

    DnnlPostOpsComposer dnnlpoc(getEngine(), attr, ops, postOpsArgs, dims, dims.size() - 1, isINT8, 1 << (dims.size() - 1), getDQScales(), withBiases);

    for (int i = 0; i < fusedWith.size(); ++i) {
        auto& node = fusedWith[i];
        bool isLastPostOp = (i == (fusedWith.size() - 1));

        if (auto* eltwiseNode = dynamic_cast<Eltwise*>(node.get())) {
            eltwiseNode->appendAttrPostOps(dnnlpoc, isLastPostOp, outputDataType);
            continue;
        }

        if (auto* fakeQuantizeNode = dynamic_cast<FakeQuantize*>(node.get())) {
            fakeQuantizeNode->appendAttrPostOps(dnnlpoc, isLastPostOp, outputDataType);
            continue;
        }

        IE_THROW() << "Fusing of " << NameFromType(node->getType()) << " operation to " << NameFromType(this->getType())
                   << " node is not implemented";
    }

    attr.set_post_ops(ops);
}

Node::AttrPtr MatMul::initPrimitiveAttr(const VectorDims &dims) {
    auto attr = std::make_shared<dnnl::primitive_attr>(dnnl::primitive_attr());

    setPostOps(*attr, dims, true);

    (*attr).set_scratchpad_mode(dnnl::scratchpad_mode::user);

    return attr;
}

Node::AttrPtr MatMul::initPrimitiveAttr() {
    auto dummyShape = MemoryDescUtils::makeDummyShape(getOutputShapeAtPort(0));
    return initPrimitiveAttr(dummyShape.getStaticDims());
}

/* Example MatMul:
 * 2x128x512(T) * 2x128x512 = 2x512x512
 * First input 2x128x512(T) should be transposed
 * oneDNN requires memory::desc for this input to:
 * - change shapes configuration as if input already transposed (2x128x512) -> (2x512x128)
 * - provide transposed strides (66536, 128, 1) -> (66536, 1, 512)
 */
static VectorDims getStridesAndModifyShape(Shape& shape, const bool transpose) {
    const auto getRank = shape.getRank();

    VectorDims strides(getRank, 1);
    const auto& staticDims = shape.getStaticDims();
    for (size_t i = 1; i < getRank; i++) {
        strides[getRank - i - 1 ] = strides[getRank - i] * staticDims[getRank - i];
    }

    if (transpose && getRank > 1) {
        // form new shape
        auto dims = staticDims;
        std::swap(dims[getRank - 2], dims[getRank - 1]);
        shape = Shape{dims};
        // update strides
        strides[getRank - 1] = staticDims[getRank - 2];
        strides[getRank - 2] = 1;
    }

    return strides;
}

dnnl::memory::desc MatMul::getBiasDescFrom(const DnnlMemoryDescCPtr outMemDesc) {
    // oneDNN matmul requires shape for bias desc to be the same rank
    VectorDims biasDims(outMemDesc->getShape().getRank(), 1);
    const auto outDims = outMemDesc->getShape().getStaticDims();
    const auto chIdx = getFusingAxis();
    biasDims[chIdx] = outDims[chIdx];
    const auto bdt = DnnlExtensionUtils::IEPrecisionToDataType(getOriginalInputPrecisionAtPort(2));

    return dnnl::memory::desc(DnnlExtensionUtils::convertToDnnlDims(biasDims), bdt, memory::format_tag::any);
}

void MatMul::getSupportedDescriptors() {
    if (getParentEdges().size() != getOriginalInputsNumber())
        IE_THROW()  << errorPrefix << " has incorrect number of input edges for layer " << getName();
    if (getChildEdges().empty())
        IE_THROW()  << errorPrefix << " has incorrect number of output edges for layer " << getName();

    withBiases = getOriginalInputsNumber() == 3;

    auto firstInPortPrec = getOriginalInputPrecisionAtPort(0);
    auto secondInPortPrec = getOriginalInputPrecisionAtPort(1);
    auto outPortPrec = getOriginalOutputPrecisionAtPort(0);

    if (firstInPortPrec.size() != secondInPortPrec.size())
        firstInPortPrec = secondInPortPrec = getMaxPrecision(getOriginalInputPrecisions());

    // fallback to fp32 for any precision that cannot be handled natively
    if ((!one_of(firstInPortPrec , Precision::U8, Precision::I8, Precision::BF16, Precision::FP32) ||
         !one_of(secondInPortPrec , Precision::I8, Precision::BF16, Precision::FP32))) {
        outPortPrec = firstInPortPrec = secondInPortPrec = Precision::FP32;
    }

    Precision postOpsPrec = outPortPrec;
    if (!fusedWith.empty()) {
        postOpsPrec = fusedWith[fusedWith.size() - 1]->getOriginalOutputPrecisionAtPort(0);
    }

    if (canBeExecutedInInt8(firstInPortPrec, secondInPortPrec)) {
        // INT8 mode support wide range of output precisions
        outPortPrec = postOpsPrec;
    } else if (postOpsPrec == Precision::FP32) {
        // all non-INT8 modes support fp32 output precision
        outPortPrec = postOpsPrec;
    } else {
        // otherwise we ignore postOpsPrec and stay with getOriginalOutputPrecisionAtPort(0)
    }

    const auto& inputShape0 = getInputShapeAtPort(0);
    const auto& inputShape1 = getInputShapeAtPort(1);
    const auto& outputShape = getOutputShapeAtPort(0);

    if (inputShape0.getRank() != inputShape1.getRank() || inputShape0.getRank() != outputShape.getRank())
        IE_THROW()  << errorPrefix << " has invalid dims count";

    const int nDims = inputShape0.getRank();
    const auto xAxis = nDims - 1;
    const auto yAxis = nDims - 2;
    const auto xAxis0 = transposeIn[0] ? yAxis : xAxis;
    const auto yAxis0 = transposeIn[0] ? xAxis : yAxis;
    const auto xAxis1 = transposeIn[1] ? yAxis : xAxis;
    const auto yAxis1 = transposeIn[1] ? xAxis : yAxis;

    const auto& inDims0 = getInputShapeAtPort(0).getDims();
    const auto& inDims1 = getInputShapeAtPort(1).getDims();
    const auto& outDims = getOutputShapeAtPort(0).getDims();

    // coverity[copy_paste_error]
    if (!dimsEqualWeak(inDims0[xAxis0], inDims1[yAxis1]) ||
        !dimsEqualWeak(inDims0[yAxis0], outDims[yAxis]) ||
        !dimsEqualWeak(inDims1[xAxis1], outDims[xAxis]))
        IE_THROW()  << errorPrefix << " has incorrect spatial input and output dimensions";

    for (int dim_idx = nDims - 3; dim_idx >= 0; dim_idx--) {
        if ((!dimsEqualWeak(inDims0[dim_idx], outDims[dim_idx]) &&
             !dimsEqualWeak(inDims0[dim_idx], 1)) ||
            (!dimsEqualWeak(inDims1[dim_idx], outDims[dim_idx]) &&
             !dimsEqualWeak(inDims1[dim_idx], 1))) {
            IE_THROW()  << errorPrefix << " has incorrect input batch dimensions";
        }
    }

    std::vector<Shape> staticInputShapes{inputShape0, inputShape1};
    if (inputShape0.isDynamic() || inputShape1.isDynamic()) {
        std::tie(staticInputShapes[0], staticInputShapes[1]) = makeDummyInputShapes(inputShape0, inputShape1);
    }

    auto staticOutputShape = outputShape.isStatic() ? outputShape : Shape(shapeInferGeneric(staticInputShapes).front());

    const VectorDims inStrides0 = getStridesAndModifyShape(staticInputShapes[0], transposeIn[0]);
    const VectorDims inStrides1 = getStridesAndModifyShape(staticInputShapes[1], transposeIn[1]);

    inDataDesc[0] = std::make_shared<DnnlBlockedMemoryDesc>(firstInPortPrec, staticInputShapes[0], inStrides0);
    inDataDesc[1] = std::make_shared<DnnlBlockedMemoryDesc>(secondInPortPrec, staticInputShapes[1], inStrides1);
    outDataDesc   = std::make_shared<DnnlBlockedMemoryDesc>(outPortPrec, staticOutputShape);

    createDescriptor({inDataDesc[0], inDataDesc[1]}, {outDataDesc});
}

std::pair<Shape, Shape> MatMul::makeDummyInputShapes(const Shape& in0, const Shape& in1) const {
    if (in0.getRank() < 2 || in1.getRank() < 2) {
        IE_THROW() << "Can't create dummy inputs with rank less 2";
    }

    if (in0.getRank() != in1.getRank()) {
        IE_THROW() << "Can't create dummy inputs if input's rank not equal";
    }

    auto swapTranspDims = [&](VectorDims& in0, VectorDims& in1) {
        if (transposeIn[0]) {
            std::swap(in0[in0.size() - 1], in0[in0.size() - 2]);
        }
        if (transposeIn[1]) {
            std::swap(in1[in1.size() - 1], in1[in1.size() - 2]);
        }
    };

    auto inDims0 = in0.getDims();
    auto inDims1 = in1.getDims();

    auto minDims0 = in0.getMinDims();
    auto maxDims0 = in0.getMaxDims();
    auto minDims1 = in1.getMinDims();
    auto maxDims1 = in1.getMaxDims();

    swapTranspDims(inDims0, inDims1);
    swapTranspDims(minDims0, minDims1);
    swapTranspDims(maxDims0, maxDims1);

    auto fillDummy = [&](size_t idx0, size_t idx1) {
        if (inDims0[idx0] == Shape::UNDEFINED_DIM && inDims1[idx1] == Shape::UNDEFINED_DIM) {
            inDims0[idx0] = inDims1[idx1] = std::min(std::min(maxDims0[idx0], maxDims1[idx1]),
                                            std::max(std::max(minDims0[idx0], minDims1[idx1]), static_cast<Dim>(MemoryDescUtils::DEFAULT_DUMMY_VAL)));
        } else {
            if (inDims0[idx0] == Shape::UNDEFINED_DIM && inDims1[idx1] != Shape::UNDEFINED_DIM) {
                if (inDims1[idx1] == 1 && minDims0[idx0] != Shape::UNDEFINED_DIM) {
                    inDims0[idx0] = std::max<Dim>(minDims0[idx0], 1);
                } else {
                    inDims0[idx0] = inDims1[idx1];
                }
            } else if (inDims0[idx0] != Shape::UNDEFINED_DIM && inDims1[idx1] == Shape::UNDEFINED_DIM) {
                if (inDims0[idx0] == 1 && minDims1[idx1] != Shape::UNDEFINED_DIM) {
                    inDims1[idx1] = std::max<Dim>(minDims1[idx1], 1);
                } else {
                    inDims1[idx1] = inDims0[idx0];
                }
            }
        }
    };

    // fill k
    fillDummy(inDims0.size() - 1, inDims1.size() - 2);

    // fill m, n
    if (inDims0[inDims0.size() - 2] == Shape::UNDEFINED_DIM) {
        inDims0[inDims0.size() - 2] = std::min(maxDims0[inDims0.size() - 2],
                                               std::max(minDims0[inDims0.size() - 2], static_cast<Dim>(MemoryDescUtils::DEFAULT_DUMMY_VAL)));
    }
    if (inDims1[inDims1.size() - 1] == Shape::UNDEFINED_DIM) {
        inDims1[inDims1.size() - 1] = std::min(maxDims1[inDims1.size() - 1],
                                               std::max(minDims1[inDims1.size() - 1], static_cast<Dim>(MemoryDescUtils::DEFAULT_DUMMY_VAL)));
    }

    // fill batches
    for (size_t i = 0; i < inDims0.size() - 2; i++) {
        fillDummy(i, i);
    }

    swapTranspDims(inDims0, inDims1);

    return {Shape(inDims0), Shape(inDims1)};
}

void MatMul::createDescriptor(const std::vector<MemoryDescPtr>& inputDesc,
                              const std::vector<MemoryDescPtr>& outputDesc) {
    const auto attr = initPrimitiveAttr();
    dnnl::matmul::primitive_desc matmul_desc;
    if (withBiases) {
        matmul_desc = matmul::primitive_desc(
            getEngine(),
            inDataDesc[0]->getDnnlDesc(),
            inDataDesc[1]->getDnnlDesc(),
            getBiasDescFrom(outDataDesc),
            outDataDesc->getDnnlDesc(),
            *attr);
    } else {
        matmul_desc = matmul::primitive_desc(
            getEngine(),
            inDataDesc[0]->getDnnlDesc(),
            inDataDesc[1]->getDnnlDesc(),
            outDataDesc->getDnnlDesc(),
            *attr);
    }

    descs.emplace_back(matmul_desc);
}

void MatMul::initSupportedPrimitiveDescriptors() {
    if (!supportedPrimitiveDescriptors.empty())
        return;

    for (auto& desc : descs) {
        auto itpd = desc;
        while (itpd) {
            NodeConfig config;
            config.dynBatchSupport = true;
            for (size_t i = 0; i < descInputNumbers(); i++) {
                PortConfig portConfig;
                portConfig.inPlace(-1);
                portConfig.constant(false);
                portConfig.setMemDesc(getSrcMemDesc(itpd, i));

                config.inConfs.push_back(portConfig);
            }

            for (size_t i = 0; i < descOutputNumbers(); i++) {
                PortConfig portConfig;
                portConfig.inPlace(canBeInPlace() ? 0 : -1);
                portConfig.constant(false);
                portConfig.setMemDesc(getDstMemDesc(itpd, i));

                config.outConfs.push_back(portConfig);
            }

            impl_desc_type impl_type = parse_impl_name(itpd.impl_info_str());

            supportedPrimitiveDescriptors.emplace_back(config, impl_type);
            if (!itpd.next_impl())
                break;
        }
    }
}

MemoryDescPtr MatMul::getSrcMemDesc(dnnl::primitive_desc_iterator &primitive_desc_it, size_t idx) {
    auto desc = idx > 0 ? primitive_desc_it.weights_desc(idx - 1): primitive_desc_it.src_desc(idx);

    if (idx < 2) // inputs
        return std::make_shared<CpuBlockedMemoryDesc>(
            DnnlExtensionUtils::DataTypeToIEPrecision(desc.get_data_type()),
            getInputShapeAtPort(idx)); /* provide initial shapes, so hide transpose effect */
    else // bias
        return DnnlExtensionUtils::makeDescriptor(desc);
}

bool MatMul::created() const {
    return getType() == Type::MatMul;
}

size_t MatMul::getMaxBatch() const {
    if (!outputShapes.empty())
        return outputShapes[0].getStaticDims()[0];
    return 0;
}

InferenceEngine::Precision MatMul::getRuntimePrecision() const {
    return getMaxPrecision(getInputPrecisions());
}

void MatMul::prepareParams() {
    auto& dstMemPtr = getChildEdgeAt(0)->getMemoryPtr();
    auto& src0MemPtr = getParentEdgeAt(0)->getMemoryPtr();
    auto& src1MemPtr = getParentEdgeAt(1)->getMemoryPtr();
    if (!dstMemPtr || !dstMemPtr->isAllocated())
        IE_THROW()  << errorPrefix << " did not allocate destination memory";
    if (!src0MemPtr || !src0MemPtr->isAllocated() || !src1MemPtr || !src1MemPtr->isAllocated())
        IE_THROW()  << errorPrefix << " did not allocate input memory";

    const NodeDesc *selected_pd = getSelectedPrimitiveDescriptor();
    if (selected_pd == nullptr)
        IE_THROW()  << errorPrefix << " did not set preferable primitive descriptor";

    DnnlMemoryDescPtr src0TransposedDesc;
    DnnlMemoryDescPtr src1TransposedDesc;

    AttrPtr attr;

    if (isDynamicNode()) {
        attr = initPrimitiveAttr(dstMemPtr->getStaticDims());

        const auto& src0Desc = src0MemPtr->getDesc();
        const auto& src1Desc = src1MemPtr->getDesc();

        auto src0Shape = src0Desc.getShape();
        auto src0Strides = getStridesAndModifyShape(src0Shape, transposeIn[0]);
        src0TransposedDesc = std::make_shared<DnnlBlockedMemoryDesc>(src0Desc.getPrecision(), src0Shape, src0Strides);

        auto src1Shape = src1Desc.getShape();
        auto src1Strides = getStridesAndModifyShape(src1Shape, transposeIn[1]);
        src1TransposedDesc = std::make_shared<DnnlBlockedMemoryDesc>(src1Desc.getPrecision(), src1Shape, src1Strides);
    } else {
        attr = initPrimitiveAttr();
        src0TransposedDesc = inDataDesc[0];
        src1TransposedDesc = inDataDesc[1];
    }

    auto dstDnnlDesc = dstMemPtr->GetDescWithType<DnnlMemoryDesc>();

    DnnlMemoryDescPtr dnnlBiasMemDesc = nullptr;
    if (withBiases) {
        auto& biasMemory = getParentEdgeAt(2)->getMemoryPtr();
        if (!biasMemory || !biasMemory->isAllocated())
            IE_THROW()  << errorPrefix << " did not allocate bias memory";
        dnnlBiasMemDesc = biasMemory->GetDescWithType<DnnlMemoryDesc>();
    }

    MatMulKey key = {src0TransposedDesc, src1TransposedDesc, dnnlBiasMemDesc,
                     dstDnnlDesc, *attr, selected_pd->getImplementationType()};

    auto engine = getEngine();

    auto builder = [&engine](const MatMulKey& key) -> executorPtr {
        dnnl::matmul::primitive_desc matmul_desc;

        if (key.bias) {
            matmul_desc = matmul::primitive_desc(
                engine,
                key.inp0->getDnnlDesc(),
                key.inp1->getDnnlDesc(),
                key.bias->getDnnlDesc(),
                key.out->getDnnlDesc(),
                key.attr);
        } else {
            matmul_desc = matmul::primitive_desc(
                engine,
                key.inp0->getDnnlDesc(),
                key.inp1->getDnnlDesc(),
                key.out->getDnnlDesc(),
                key.attr);
        }

        primitive_desc_iterator itpd = matmul_desc;
        matmul::primitive_desc prim_desc;

        auto itpd_first = itpd;
        while (static_cast<bool>(itpd))  {
            impl_desc_type impl_type = parse_impl_name(itpd.impl_info_str());

            if (impl_type == key.implType) {
                prim_desc = itpd.get();
                break;
            }
            if (!itpd.next_impl()) {
                // In case of dynamic shapes an implementation type chosen as optimal for a primitive_desc with
                // undefined input shapes, is not necessarily available for the primitive_desc with defined shape.
                // Example: brgemm_avx512_amx (Intel Sapphire Rapids Platform) is available for a primitive with
                // undefined input shapes but not available for primitive_desc with input batch 1.
                prim_desc = itpd_first.get();
                break;
            }
        }
        return std::make_shared<DnnlExecutor>(prim_desc);
    };

    auto cache = context->getParamsCache();
    auto result = cache->getOrCreate(key, builder);

    execPtr = result.first;
    if (!execPtr) {
        IE_THROW() << "Primitive descriptor was not found for node " << getName() << ".";
    }

    auto schratchpadMem = getScratchPadMem(execPtr->getScratchPadDesc());

    primArgs[DNNL_ARG_SCRATCHPAD] = schratchpadMem->GetPrimitive();
    primArgs[DNNL_ARG_SRC_0] = src0MemPtr->GetPrimitive();
    primArgs[DNNL_ARG_WEIGHTS_0] = src1MemPtr->GetPrimitive();
    primArgs[DNNL_ARG_DST] = dstMemPtr->GetPrimitive();
    if (withBiases)
        primArgs[DNNL_ARG_BIAS] = getParentEdgeAt(2)->getMemoryPtr()->GetPrimitive();

    appendPostOpArgs(*attr, primArgs, postOpsArgs);
#ifdef CPU_DEBUG_CAPS
    if (result.second == CacheEntryBase::LookUpStatus::Miss) {
        auto pd = execPtr->getPrimitiveDesc();
        DEBUG_LOG("verbose##", getName(), "##", DnnlExtensionUtils::query_pd_info(pd), "\n");
    }
#endif
}

void MatMul::execute(dnnl::stream strm) {
    if (execPtr) {
        execPtr->exec(primArgs, strm);
    } else {
        IE_THROW() << errorPrefix << " doesn't have an initialized executor";
    }
}

void MatMul::executeDynamicImpl(dnnl::stream strm) {
    execute(strm);
}

const std::vector<impl_desc_type>& MatMul::getPrimitivesPriority() {
    std::vector<impl_desc_type> priorities = {
            impl_desc_type::unknown,
            impl_desc_type::brgemm_avx512_amx,
            impl_desc_type::brgemm_avx512,
            impl_desc_type::gemm_acl,
            impl_desc_type::gemm_blas,
            impl_desc_type::gemm_avx512,
            impl_desc_type::gemm_avx2,
            impl_desc_type::gemm_avx,
            impl_desc_type::gemm_sse42,
            impl_desc_type::gemm_any,
            impl_desc_type::gemm,
            impl_desc_type::jit_gemm,
            impl_desc_type::jit_uni_dw,
            impl_desc_type::jit_uni_1x1,
            impl_desc_type::jit_uni,
            impl_desc_type::jit_avx512_dw,
            impl_desc_type::jit_avx512_1x1,
            impl_desc_type::jit_avx512,
            impl_desc_type::jit_avx2_dw,
            impl_desc_type::jit_avx2_1x1,
            impl_desc_type::jit_avx2,
            impl_desc_type::jit_avx_dw,
            impl_desc_type::jit_avx_1x1,
            impl_desc_type::jit_avx,
            impl_desc_type::jit_sse42_dw,
            impl_desc_type::jit_sse42_1x1,
            impl_desc_type::jit_sse42,
            impl_desc_type::ref,
    };
    for (const auto& impl : priorities) {
        if (std::find(implPriorities.begin(), implPriorities.end(), impl) == implPriorities.end())
            implPriorities.push_back(impl);
    }
    return implPriorities;
}
}   // namespace node
}   // namespace intel_cpu
}   // namespace ov<|MERGE_RESOLUTION|>--- conflicted
+++ resolved
@@ -205,7 +205,6 @@
 }
 
 bool MatMul::canFuse(const NodePtr& node) const {
-<<<<<<< HEAD
     // WA for CVS-84056: oneDNN brgemm impl has problem with per-OC binary-postOps for MatMul with 6D inputs
     if (impl::cpu::x64::mayiuse(impl::cpu::x64::avx512_core)) {
         if (auto* eltwiseNode = dynamic_cast<Eltwise*>(node.get())) {
@@ -219,7 +218,6 @@
         }
     }
 
-=======
     //  Consider the case when Matmul doesn't support execution in int8, but is getting fused with FQ with int8 output.
     //  Then the Matmul will change its output precision to fp32. If fusing FQ into matmul, there would be reorder inserted
     //  after matmul. In some bert model, this reorder causes great perf degradation.
@@ -228,7 +226,6 @@
         !canBeExecutedInInt8(getOriginalInputPrecisionAtPort(0), getOriginalInputPrecisionAtPort(1)) &&
         getOriginalInputPrecisionAtPort(0) == InferenceEngine::Precision::FP32 )
         return false;
->>>>>>> d70d8509
     return canFuseSimpleOperation(node);
 }
 
