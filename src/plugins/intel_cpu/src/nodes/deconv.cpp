// Copyright (C) 2018-2023 Intel Corporation
// SPDX-License-Identifier: Apache-2.0
//

#include "deconv.h"

#include "eltwise.h"
#include "fake_quantize.h"
#include "input.h"
#include <dnnl_extension_utils.h>
#include "ie_parallel.hpp"
#include "utils/general_utils.h"
#include <cpu/x64/cpu_isa_traits.hpp>
#include <nodes/common/cpu_memcpy.h>
#include <memory_desc/cpu_memory_desc_utils.h>
#include "memory_desc/dnnl_blocked_memory_desc.h"
#include "utils/cpu_utils.hpp"

#include <ngraph/opsets/opset1.hpp>
#include <ie_ngraph_utils.hpp>
#include <common/primitive_hashing_utils.hpp>
#include <common/primitive_desc.hpp>
#include <common/primitive_desc_iface.hpp>
#include <utils/shape_inference/shape_inference_ngraph.hpp>

#include <oneapi/dnnl/dnnl.hpp>

#include <string>
#include <vector>

using namespace dnnl;
using namespace InferenceEngine;

namespace ov {
namespace intel_cpu {
namespace node {

using DefaultDeconvDescs = std::pair<dnnl::convolution_backward_data::primitive_desc,
                                     dnnl::convolution_forward::primitive_desc>;
using Int8DeconvDesc = dnnl::deconvolution_forward::primitive_desc;

namespace {

struct DeconvKey {
    DnnlMemoryDescCPtr inp0;
    DnnlMemoryDescCPtr inp1;
    DnnlMemoryDescCPtr bias;
    DnnlMemoryDescCPtr out;

    std::vector<ptrdiff_t> stride;
    std::vector<ptrdiff_t> dilation;
    ov::CoordinateDiff paddingL;
    ov::CoordinateDiff paddingR;

    bool isInt8;

    dnnl::primitive_attr attr;
    impl_desc_type implType;

    size_t hash() const;
    bool operator==(const DeconvKey& rhs) const;
};

size_t DeconvKey::hash() const {
    using namespace dnnl::impl;
    using namespace dnnl::impl::primitive_hashing;

    size_t seed = 0;

    for (const auto& ptr : {inp0, inp1, bias, out}) {
        if (ptr) {
            seed = hash_combine(seed, get_md_hash(*ptr->getDnnlDesc().get()));
        }
    }

    seed = get_vector_hash(seed, stride);
    seed = get_vector_hash(seed, dilation);
    seed = get_vector_hash(seed, paddingL);
    seed = get_vector_hash(seed, paddingR);

    seed = hash_combine(seed, isInt8);

    seed = hash_combine(seed, get_attr_hash(*attr.get()));
    seed = hash_combine(seed, implType);
    return seed;
}

bool DeconvKey::operator==(const DeconvKey &rhs) const {
    bool retVal = true;
    if (inp0 != rhs.inp0) {
        retVal = retVal && inp0 && rhs.inp0 && inp0->getDnnlDesc() == rhs.inp0->getDnnlDesc();
    }
    if (inp1 != rhs.inp1) {
        retVal = retVal && inp1 && rhs.inp1 && inp1->getDnnlDesc() == rhs.inp1->getDnnlDesc();
    }

    if (bias != rhs.bias) {
        retVal = retVal && bias && rhs.bias && bias->getDnnlDesc() == rhs.bias->getDnnlDesc();
    }

    if (out != rhs.out) {
        retVal = retVal && out && rhs.out && out->getDnnlDesc() == rhs.out->getDnnlDesc();
    }

    retVal = retVal && stride == rhs.stride;
    retVal = retVal && dilation == rhs.dilation;
    retVal = retVal && paddingL == rhs.paddingL;
    retVal = retVal && paddingR == rhs.paddingR;

    retVal = retVal && isInt8 == rhs.isInt8;

    retVal = retVal && *attr.get() == *rhs.attr.get() && implType == rhs.implType;
    return retVal;
}

/**
 * Deconvolution shape inference factory. It defines the input mask depending on the existence of the `output_shape` input.
 * Since in case it exists, plugin should pass the input data to the shape inference function.
 * 
 */
class DeconfolutionShapeInferFactory : public ShapeInferFactory {
public:
    DeconfolutionShapeInferFactory(std::shared_ptr<ngraph::Node> op) : m_op(op) {}
    ShapeInferPtr makeShapeInfer() const override {
        if (m_op->get_input_size() > 2) {
            return std::make_shared<NgraphShapeInfer>(make_shape_inference(m_op), PortMask(2));
        }
        return std::make_shared<NgraphShapeInfer>(make_shape_inference(m_op), EMPTY_PORT_MASK);
    }
private:
    std::shared_ptr<ngraph::Node> m_op;
};
} // namespace

bool Deconvolution::isSupportedOperation(const std::shared_ptr<const ngraph::Node>& op, std::string& errorMessage) noexcept {
    try {
        if (std::dynamic_pointer_cast<const ngraph::opset1::ConvolutionBackpropData>(op) == nullptr &&
                std::dynamic_pointer_cast<const ngraph::opset1::GroupConvolutionBackpropData>(op) == nullptr) {
            errorMessage = "Only opset1 ConvolutionBackpropData and GroupConvolutionBackpropData operations are supported";
            return false;
        }
        size_t ndims = op->get_input_partial_shape(0).rank().get_length();
        if ((ndims < 3) || (ndims > 5)) {
            errorMessage = "Only 3D, 4D and 5D blobs are supported as input";
            return false;
        }
        if (op->get_input_partial_shape(1).is_dynamic() || (op->get_input_size() > 2 && op->get_input_partial_shape(2).is_dynamic())) {
            errorMessage = "Doesn't support dynamic shapes for 'weights' and 'output_shape' inputs";
            return false;
        }
    } catch (...) {
        return false;
    }
    return true;
}

Deconvolution::Deconvolution(const std::shared_ptr<ngraph::Node>& op,
                             const GraphContext::CPtr context) : Node(op, context, DeconfolutionShapeInferFactory(op)) {
    std::string errorMessage;
    if (isSupportedOperation(op, errorMessage)) {
        errorPrefix = "Deconvolution node with name '" + getName() + "'";

        auto convBackprop = std::dynamic_pointer_cast<const ngraph::opset1::ConvolutionBackpropData>(op);
        auto groupConvBackprop = std::dynamic_pointer_cast<const ngraph::opset1::GroupConvolutionBackpropData>(op);
        const auto& weightDims = getWeightDims();

        if (convBackprop) {
            algorithm = Algorithm::DeconvolutionCommon;

            IC = weightDims[0];
            OC = weightDims[1];
            biasesDims = {OC};

            groupNum = 1;
            withGroups = false;

            for (int i = 0; i < convBackprop->get_strides().size(); i++) {
                stride.push_back(static_cast<ptrdiff_t>(convBackprop->get_strides()[i]));
            }
            for (int i = 0; i < convBackprop->get_dilations().size(); i++) {
                dilation.push_back(static_cast<ptrdiff_t>(convBackprop->get_dilations()[i]) - 1);
            }
            paddingL = convBackprop->get_pads_begin();
            paddingR = convBackprop->get_pads_end();

            outputPadding = convBackprop->get_output_padding();

            autoPad = one_of(convBackprop->get_auto_pad(), ov::op::PadType::SAME_LOWER, ov::op::PadType::SAME_UPPER);
        } else if (groupConvBackprop) {
            algorithm = Algorithm::DeconvolutionGrouped;

            groupNum = weightDims[0];
            IC = groupNum * weightDims[1];
            OC = groupNum * weightDims[2];
            biasesDims = {OC * groupNum};
            withGroups = groupNum > 1;
            isDW = withGroups && groupNum == OC && groupNum == IC;

            for (int i = 0; i < groupConvBackprop->get_strides().size(); i++) {
                stride.push_back(static_cast<ptrdiff_t>(groupConvBackprop->get_strides()[i]));
            }
            for (int i = 0; i < groupConvBackprop->get_dilations().size(); i++) {
                dilation.push_back(static_cast<ptrdiff_t>(groupConvBackprop->get_dilations()[i]) - 1);
            }
            paddingL = groupConvBackprop->get_pads_begin();
            paddingR = groupConvBackprop->get_pads_end();

            outputPadding = groupConvBackprop->get_output_padding();

            autoPad = one_of(groupConvBackprop->get_auto_pad(), ov::op::PadType::SAME_LOWER, ov::op::PadType::SAME_UPPER);
        }
        for (int i = 0; i < dilation.size(); i++) {
            kernel.push_back(weightDims[withGroups + 2 + i]);
        }

        externOutShape = inputShapes.size() == 3;
        biasPort = externOutShape ? 3 : 2;
        if (externOutShape && isDynamicNode()) {
            bool isConstOutShape = ngraph::is_type<ov::op::v0::Constant>(op->get_input_node_shared_ptr(2));
            if (isConstOutShape) {
                lastOutputSpatialDims = ov::as_type<ov::op::v0::Constant>(op->get_input_node_ptr(2))->cast_vector<int32_t>();
            }
            const auto spDimsNum = getInputShapeAtPort(0).getRank() - 2;
            if (getInputShapeAtPort(2).getStaticDims()[0] != spDimsNum || (isConstOutShape && lastOutputSpatialDims.size() != spDimsNum)) {
                IE_THROW() << "'output_shape' input has incorrect number of elements. Expected = " << spDimsNum;
            }
        }
    } else {
        IE_THROW(NotImplemented) << errorMessage;
    }

    attr = std::make_shared<dnnl::primitive_attr>();
}

InferenceEngine::Blob::Ptr Deconvolution::createWeiBlobAsIO(InferenceEngine::SizeVector dims) {
    auto constNode = std::dynamic_pointer_cast<Input>(getParentEdgeAt(1)->getParent());
    if (!constNode)
        IE_THROW() << "Cannot cast const input node for node " << getName() << ".";
    auto blb = constNode->getMemoryPtr();
    if (!blb)
        IE_THROW() << "Cannot get const weights blob for node " << getName() << ".";

    auto const blbSize = blb->GetSize();

    // WA: In int8 case, we are processing weights using internal blob.
    InferenceEngine::SizeVector dimsForBlockedDesc{dims};
    std::swap(dimsForBlockedDesc[withGroups + 0], dimsForBlockedDesc[withGroups + 1]);

    InferenceEngine::SizeVector orderForBlockedDesc;
    if (withGroups) {
        orderForBlockedDesc = {0, 2, 1};
    } else {
        orderForBlockedDesc = {1, 0};
    }
    for (int i = 2 + withGroups; i < dimsForBlockedDesc.size(); i++)
        orderForBlockedDesc.push_back(i);

    BlockingDesc blkDesc(dimsForBlockedDesc, orderForBlockedDesc);
    InferenceEngine::TensorDesc tensorDesc(DnnlExtensionUtils::DataTypeToIEPrecision(blb->GetDataType()), dims, blkDesc);

    Blob::Ptr internalBlob = InferenceEngine::make_shared_blob<int8_t>(tensorDesc);
    internalBlob->allocate();
    char *data = internalBlob->buffer();
    if (data == nullptr)
        IE_THROW(NotAllocated) << "Internal blob was not allocated for node " << getName() << ".";
    size_t intBuffSize = internalBlob->byteSize();

    size_t offset = blbSize;
    if (intBuffSize < offset) {
        IE_THROW() << "Cannot create internal buffer. Buffer can be overrun.";
    }
    cpu_memcpy_s(data, intBuffSize, blb->GetPtr(), blbSize);

    return internalBlob;
}

bool Deconvolution::canBeExecutedInInt8() const {
    if (std::dynamic_pointer_cast<Input>(getParentEdgeAt(1)->getParent()) == nullptr) {
        return false;
    }

    if (!withGroups && stride.back() > 3)
        return false;
    if (!impl::cpu::x64::mayiuse(impl::cpu::x64::avx512_core)) {
        const auto& inMaxDims = getOutputShapeAtPort(0).getMaxDims();
        if (std::any_of(inMaxDims.begin(), inMaxDims.end(), [](Dim dim) { return dim == Shape::UNDEFINED_DIM; })) {
            return false;
        }
        // heuristicConst = 2^26
        // heuristicParam = IC^2 * SP
        auto heuristicConst = 67108864;
        auto heuristicParam = IC * IC;
        for (int i = 2; i < inMaxDims.size(); i++)
            heuristicParam *= inMaxDims[i];
        if (heuristicParam > heuristicConst)
            return false;
    }

    for (int i = 0; i < kernel.size(); i++) {
        if (kernel[i] < stride[i])
            return false;
    }

    // not supported in oneDNN
    int channelBlock = impl::cpu::x64::mayiuse(impl::cpu::x64::avx512_core) ? 16
            : impl::cpu::x64::mayiuse(impl::cpu::x64::avx2) ? 8 : 4;
    if (withGroups && !isDW && (IC % channelBlock != 0 || OC % channelBlock != 0))
        return false;
    if (!impl::cpu::x64::mayiuse(impl::cpu::x64::avx512_core) && stride.back() > 3)
        return false;

    InferenceEngine::Precision inPrecision = getOriginalInputPrecisionAtPort(0);
    auto inputDataType = DnnlExtensionUtils::IEPrecisionToDataType(inPrecision);

    InferenceEngine::Precision weiPrecision = getOriginalInputPrecisionAtPort(1);
    auto weightsDataType = DnnlExtensionUtils::IEPrecisionToDataType(weiPrecision);

    if (isDW && (inputDataType == dnnl_s8 || dilation.size() == 3))
        return false;

    return (inputDataType == dnnl_s8 || inputDataType == dnnl_u8) && weightsDataType == dnnl_s8;
}

bool Deconvolution::canFuse(const NodePtr& node) const {
    if (canBeExecutedInInt8())
        return canFuseSimpleOperation(node);

    return (fusedWith.empty() && node->canBePerformedAsScaleShift(this));
}

std::pair<VectorDims, VectorDims> Deconvolution::makeDummyInOutShape() {
    auto inShape = MemoryDescUtils::makeDummyShape(getInputShapeAtPort(0));
    auto outShape = getOutputShapeAtPort(0);

    if (isDynamicNode()) {
        auto inputDims = inShape.getStaticDims();
        inputDims[1] = IC;

        if (externOutShape) {
            if (lastOutputSpatialDims.empty()) {
                const auto& shape = getOutputShapeAtPort(0);
                lastOutputSpatialDims.resize(shape.getRank() - 2);

                const auto& minDims = shape.getMinDims();
                const auto& maxDims = shape.getMaxDims();
                const auto& dims = shape.getDims();
                for (size_t i = 0; i < dims.size() - 2; ++i) {
                    lastOutputSpatialDims[i] = dims[i + 2] == Shape::UNDEFINED_DIM ? std::min(maxDims[i + 2],
                                                                                              std::max(minDims[i + 2], static_cast<Dim>(64))) : dims[i + 2];
                }
            }
            ov::CoordinateDiff pb = autoPad ? ov::CoordinateDiff(paddingL.size(), 0) : paddingL;
            ov::CoordinateDiff pe = autoPad ? ov::CoordinateDiff(paddingR.size(), 0) : paddingR;

            const auto& origInDims = getInputShapeAtPort(0).getDims();
            const auto& weightDims = getWeightDims();
            const size_t wghOffset = getAlgorithm() == Algorithm::DeconvolutionGrouped ? 1 : 0;
            for (size_t i = 0; i < inputDims.size() - 2; i++) {
                if (origInDims[2 + i] == Shape::UNDEFINED_DIM) {
                    inputDims[2 + i] = ((lastOutputSpatialDims[i] - (dilation[i] + 1) *
                                        (weightDims[wghOffset + 2 + i] - 1) - 1 + pb[i] + pe[i] - outputPadding[i])) /
                                        stride[i] + 1;
                }
            }
        }
        inShape = Shape(inputDims);
        outShape = Shape(shapeInferInternal(inShape.getStaticDims(), lastOutputSpatialDims));
        paddingL = shapeInference->get_pads_begin();
        paddingR = shapeInference->get_pads_end();
    }
    return {inShape.getStaticDims(), outShape.getStaticDims()};
}

std::vector<memory::format_tag> Deconvolution::getAvailableFormatsForDims(const Shape &dims) const {
    if (dims.getRank() == 0)
        return {memory::format_tag::x};
    else if (dims.getRank() == 1)
        return {memory::format_tag::x};
    else if (dims.getRank() == 2)
        return {memory::format_tag::nc};
    else if (dims.getRank() == 3)
        return {memory::format_tag::tnc, memory::format_tag::ntc,
                memory::format_tag::ncw, memory::format_tag::nCw8c, memory::format_tag::nCw16c };
    else if (dims.getRank() == 4)
        return {memory::format_tag::nchw, memory::format_tag::nChw8c,
                memory::format_tag::nChw16c, memory::format_tag::nhwc };
    else if (dims.getRank() == 5)
        return {memory::format_tag::ncdhw, memory::format_tag::nCdhw8c,
                memory::format_tag::nCdhw16c, dnnl::memory::format_tag::ndhwc };
    return {memory::format_tag::any};
}

void Deconvolution::getSupportedDescriptors() {
    if (!descs.empty())
        return;
    isInt8 = canBeExecutedInInt8();
    withBiases = externOutShape ? getOriginalInputsNumber() == 4 : getOriginalInputsNumber() == 3;
    //ONEDNN deconvolution_fwd_t primitive can support bias fusing.
    //ONEDNN convolution_data_bwd_t can't support bias fusing.
    //Current only int8 precision choose deconvolution_fwd_t.
    if (withBiases && !isInt8) {
        IE_THROW() << errorPrefix << " supports bias fusing only for int8 execution precision";
    }

    InferenceEngine::Precision inPrecision = getOriginalInputPrecisionAtPort(0);
    InferenceEngine::Precision outPrecision = getOriginalOutputPrecisionAtPort(0);
    if (isInt8) {
        // TODO: We have to extend jit_avx512_core_x8s8s32x_deconv_fwd_kernel from oneDNN to support BF16 output data type
        if (InferenceEngine::Precision::BF16 == inPrecision)
            inPrecision = InferenceEngine::Precision::FP32;
        if (InferenceEngine::Precision::BF16 == outPrecision)
            outPrecision = InferenceEngine::Precision::FP32;
    } else {
        if (!one_of(inPrecision, InferenceEngine::Precision::FP32, InferenceEngine::Precision::BF16, InferenceEngine::Precision::FP16))
            inPrecision = InferenceEngine::Precision::FP32;
        if (!one_of(outPrecision, InferenceEngine::Precision::FP32, InferenceEngine::Precision::BF16, InferenceEngine::Precision::FP16))
            outPrecision = InferenceEngine::Precision::FP32;
    }
    auto inputDataType = DnnlExtensionUtils::IEPrecisionToDataType(inPrecision);
    outputDataType = DnnlExtensionUtils::IEPrecisionToDataType(outPrecision);
    if (inputDataType == memory::data_type::bf16 || outputDataType == memory::data_type::bf16)
       inputDataType = outputDataType = memory::data_type::bf16;
    if (inputDataType == memory::data_type::f16 || outputDataType == memory::data_type::f16)
       inputDataType = outputDataType = memory::data_type::f16;
    if (!fusedWith.empty()) {
        outputDataType = DnnlExtensionUtils::IEPrecisionToDataType(fusedWith[fusedWith.size() - 1]->getOriginalOutputPrecisionAtPort(0));
    }
    if (getParentEdges().size() != (withBiases ? (biasPort + 1) : biasPort)) {
        IE_THROW() << errorPrefix << " has incorrect number of input edges";
    }
    if (getChildEdges().empty()) {
        IE_THROW() << errorPrefix << " has incorrect number of output edges";
    }
    VectorDims inDims, outDims;
    std::tie(inDims, outDims) = makeDummyInOutShape();
    inShape = Shape(inDims);
    Shape outShape(outDims);
    initPaddingR(inShape, outShape);

    setPostOps(*attr, outShape.getStaticDims());

    if (isInt8) {
        int8WeightDims = getWeightDims();
        //  WA: if int8 deconvolution is supported, we create internal weights blob in IO format
        std::swap(int8WeightDims[withGroups + 0], int8WeightDims[withGroups + 1]);
        internalBlobs.push_back(createWeiBlobAsIO(int8WeightDims));
        auto format = getInputShapeAtPort(0).getRank() == 5 ? dnnl::memory::format_tag::ndhwc : dnnl::memory::format_tag::nhwc;
        MemoryDescPtr in_candidate = std::make_shared<DnnlBlockedMemoryDesc>(getInputShapeAtPort(0), inputDataType, format);
        MemoryDescPtr out_candidate = std::make_shared<DnnlBlockedMemoryDesc>(getOutputShapeAtPort(0), outputDataType, format);
        createDescriptor({in_candidate}, {out_candidate});
    } else {
        for (auto format : getAvailableFormatsForDims(getInputShapeAtPort(0))) {
            MemoryDescPtr in_candidate = std::make_shared<DnnlBlockedMemoryDesc>(getInputShapeAtPort(0), inputDataType, format);
            MemoryDescPtr out_candidate = std::make_shared<DnnlBlockedMemoryDesc>(getOutputShapeAtPort(0), outputDataType, format);
            createDescriptor({in_candidate}, {out_candidate});
        }
    }
}

void Deconvolution::initPaddingR(const Shape &inShape, const Shape &outShape) {
    for (int i = 0; i < paddingR.size(); i++) {
        int with_group = getAlgorithm() == Algorithm::DeconvolutionGrouped ? 1 : 0;
        const auto& weightDims = getWeightDims();
        int krn = weightDims[with_group + 2 + i];
        int src = outShape.getStaticDims()[2 + i];
        int dst = inShape.getStaticDims()[2 + i];

        krn = (krn - 1)*(dilation[i] + 1) + 1;
        paddingR[i] = (dst - 1) * stride[i] - (src - krn + paddingL[i]);
    }
}

void Deconvolution::setPostOps(dnnl::primitive_attr& attr, const VectorDims& dims) {
    dnnl::post_ops ops;
<<<<<<< HEAD

=======
    // OC, IC is the convolution forward output channel, input channel.
    // According to ONEDNN API doc, mask whould be set on the corresponding index on weight.
    // For [OC, IC, KH, KW] perchannel scale weight mask should set on IC dim( 1 << 1) for none group deconv;
    // For [Group, OC, IC, KH, KW] IC and group dims ( 1 << 0 |  1<< 2) for group deconv.
    // Perchannel weight should set on IC dimention not OC dimention.
    // But we have to set on IC dimesion as following to make weight scale work. It should be ONEDNN bug??
    // Current perchannel mask setting.
    // Weight dims in NON-Group deconv: [OC, IC, KH, KW], perchannel weight scale applied on OC DIM
    //                                  weiScaleMaskPerChannel =  1 << 0
    // Weight dims in Group deconv:     [Group, OC, IC, KH, KW], perchannel weight scale applied on GROUP and OC DIM,
    //                                   weiScaleMaskPerChannel = ( 1 << 0 | 1 << 1) = 0x03
    // @todo: Clarify with ONEDNN about deconvolution channel mask setting.
>>>>>>> e79db660
    DnnlPostOpsComposer dnnlpoc(getEngine(), attr, ops, postOpsArgs, dims, 1, isInt8, withGroups ? 3 : 1 << 0,  getDQScales(), withBiases);

    for (int i = 0; i < fusedWith.size(); ++i) {
        auto& node = fusedWith[i];
        bool isLastPostOp = (i == (fusedWith.size() - 1));

        if (auto* fakeQuantizeNode = dynamic_cast<FakeQuantize*>(node.get())) {
            fakeQuantizeNode->appendAttrPostOps(dnnlpoc, isLastPostOp, outputDataType);
            continue;
        }

        if (auto* eltwiseNode = dynamic_cast<Eltwise*>(node.get())) {
            // TODO [DS]: change to shape from memory
            if (isInt8) {
                // deconvolution support output scales and binary postOps
                eltwiseNode->appendAttrPostOps(dnnlpoc, isLastPostOp, outputDataType);
            } else {
                // use legacy depthwise since backprop convolution does not support binary post ops
                eltwiseNode->appendPostOps(ops, dims, postOpsArgs);
            }
            continue;
        }

        IE_THROW() << "Fusing of " << NameFromType(node->getType()) << " operation to " << NameFromType(this->getType())
                   << " node is not implemented";
    }

    attr.set_post_ops(ops);
}

void Deconvolution::filterSupportedPrimitiveDescriptors() {
    Node::filterSupportedPrimitiveDescriptors();
    filterSupportedDescriptors();
}

void Deconvolution::filterSupportedDescriptors() {
    if (inputMemoryFormatsFilter.empty() && outputMemoryFormatsFilter.empty())
        return;

    if (inputMemoryFormatsFilter.size() > 1 || outputMemoryFormatsFilter.size() > 1)
        IE_THROW() << "Incorrect number of input or output memory formats for Deconvolution node";

    auto isNotSuitableDesc = [&](const dnnl::primitive_desc& desc) {
        if (!inputMemoryFormatsFilter.empty()) {
            auto src_tdesc = isInt8 ? DnnlExtensionUtils::makeDescriptor(desc.src_desc()) :
                DnnlExtensionUtils::makeDescriptor(desc.diff_src_desc());

            if (!src_tdesc->isSame(inputMemoryFormatsFilter[0])) {
                DEBUG_LOG(getName(), " input memory format filter: ", inputMemoryFormatsFilter[0],
                          "not matched. Erase desc from the list of dnnl primitive descriptors: ", desc);
                return true;
            }
        }

        if (!outputMemoryFormatsFilter.empty()) {
            auto dst_tdesc = isInt8 ? DnnlExtensionUtils::makeDescriptor(desc.dst_desc()) :
                DnnlExtensionUtils::makeDescriptor(desc.diff_dst_desc());

            if (!dst_tdesc->isSame(outputMemoryFormatsFilter[0])) {
                DEBUG_LOG(getName(), " Output memory format filter: ", outputMemoryFormatsFilter[0],
                          " not matched. Erase desc from the list of dnnl primitive descriptors: ", desc);

                return true;
            }
        }

        return false;
    };

    descs.erase(std::remove_if(descs.begin(), descs.end(), isNotSuitableDesc), descs.end());
}

bool Deconvolution::created() const {
    return getType() == Type::Deconvolution;
}

bool Deconvolution::needShapeInfer() const {
    if (inputShapesModified()) {
        return true;
    }
    if (externOutShape) {
        if (lastOutputSpatialDims != readOutputSpatialDims()) {
            return true;
        }
    }

    return false;
}

VectorDims Deconvolution::shapeInferInternal(const VectorDims &inDims, std::vector<int32_t> outSpDims) const {
    std::vector<std::reference_wrapper<const VectorDims>> inputShapesRefs{std::ref(inDims), std::ref(getWeightDims())};
    std::unordered_map<size_t, MemoryPtr> inputValues;
    VectorDims outSpDimsVecShape;

    auto port_mask = shapeInference->get_port_mask();
    if (port_mask) {
        for (size_t i = 0; i < inputShapes.size(); ++i) {
            if (port_mask & 1 << i) {
                if (outSpDims.size() != getInputShapeAtPort(i).getStaticDims()[0]) {
                    IE_THROW() << "Can't compute output shape for node with name: " << getName()
                            << ", because the node has 'output_shape' input, but provided output spatial dims number is incorrect";
                }
                outSpDimsVecShape = {outSpDims.size()};
                inputShapesRefs.push_back(std::cref(outSpDimsVecShape));
                CpuBlockedMemoryDesc desc(Precision::I32, Shape(outSpDimsVecShape));
                auto mem = std::make_shared<Memory>(getEngine());
                mem->Create(desc, outSpDims.data());
                inputValues[i] = mem;
                break;
            }
        }
    }

    auto result = shapeInference->infer(inputShapesRefs, inputValues);
    if (ShapeInferStatus::success != result.status) {
        IE_THROW(Unexpected) << "Unexpected shape inference result status in node of type " << getTypeStr() << " with name " << getName();
    }
    return std::move(result.dims.back());
}

void Deconvolution::execute(dnnl::stream strm) {
    if (!execPtr) {
        IE_THROW() << "Can't execute Deconvolution node with name: " << getName() << ", because executor is not compiled";
    }

    execPtr->exec(primArgs, strm);

    if (externOutShape) {
        lastOutputSpatialDims = readOutputSpatialDims();
    }
}

namespace {
DefaultDeconvDescs createDescriptorInternalDefault(const dnnl::memory::desc& in_candidate,
                                                   const dnnl::memory::desc& wgh_candidate,
                                                   const dnnl::memory::desc& out_candidate,
                                                   const dnnl::algorithm alg,
                                                   const std::vector<ptrdiff_t>& stride,
                                                   const std::vector<ptrdiff_t>& dilation,
                                                   const ov::CoordinateDiff& paddingL,
                                                   const ov::CoordinateDiff& paddingR,
                                                   const dnnl::primitive_attr& attr,
                                                   const dnnl::engine& engine) {
    auto convertDims = [] (const std::vector<ptrdiff_t>& orig_dims) {
        return memory::dims(orig_dims.begin(), orig_dims.end());
    };

    const dnnl::primitive_attr emptyAttr;

    auto conv_desc = convolution_forward::primitive_desc(
        engine,
        prop_kind::forward_inference,
        alg,
        out_candidate, wgh_candidate, in_candidate,
        convertDims(stride),
        convertDims(dilation),
        convertDims(paddingL),
        convertDims(paddingR),
        emptyAttr,
        true);

    if (!conv_desc.get(true)) {
        return {nullptr, nullptr};
    }

    auto deconv_desc = convolution_backward_data::primitive_desc(
        engine,
        alg,
        out_candidate, wgh_candidate, in_candidate,
        convertDims(stride),
        convertDims(dilation),
        convertDims(paddingL),
        convertDims(paddingR),
        conv_desc,
        attr,
        true);

    return {deconv_desc, conv_desc};
}

dnnl::primitive_desc createDescriptorInternalInt8(const dnnl::memory::desc& in_candidate,
                                                  const dnnl::memory::desc& wgh_candidate,
                                                  const dnnl::memory::desc& bias_candidate,
                                                  const dnnl::memory::desc& out_candidate,
                                                  const bool with_bias,
                                                  const std::vector<ptrdiff_t>& stride,
                                                  const std::vector<ptrdiff_t>& dilation,
                                                  const ov::CoordinateDiff& paddingL,
                                                  const ov::CoordinateDiff& paddingR,
                                                  const dnnl::primitive_attr& attr,
                                                  const dnnl::engine& engine) {
    auto convertDims = [] (const std::vector<ptrdiff_t>& orig_dims) {
        return memory::dims(orig_dims.begin(), orig_dims.end());
    };

    if (with_bias) {
        return dnnl::deconvolution_forward::primitive_desc(
            engine,
            prop_kind::forward_inference,
            dnnl::algorithm::deconvolution_direct,
            in_candidate, wgh_candidate, bias_candidate, out_candidate,
            convertDims(stride), convertDims(dilation),
            convertDims(paddingL), convertDims(paddingR),
            attr);
    } else {
        return dnnl::deconvolution_forward::primitive_desc(
            engine,
            prop_kind::forward_inference,
            dnnl::algorithm::deconvolution_direct,
            in_candidate, wgh_candidate, out_candidate,
            convertDims(stride), convertDims(dilation),
            convertDims(paddingL), convertDims(paddingR),
            attr);
    }
}

DefaultDeconvDescs createDefaultMkldnnDeconvDesc(const dnnl::memory::desc& srcDesc,
                                                                    const dnnl::memory::desc& wghDesc,
                                                                    const dnnl::memory::desc& dstDesc,
                                                                    bool isWinograd,
                                                                    const std::vector<ptrdiff_t>& stride,
                                                                    const std::vector<ptrdiff_t>& dilation,
                                                                    const ov::CoordinateDiff& paddingL,
                                                                    const ov::CoordinateDiff& paddingR,
                                                                    const dnnl::primitive_attr& attr,
                                                                    const dnnl::engine& engine) {
    dnnl::algorithm alg = isWinograd ? dnnl::algorithm::convolution_winograd : dnnl::algorithm::convolution_direct;
    convolution_backward_data::primitive_desc deconv_desc;
    convolution_forward::primitive_desc fwd_conv_pd;
    std::tie(deconv_desc, fwd_conv_pd) = createDescriptorInternalDefault(srcDesc, wghDesc, dstDesc, alg, stride, dilation, paddingL, paddingR, attr, engine);
    if (fwd_conv_pd.get(true) == nullptr) {
        IE_THROW() << "Forward convolution primitive descriptor is nullable";
    }

    return {deconv_desc, fwd_conv_pd};
}

dnnl::primitive_desc createInt8MkldnnDeconvDesc(const dnnl::memory::desc& srcDesc,
                                                const dnnl::memory::desc& wghDesc,
                                                const dnnl::memory::desc& biasDesc,
                                                const dnnl::memory::desc& dstDesc,
                                                const bool withBias,
                                                const std::vector<ptrdiff_t>& stride,
                                                const std::vector<ptrdiff_t>& dilation,
                                                const ov::CoordinateDiff& paddingL,
                                                const ov::CoordinateDiff& paddingR,
                                                const dnnl::primitive_attr& attr,
                                                const dnnl::engine& engine) {
    return createDescriptorInternalInt8(
        srcDesc, wghDesc, biasDesc, dstDesc, withBias, stride, dilation, paddingL, paddingR, attr, engine);
}
} // namespace

Node::AttrPtr Deconvolution::makePrimitiveAttr(const VectorDims &dims) {
    auto attr = std::make_shared<dnnl::primitive_attr>(dnnl::primitive_attr());

    setPostOps(*attr, dims);

    return attr;
}

Node::AttrPtr Deconvolution::initPrimitiveAttr() {
    return attr;
}

void Deconvolution::createPrimitive() {
    if (isInt8) {
        VectorDims inDims, outDims;
        DnnlMemoryDescPtr inDesc;
        auto wgh_candidate = dnnl::memory::desc(DnnlExtensionUtils::convertToDnnlDims(int8WeightDims), memory::data_type::s8, memory::format_tag::any);
        DnnlMemoryDescPtr outDesc;
        DnnlMemoryDescPtr biasDesc;

        const NodeDesc *selected_pd = getSelectedPrimitiveDescriptor();
        if (selected_pd == nullptr) {
            IE_THROW() << "Preferable primitive descriptor is not set for node " << getName() << ".";
        }

        const auto selectedImpl = selected_pd->getImplementationType();

        if (isDynamicNode()) {
            std::tie(inDims, outDims) = makeDummyInOutShape();
            initPaddingR(Shape(inDims), Shape(outDims));
            auto inDummyDsc = getBaseMemDescAtInputPort(0)->cloneWithNewDims(inDims);
            auto outDummyDsc = getBaseMemDescAtOutputPort(0)->cloneWithNewDims(outDims);
            inDesc = MemoryDescUtils::convertToDnnlMemoryDesc(inDummyDsc);
            outDesc = MemoryDescUtils::convertToDnnlMemoryDesc(outDummyDsc);
            if (withBiases) {
                const VectorDims biasVecDims = getInputShapeAtPort(biasPort).getStaticDims();
                auto biasDummyDsc = getBaseMemDescAtInputPort(biasPort)->cloneWithNewDims(biasVecDims);
                biasDesc = MemoryDescUtils::convertToDnnlMemoryDesc(biasDummyDsc);
            }
        } else {
            inDims = getInputShapeAtPort(0).getStaticDims();
            outDims = getOutputShapeAtPort(0).getStaticDims();

            inDesc = getParentEdgesAtPort(0).front()->getMemory().GetDescWithType<DnnlMemoryDesc>();
            outDesc = getChildEdgesAtPort(0).front()->getMemory().GetDescWithType<DnnlMemoryDesc>();
            if (withBiases)
                biasDesc = getParentEdgesAtPort(biasPort).front()->getMemory().GetDescWithType<DnnlMemoryDesc>();
        }

        dnnl::memory::desc dnnlBiasDesc;
        if (biasDesc != nullptr)
            // WA to align IR bias representation (3 to 5 rank tensors) to oneDNN representation (1 rank tensor)
            dnnlBiasDesc = biasDesc->getDnnlDesc().reshape({DnnlExtensionUtils::convertToDnnlDim(biasesDims[0])});

        AttrPtr pAttr = makePrimitiveAttr(outDims);
        auto desc = createInt8MkldnnDeconvDesc(inDesc->getDnnlDesc(), wgh_candidate, dnnlBiasDesc, outDesc->getDnnlDesc(), withBiases,
                                               stride, dilation, paddingL, paddingR, *pAttr, getEngine());
        primitive_desc_iterator itpd = desc;

        while (itpd) {
            impl_desc_type impl_type = parse_impl_name(itpd.impl_info_str());

            if (impl_type == selectedImpl) {
                prepareMemory({DnnlExtensionUtils::makeDescriptor(itpd.weights_desc(0))});
                break;
            }

            if (!itpd.next_impl()) {
                prepareMemory({std::make_shared<DnnlBlockedMemoryDesc>(
                    MemoryDescUtils::convertToDnnlBlockedMemoryDesc(internalBlobs.front()->getTensorDesc()))});
                break;
            }
        }
    }

    if (inputShapesDefined()) {
        if (needPrepareParams())
            prepareParams();
        updateLastInputDims();
    }
}

void Deconvolution::prepareParams() {
    auto srcMemPtr = getParentEdgesAtPort(0)[0]->getMemoryPtr();
    auto wghMemPtr = getParentEdgesAtPort(1)[0]->getMemoryPtr();
    auto dstMemPtr = getChildEdgesAtPort(0)[0]->getMemoryPtr();
    if (!dstMemPtr || !dstMemPtr->isAllocated())
        IE_THROW() << "Destination memory has not been allocated.";
    if (!srcMemPtr || !srcMemPtr->isAllocated())
        IE_THROW() << "Input memory has not been allocated.";
    if (!wghMemPtr || !wghMemPtr->isAllocated())
        IE_THROW() << "Weight memory has not been allocated.";
    const NodeDesc *selected_pd = getSelectedPrimitiveDescriptor();
    if (selected_pd == nullptr)
        IE_THROW() << "Preferable primitive descriptor is not set for node " << getName() << ".";

    auto inMemoryDesc = getParentEdgesAtPort(0).front()->getMemory().GetDescWithType<DnnlMemoryDesc>();
    auto outMemoryDesc = getChildEdgesAtPort(0).front()->getMemory().GetDescWithType<DnnlMemoryDesc>();

    AttrPtr pAttrLocal;
    if (isDynamicNode()) {
        if (!pAttr) {
            pAttr = makePrimitiveAttr(dstMemPtr->getStaticDims());
        }
        pAttrLocal = pAttr;
        if (autoPad || externOutShape) {
            paddingL = shapeInference->get_pads_begin();
            paddingR = shapeInference->get_pads_end();
        }
        initPaddingR(inMemoryDesc->getShape(), outMemoryDesc->getShape());
    } else {
        pAttrLocal = makePrimitiveAttr(dstMemPtr->getStaticDims());
    }
    (*pAttrLocal).set_scratchpad_mode(dnnl::scratchpad_mode::user);

    DnnlMemoryDescCPtr wghDesc;
    MemoryPtr biasMemPtr = nullptr;
    DnnlMemoryDescCPtr biasDesc;

    if (isInt8) {
        wghDesc = internalBlobMemory.front()->GetDescWithType<DnnlMemoryDesc>();
        if (withBiases) {
            biasMemPtr = getParentEdgesAtPort(biasPort)[0]->getMemoryPtr();
            if (!biasMemPtr || !biasMemPtr->isAllocated())
                IE_THROW() << "Bias memory  memory didn't allocate.";
            biasDesc = biasMemPtr->GetDescWithType<DnnlMemoryDesc>();
        }
    } else {
        wghDesc = getParentEdgesAtPort(1).front()->getMemory().GetDescWithType<DnnlMemoryDesc>();
    }

    DeconvKey key = {inMemoryDesc,
                     wghDesc,
                     biasDesc,
                     outMemoryDesc,
                     stride,
                     dilation,
                     paddingL,
                     paddingR,
                     isInt8,
                     *pAttrLocal,
                     selected_pd->getImplementationType()};

    auto engine = getEngine();
    auto builder = [&engine](const DeconvKey& key) -> executorPtr {
        dnnl::primitive_desc desc;
        convolution_forward::primitive_desc fwd_conv_pd;
        dnnl::memory::desc dnnlBiasDesc;
        if (key.isInt8) {
            if (key.bias)
                // WA to align IR bias representation (3 to 5 rank tensors) to oneDNN representation (1 rank tensor)
                dnnlBiasDesc = key.bias->getDnnlDesc().reshape({static_cast<dnnl::memory::dim>(key.out->getShape().getStaticDims()[1])});

            desc = createInt8MkldnnDeconvDesc(key.inp0->getDnnlDesc(), key.inp1->getDnnlDesc(), dnnlBiasDesc, key.out->getDnnlDesc(),
                                              key.bias != nullptr, key.stride, key.dilation, key.paddingL, key.paddingR, key.attr, engine);
        } else {
            std::tie(desc, fwd_conv_pd) = createDefaultMkldnnDeconvDesc(key.inp0->getDnnlDesc(), key.inp1->getDnnlDesc(), key.out->getDnnlDesc(),
                                                                        (key.implType & impl_desc_type::winograd),
                                                                        key.stride, key.dilation, key.paddingL, key.paddingR, key.attr, engine);
        }

        primitive_desc_iterator itpd = desc;
        executorPtr execPtr = nullptr;

        while (static_cast<bool>(itpd)) {
            impl_desc_type impl_type = parse_impl_name(itpd.impl_info_str());

            if (impl_type == key.implType) {
                if (key.isInt8) {
                    auto prim_desc = deconvolution_forward::primitive_desc(itpd.get());
                    execPtr = std::make_shared<DeconvExecutorInt8>(prim_desc,
                                                                   key.inp0->getDnnlDesc(),
                                                                   key.inp1->getDnnlDesc(),
                                                                   key.out->getDnnlDesc(),
                                                                   engine);
                } else {
                    auto prim_desc = convolution_backward_data::primitive_desc(itpd.get());
                    execPtr = std::make_shared<DeconvExecutorDefault>(prim_desc,
                                                                      key.inp0->getDnnlDesc(),
                                                                      key.inp1->getDnnlDesc(),
                                                                      key.out->getDnnlDesc(),
                                                                      engine);
                }
                break;
            }

            if (!itpd.next_impl()) {
                break;
            }
        }

        if (!execPtr) {
            auto inDesc = dnnl::memory::desc(DnnlExtensionUtils::convertToDnnlDims(key.inp0->getShape().getStaticDims()),
                                                                                       key.inp0->getDataType(),
                                                                                       memory::format_tag::any);
            auto wghDesc = dnnl::memory::desc(DnnlExtensionUtils::convertToDnnlDims(key.inp1->getShape().getStaticDims()),
                                                                                        key.inp1->getDataType(),
                                                                                        memory::format_tag::any);
            auto outDesc = dnnl::memory::desc(DnnlExtensionUtils::convertToDnnlDims(key.out->getShape().getStaticDims()),
                                                                                        key.out->getDataType(),
                                                                                        memory::format_tag::any);

            dnnl::primitive_desc anyDeconvDesc;
            convolution_forward::primitive_desc fwdConvPd;

            if (key.isInt8) {
                anyDeconvDesc = createInt8MkldnnDeconvDesc(inDesc, wghDesc, dnnlBiasDesc, outDesc, key.bias != nullptr,
                                                           key.stride, key.dilation, key.paddingL, key.paddingR, key.attr, engine);
            } else {
                std::tie(anyDeconvDesc, fwdConvPd) = createDefaultMkldnnDeconvDesc(inDesc, wghDesc, outDesc, (key.implType & impl_desc_type::winograd),
                                                              key.stride, key.dilation, key.paddingL, key.paddingR, key.attr, engine);
            }

            auto anyDeconvItpd = anyDeconvDesc;

            if (anyDeconvItpd) {
                if (key.isInt8) {
                    auto prim_desc = deconvolution_forward::primitive_desc(itpd.get());
                    execPtr = std::make_shared<DeconvExecutorInt8>(prim_desc,
                                                                   key.inp0->getDnnlDesc(),
                                                                   key.inp1->getDnnlDesc(),
                                                                   key.out->getDnnlDesc(),
                                                                   engine);
                } else {
                    auto prim_desc = convolution_backward_data::primitive_desc(itpd.get());
                    execPtr = std::make_shared<DeconvExecutorDefault>(prim_desc,
                                                                      key.inp0->getDnnlDesc(),
                                                                      key.inp1->getDnnlDesc(),
                                                                      key.out->getDnnlDesc(),
                                                                      engine);
                }
            }
        }

        return execPtr;
    };

    execPtr = nullptr;
    auto cache = context->getParamsCache();
    auto result = cache->getOrCreate(key, builder);

    execPtr = result.first;

    if (execPtr) {
        if (key.isInt8) {
            primArgs[DNNL_ARG_SRC] = srcMemPtr->GetPrimitive();
            primArgs[DNNL_ARG_WEIGHTS] = internalBlobMemory.front()->GetPrimitive();
            primArgs[DNNL_ARG_DST]=  dstMemPtr->GetPrimitive();
            if (withBiases)
                primArgs[DNNL_ARG_BIAS] = biasMemPtr->GetPrimitive();
        } else {
            primArgs[DNNL_ARG_DIFF_DST] = srcMemPtr->GetPrimitive();
            primArgs[DNNL_ARG_WEIGHTS] = wghMemPtr->GetPrimitive();
            primArgs[DNNL_ARG_DIFF_SRC] = dstMemPtr->GetPrimitive();
        }
        Node::appendPostOpArgs(*pAttrLocal, primArgs, postOpsArgs);

        auto scratchpadMem = getScratchPadMem(execPtr->getScratchPadDesc());
        primArgs[DNNL_ARG_SCRATCHPAD] = scratchpadMem->GetPrimitive();
#ifdef CPU_DEBUG_CAPS
        if (result.second == CacheEntryBase::LookUpStatus::Miss) {
            auto pd = execPtr->getPrimitiveDesc();
            DEBUG_LOG("verbose##", getName(), "##", DnnlExtensionUtils::query_pd_info(pd), "\n");
        }
#endif
    } else {
        IE_THROW() << "Primitive descriptor was not found for node " << getName() << ".";
    }
}

void Deconvolution::createDescriptor(const std::vector<MemoryDescPtr> &inputDesc,
                                     const std::vector<MemoryDescPtr> &outputDesc) {
    auto inDesc = inputDesc[0]->isDefined() ? inputDesc[0] : inputDesc[0]->cloneWithNewDims(inShape.getStaticDims());
    auto dnnlInDesc = MemoryDescUtils::convertToDnnlBlockedMemoryDesc(*inDesc);
    const auto& in_candidate = dnnlInDesc.getDnnlDesc();

    auto outDesc = outputDesc[0];
    if (!outDesc->isDefined()) {
        const auto outShape = shapeInferInternal(inDesc->getShape().getStaticDims(), lastOutputSpatialDims);
        outDesc = outDesc->cloneWithNewDims(outShape);
    }
    auto dnnlOutDesc = MemoryDescUtils::convertToDnnlBlockedMemoryDesc(*outDesc);
    const auto& out_candidate = dnnlOutDesc.getDnnlDesc();
    dnnl::memory::desc bias_candidate;

    // grouping and autoblocking is not compatible
    if ((withGroups && !isDW) && (dnnlInDesc.blocksExtended() || dnnlOutDesc.blocksExtended()))
        return;

    AttrPtr attr = initPrimitiveAttr();
    if (isInt8) {
        if (withBiases) {
            memory::data_type bdt = memory::data_type::f32;
            bias_candidate = dnnl::memory::desc(DnnlExtensionUtils::convertToDnnlDims(biasesDims), bdt, memory::format_tag::any);
        }
        dnnl::memory::desc wgh_candidate(DnnlExtensionUtils::convertToDnnlDims(int8WeightDims), memory::data_type::s8, memory::format_tag::any);
        descs.emplace_back(createDescriptorInternalInt8(in_candidate, wgh_candidate, bias_candidate,
                                                        out_candidate, withBiases, stride, dilation, paddingL, paddingR, *attr, getEngine()));
    } else {
        dnnl::memory::desc wgh_candidate(DnnlExtensionUtils::convertToDnnlDims(getWeightDims()),
                                           dnnlInDesc.getDataType(), memory::format_tag::any);
        for (auto alg : {dnnl::algorithm::convolution_winograd, dnnl::algorithm::convolution_direct}) {
        // for (auto alg : {dnnl::algorithm::convolution_direct}) {
            convolution_backward_data::primitive_desc deconv_desc;
            convolution_forward::primitive_desc fwd_conv_pd;
            std::tie(deconv_desc, fwd_conv_pd) = createDescriptorInternalDefault(in_candidate, wgh_candidate, out_candidate, alg,
                                                                                 stride, dilation, paddingL, paddingR, *attr, getEngine());
            if (!fwd_conv_pd || !deconv_desc)
                continue;
            if (deconv_desc.get(true) == nullptr)
                continue;

            fwdConvPD.push_back(fwd_conv_pd); // oneDNN requires forward pd to exists until primitive is created
            descs.push_back(deconv_desc);
        }
    }
}

std::shared_ptr<MemoryDesc> Deconvolution::getSrcMemDesc(dnnl::primitive_desc_iterator &primitive_desc_it, size_t idx) {
    if (idx == 2 && !withBiases) {
        return std::make_shared<CpuBlockedMemoryDesc>(InferenceEngine::Precision::I32, Shape(getInputShapeAtPort(2).getStaticDims()));
    } else if (idx > 0 && isInt8) {
        // we need to store 'weight' input as edge,
        // because at this moment we can't simple replace internal blob with input, since we need to save weight data as is, but with different order
        return std::make_shared<CpuBlockedMemoryDesc>(getOriginalInputPrecisionAtPort(idx), Shape(getInputShapeAtPort(idx).getStaticDims()));
    }

    auto desc = idx > 0 ? primitive_desc_it.weights_desc(idx - 1) : isInt8 ? primitive_desc_it.src_desc(idx) : primitive_desc_it.diff_dst_desc(idx);
    if (getInputShapeAtPort(idx).isDynamic()) {
        return DnnlExtensionUtils::makeUndefinedDesc(desc, getInputShapeAtPort(idx));
    }
    return DnnlExtensionUtils::makeDescriptor(desc);
}

std::shared_ptr<MemoryDesc> Deconvolution::getDstMemDesc(dnnl::primitive_desc_iterator &primitive_desc_it, size_t idx) {
    auto desc =  isInt8 ? primitive_desc_it.dst_desc(idx) : primitive_desc_it.diff_src_desc(idx);
    if (getOutputShapeAtPort(idx).isDynamic()) {
        return DnnlExtensionUtils::makeUndefinedDesc(desc, getOutputShapeAtPort(idx));
    }
    return DnnlExtensionUtils::makeDescriptor(desc);
}

InferenceEngine::Precision Deconvolution::getRuntimePrecision() const {
    std::vector<InferenceEngine::Precision> inputPrecisions;
    // Don't take bias precision into account
    size_t inputsNumLimit = 2;
    for (size_t i = 0; i < std::min(getParentEdges().size(), inputsNumLimit); i++) {
        auto parentEdge = getParentEdgeAt(i);
        if (parentEdge && parentEdge->getStatus() == Edge::Status::Validated) {
            inputPrecisions.emplace_back(DnnlExtensionUtils::DataTypeToIEPrecision((parentEdge->getMemoryPtr()->GetDataType())));
        }
    }

    return getMaxPrecision(inputPrecisions);
}

Deconvolution::DeconvExecutorDefault::DeconvExecutorDefault(const dnnl::convolution_backward_data::primitive_desc& pd,
                                                                      const dnnl::memory::desc& inMemDesc,
                                                                      const dnnl::memory::desc& weightMemDesc,
                                                                      const dnnl::memory::desc& outMemDesc,
                                                                      const dnnl::engine& engine) : DnnlExecutor(pd) {
    if (inMemDesc != pd.diff_dst_desc()) {
        inputReorders.insert({DNNL_ARG_DIFF_DST, IntermReorder(inMemDesc, pd.diff_dst_desc(), engine)});
    }

    if (weightMemDesc != pd.weights_desc()) {
        inputReorders.insert({DNNL_ARG_WEIGHTS, IntermReorder(weightMemDesc, pd.weights_desc(), engine)});
    }

    if (outMemDesc != pd.diff_src_desc()) {
        outputReorders.insert({DNNL_ARG_DIFF_SRC, IntermReorder(pd.diff_src_desc(), outMemDesc, engine)});
    }
}

Deconvolution::DeconvExecutorInt8::DeconvExecutorInt8(const dnnl::deconvolution_forward::primitive_desc& pd,
                                                                const dnnl::memory::desc& inMemDesc,
                                                                const dnnl::memory::desc& weightMemDesc,
                                                                const dnnl::memory::desc& outMemDesc,
                                                                const dnnl::engine& engine) : DnnlExecutor(pd) {
    if (inMemDesc != getDnnlSrcDesc()) {
        inputReorders.insert({DNNL_ARG_SRC, IntermReorder(inMemDesc, getDnnlSrcDesc(), engine)});
    }

    if (weightMemDesc != getDnnlWeightDesc()) {
        inputReorders.insert({DNNL_ARG_WEIGHTS, IntermReorder(weightMemDesc, getDnnlWeightDesc(), engine)});
    }

    if (outMemDesc != getDnnlDstDesc()) {
        outputReorders.insert({DNNL_ARG_DST, IntermReorder(getDnnlDstDesc(), outMemDesc, engine)});
    }
}

std::vector<int32_t> Deconvolution::readOutputSpatialDims() const {
    if (getParentEdges().size() < 3) {
        IE_THROW() << "Can't get output spatial dims. Inputs number = " << getParentEdges().size();
    }
    const auto &shapeMemPtr = getParentEdgesAtPort(2)[0]->getMemoryPtr();
    if (!shapeMemPtr || !shapeMemPtr->isAllocated()) {
        IE_THROW() << "'output_shape' input memory is not allocated.";
    }
    const auto spDimsNum = getInputShapeAtPort(0).getRank() - 2;
    if (shapeMemPtr->getStaticDims()[0] != spDimsNum) {
        IE_THROW() << "Can't read output spatial dims, beause 'output_shape' input has incorrect number of elements";
    }
    const int32_t *outShapePtr = reinterpret_cast<const int32_t *>(shapeMemPtr->GetPtr());
    std::vector<int32_t> outSpDims(outShapePtr, outShapePtr + shapeMemPtr->getStaticDims()[0]);
    return outSpDims;
}

bool Deconvolution::canFuseBias() const {
    //ONEDNN deconvolution_fwd_t primitive can support bias fusing.
    //ONEDNN convolution_data_bwd_t can't support bias fusing.
    //Current only int8 precision choose deconvolution_fwd_t.
    return  (canBeExecutedInInt8() &&
            (externOutShape ? getParentEdges().size() == 3 : getParentEdges().size() == 2));
}


}   // namespace node
}   // namespace intel_cpu
}   // namespace ov<|MERGE_RESOLUTION|>--- conflicted
+++ resolved
@@ -472,9 +472,6 @@
 
 void Deconvolution::setPostOps(dnnl::primitive_attr& attr, const VectorDims& dims) {
     dnnl::post_ops ops;
-<<<<<<< HEAD
-
-=======
     // OC, IC is the convolution forward output channel, input channel.
     // According to ONEDNN API doc, mask whould be set on the corresponding index on weight.
     // For [OC, IC, KH, KW] perchannel scale weight mask should set on IC dim( 1 << 1) for none group deconv;
@@ -487,7 +484,6 @@
     // Weight dims in Group deconv:     [Group, OC, IC, KH, KW], perchannel weight scale applied on GROUP and OC DIM,
     //                                   weiScaleMaskPerChannel = ( 1 << 0 | 1 << 1) = 0x03
     // @todo: Clarify with ONEDNN about deconvolution channel mask setting.
->>>>>>> e79db660
     DnnlPostOpsComposer dnnlpoc(getEngine(), attr, ops, postOpsArgs, dims, 1, isInt8, withGroups ? 3 : 1 << 0,  getDQScales(), withBiases);
 
     for (int i = 0; i < fusedWith.size(); ++i) {
