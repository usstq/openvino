// Copyright (C) 2018-2022 Intel Corporation
// SPDX-License-Identifier: Apache-2.0
//

#include "tensoriterator.h"

#include <string>
#include <vector>
#include <dnnl_extension_utils.h>
#include <ie_ngraph_utils.hpp>
#include <utils/general_utils.h>
#include "common/blocked_desc_creator.h"
#include "utils/ngraph_utils.hpp"
#include "transformations/utils/utils.hpp"
#include "common/cpu_memcpy.h"
<<<<<<< HEAD
#include "common/reorder_prim.h"
=======
#include <utils/shape_inference/shape_inference_internal_dyn.hpp>
>>>>>>> 07a61d48

using namespace dnnl;
using namespace InferenceEngine;
using namespace InferenceEngine::details;

namespace ov {
namespace intel_cpu {
namespace node {

#define THROW_ERROR IE_THROW() << getTypeStr() << " layer with name '" << getName() << "' "

static NodeConfig make_plain_config(const std::shared_ptr<ov::Node>& op) {
    NodeConfig config;

    for (size_t i = 0; i < op->get_input_size(); i++) {
        const auto &origShape = op->get_input_partial_shape(i);
        const auto& shape = Shape(origShape.rank().get_length() == 0 ? ov::PartialShape{1} : origShape);
        const auto prec = InferenceEngine::details::convertPrecision(op->get_input_element_type(i));

        PortConfig data_conf {};
        auto descCreator = BlockedDescCreator::getCommonCreators().at(LayoutType::ncsp);
        data_conf.setMemDesc(descCreator->createSharedDesc(prec, shape));
        config.inConfs.push_back(data_conf);
    }

    for (size_t i = 0; i < op->get_output_size(); i++) {
        const auto &origShape = op->get_output_partial_shape(i);
        const auto& shape = Shape(origShape.rank().get_length() == 0 ? ov::PartialShape{1} : origShape);
        const auto prec = InferenceEngine::details::convertPrecision(op->get_output_element_type(i));

        PortConfig data_conf {};
        auto descCreator = BlockedDescCreator::getCommonCreators().at(LayoutType::ncsp);
        data_conf.setMemDesc(descCreator->createSharedDesc(prec, shape));
        config.outConfs.push_back(data_conf);
    }

    config.dynBatchSupport = true;
    return config;
}

static void redefineToMemories(const std::vector<MemoryPtr>& to_mems, MemoryDescPtr new_desc) {
    const auto &currDesc = to_mems.front()->getDesc();
    if (currDesc.getShape().isDynamic() || currDesc.getShape().getStaticDims() != new_desc->getShape().getStaticDims()) {
        // TODO : check the entire dstMemPtrs usage considering the proper memory sharing
        for (size_t j = 0; j < to_mems.size(); j++) {
            to_mems[j]->redefineDesc(new_desc);
        }
    }
}

// this method get all memory ptrs of childs of one port to redefine descs for them
static std::vector<MemoryPtr> getToMemories(const Node* node, const size_t port) {
    std::vector<MemoryPtr> memories;
    for (auto& edge : node->getChildEdgesAtPort(port))
        memories.push_back(edge->getMemoryPtr());
    return memories;
}

static void nullifyUndefinedDims(VectorDims& dims) {
    std::transform(dims.begin(), dims.end(), dims.begin(), [](const size_t& dim) {
        return dim == Shape::UNDEFINED_DIM ? 0 : dim;
    });
}

class PortIteratorHelper : public PortMapHelper {
public:
    PortIteratorHelper(Node *pnode, const MemoryPtr &from, const MemoryPtr &to, bool sliced_src,
                       const PortMap &slice_rule, const dnnl::engine& eng)
                       : sliced_src(sliced_src) {
        const auto &full_blob = sliced_src ? from : to;
        const auto &part_blob = !sliced_src ? from : to;

        auto axis = slice_rule.axis;
        auto stride = slice_rule.stride;

        auto full_dims = full_blob->GetShape().getStaticDims();
        auto part_dims = part_blob->GetShape().getStaticDims();

        auto abs_stride = std::abs(stride);
        auto sign_of_stride = stride < 0.0f ? -1 : 1;

        iter_count = full_dims[axis] / abs_stride;

        full_dims[axis] = abs_stride;
        IE_ASSERT(full_dims == part_dims) << "Shape mismatch for tensor iterator port";

        // make chunk view
        auto chunk_desc = full_blob->GetDescWithType<DnnlMemoryDesc>()->getDnnlDesc();
        chunk_desc.data.dims[axis] = abs_stride;
        chunk_desc.data.padded_dims[axis] = abs_stride;  // TODO: asamption that plain tensor

        full_mem = full_blob->GetPrimitive();
        const auto full_mem_handler = full_mem.get_data_handle();
        dnnl::memory chunk_mem = {chunk_desc, eng, full_mem_handler};

        auto elem_size = DnnlExtensionUtils::sizeOfDataType(dnnl::memory::data_type(chunk_desc.data.data_type));

        chunk_stride_in_byte = chunk_desc.data.format_desc.blocking.strides[axis] * elem_size * abs_stride;
        chunk_offset_in_byte = sign_of_stride < 0 ? (iter_count - 1) * chunk_stride_in_byte : 0;
        chunk_stride_in_byte *= sign_of_stride;

        if (sliced_src) {
            mem_holder_src = chunk_mem;
            mem_holder_dst = to->GetPrimitive();
        } else {
            mem_holder_src = from->GetPrimitive();
            mem_holder_dst = chunk_mem;
        }
        reorder = getReorderPrim(pnode, mem_holder_src, mem_holder_dst);
    }

    void execute(dnnl::stream strm, int iter) override {
        IE_ASSERT(iter >= 0 && iter < iter_count);

        auto &chunk_mem = sliced_src ? mem_holder_src : mem_holder_dst;
        chunk_mem.set_data_handle(static_cast<uint8_t *>(full_mem.get_data_handle()) +
                                          chunk_offset_in_byte + chunk_stride_in_byte * iter);

        reorder->execute(strm, {{DNNL_ARG_FROM, mem_holder_src}, {DNNL_ARG_TO, mem_holder_dst}});
    }

private:
    ptrdiff_t chunk_stride_in_byte = 0;
    ptrdiff_t chunk_offset_in_byte = 0;

    bool sliced_src;
    dnnl::memory full_mem;

    int iter_count;
};

class BackEdgePortHelper : public PortMapHelper {
public:
    BackEdgePortHelper(Node * pnode, const MemoryPtr &from, const MemoryPtr &to, const dnnl::engine& eng) {
        mem_holder_src = from->GetPrimitive();
        mem_holder_dst = to->GetPrimitive();
        reorder = getReorderPrim(pnode, mem_holder_src, mem_holder_dst);
    }

    void execute(dnnl::stream strm, int iter = -1) override {
        if (iter != 0) {
            reorder->execute(strm, {{DNNL_ARG_FROM, mem_holder_src}, {DNNL_ARG_TO, mem_holder_dst}});
        }
    }
};

class IterCountPortHelper : public PortMapHelper {
public:
    IterCountPortHelper(const MemoryPtr &to, const dnnl::engine& eng) {
        // Only scalar I32 tensor is supported
        IE_ASSERT(to->GetDataType() == memory::data_type::s32);
        IE_ASSERT(to->GetShape() == Shape(VectorDims{1}));
        mem_holder_dst = to->GetPrimitive();
    }

    void execute(dnnl::stream strm, int n_iter) override {
        auto mem = mem_holder_dst;
        auto data_ptr = static_cast<uint32_t*>(mem.get_data_handle());
        if (data_ptr == nullptr) {
            IE_THROW() << "TensorIterator node has not allocated memory for IterCountPortHelper";
        }
        *data_ptr = n_iter;
    }
};

class asBoolCheck : public PortChecker {
public:
    asBoolCheck(const MemoryPtr &mem) {
        IE_ASSERT(mem->GetDataType() == memory::data_type::u8);
        IE_ASSERT(mem->GetShape() == Shape(InferenceEngine::SizeVector{1}));
        mem_holder = mem->GetPrimitive();
    }

    int getStatus() override {
        auto data_ptr = static_cast<uint8_t*>(mem_holder.get_data_handle());
        if (data_ptr == nullptr) {
            IE_THROW() << "TensorIterator node has not allocated memory for asBoolCheck";
        }
        return *data_ptr == static_cast<uint8_t>(0) ? 0 : 1;
    }
};

class asIntCheck : public PortChecker {
public:
    asIntCheck(const MemoryPtr &mem) {
        IE_ASSERT(mem->GetDataType() == memory::data_type::s32);
        IE_ASSERT(mem->GetShape() == Shape(InferenceEngine::SizeVector{1}));
        mem_holder = mem->GetPrimitive();
    }

    int getStatus() override {
        auto data_ptr = static_cast<uint32_t*>(mem_holder.get_data_handle());
        if (data_ptr == nullptr) {
            IE_THROW() << "TensorIterator node has not allocated memory for asIntCheck";
        }
        return *data_ptr;
    }
};

class staticValueCheck : public PortChecker {
public:
    staticValueCheck(const int &value) : value(value) {}

    int getStatus() override {
        return value;
    }
private:
    int value;
};

DynamicBuffer::DynamicBuffer(const MemoryPtr &from_, const std::vector<MemoryPtr> &to_,
                             const PortMap &map_rule_) : from(from_), to(to_), map_rule(map_rule_) {
    elem_size = DnnlExtensionUtils::sizeOfDataType(from->GetDataType());
}

void DynamicBuffer::execute(const dnnl::engine& eng, const int iter) {
    if (iter == 0) {
        init(eng);
        return;
    }

    auto new_buffer = create_buffer(eng);
    move_buffer(new_buffer);
    move_data();
}

void DynamicBuffer::init(const dnnl::engine& eng) {
    chunk_offset_in_byte = 0;
    buffer_offset_in_byte = 0;

    const auto axis = map_rule.axis;
    const auto stride = map_rule.stride;
    const auto abs_stride = std::abs(stride);

    auto src_mem = from->GetPrimitive();
    auto src_desc = src_mem.get_desc();
    auto dims = src_desc.dims();

    if (dims[axis] != abs_stride)
        IE_THROW() << "TensorIterator (Loop) has incorrect output shape[axis] after iteration for concatenation. " << abs_stride <<
                   " is expected, but actual: " << dims[axis];

    count = std::accumulate(dims.begin(), dims.begin() + map_rule.axis, size_t(1), std::multiplies<size_t>());
    len = std::accumulate(dims.begin() + map_rule.axis + 1, dims.end(), elem_size, std::multiplies<size_t>());
    mem_holder_buffer.reset(new memory(src_desc, eng));
    copy(reinterpret_cast<const uint8_t*>(from->GetPtr()), get_ptr(*mem_holder_buffer.get()), 0, 0, 1, from->GetSize());
}

std::shared_ptr<dnnl::memory> DynamicBuffer::create_buffer(const dnnl::engine& eng) {
    const auto axis = map_rule.axis;
    const auto stride = map_rule.stride;
    const auto abs_stride = std::abs(stride);

    const auto old_desc = mem_holder_buffer->get_desc();
    auto dims = old_desc.dims();

    if (from->getStaticDims()[axis] != abs_stride)
        IE_THROW() << "TensorIterator (Loop) has incorrect output shape[axis] after iteration for concatenation. " << abs_stride <<
        " is expected, but actual: " << from->getStaticDims()[axis];

    dims[axis] += abs_stride;
    dnnl::memory::desc new_buffer_desc(dims, old_desc.data_type(), DnnlExtensionUtils::GetPlainFormatByRank(dims.size()));

    if (stride > 0.0f) {
        chunk_offset_in_byte += new_buffer_desc.data.format_desc.blocking.strides[axis] * elem_size * abs_stride;
    } else {
        buffer_offset_in_byte = from->GetPrimitive().get_desc().data.format_desc.blocking.strides[axis] * elem_size * abs_stride;
    }

    return std::make_shared<dnnl::memory>(new_buffer_desc, eng);
}

void DynamicBuffer::move_buffer(std::shared_ptr<dnnl::memory> new_buffer) {
    const auto axis = map_rule.axis;
    const auto src_stride = mem_holder_buffer->get_desc().dims()[axis] * len;
    const auto dst_stride = new_buffer->get_desc().dims()[axis] * len;

    copy(get_ptr(*mem_holder_buffer.get()), get_ptr(*new_buffer.get()) + buffer_offset_in_byte,
         src_stride, dst_stride, count, src_stride);
    mem_holder_buffer = new_buffer;
}

void DynamicBuffer::move_data() {
    const auto axis = map_rule.axis;
    const auto src_stride = abs(map_rule.stride) * len;
    const auto dst_stride = mem_holder_buffer->get_desc().dims()[axis] * len;

    copy(reinterpret_cast<const uint8_t*>(from->GetPtr()), get_ptr(*mem_holder_buffer.get()) + chunk_offset_in_byte,
         src_stride, dst_stride, count, src_stride);
}

void DynamicBuffer::transfer(const Node* node) {
    if (mem_holder_buffer) {
        const auto desc = node->getBaseMemDescAtOutputPort(map_rule.from)->cloneWithNewDims(
                DnnlExtensionUtils::convertToVectorDims(mem_holder_buffer->get_desc().dims()));
        redefineToMemories(to, desc);

        copy(get_ptr(*mem_holder_buffer.get()), reinterpret_cast<uint8_t*>(to.front()->GetPtr()), 0, 0, 1, to.front()->GetSize());
    } else {
        VectorDims newDims = to.front()->GetShape().getDims();
        nullifyUndefinedDims(newDims);

        const auto desc = node->getBaseMemDescAtOutputPort(map_rule.from)->cloneWithNewDims(newDims);
        redefineToMemories(to, desc);
    }

    mem_holder_buffer.reset();
}

void DynamicBuffer::copy(const uint8_t* src, uint8_t* dst, const size_t src_stride, const size_t dst_stride, const size_t count, const size_t len) {
    parallel_for(count, [&](const size_t i) {
        cpu_memcpy(&dst[i * dst_stride], &src[i * src_stride], len);
    });
}

uint8_t* DynamicBuffer::get_ptr(dnnl::memory& prim) {
    auto ptr = static_cast<uint8_t*>(prim.get_data_handle());
    auto md = prim.get_desc().data;
    dnnl::impl::memory_desc_wrapper wrapper(md);
    return ptr + wrapper.offset0() * wrapper.data_type_size();
}

bool TensorIterator::isSupportedOperation(const std::shared_ptr<const ov::Node>& op, std::string& errorMessage) noexcept {
    try {
        if (!one_of(op->get_type_info(),
                    ov::op::v0::TensorIterator::get_type_info_static(),
                    ov::op::v5::Loop::get_type_info_static())) {
            errorMessage = "Only opset1 TensorIterator or opset5 Loop operations are supported.";
            return false;
        }
    } catch (...) {
        return false;
    }
    return true;
}

TensorIterator::TensorIterator(const std::shared_ptr<ov::Node>& op, const dnnl::engine& eng, WeightsSharing::Ptr &cache) :
        Node(op, eng, cache, InternalDynShapeInferFactory()), ngraphOp(op) {
    std::string errorMessage;
    if (!isSupportedOperation(op, errorMessage)) {
        IE_THROW(NotImplemented) << errorMessage;
    }
}

void TensorIterator::getSupportedDescriptors() {
    auto tiOp = ov::as_type_ptr<const ov::op::util::SubGraphOp>(ngraphOp);
    if (!tiOp) {
        THROW_ERROR << "cannot be cast to ov::op::util::SubGraphOp";
    }
    const std::shared_ptr<const ov::Model> body = tiOp->get_function();
    sub_graph.CreateGraph(body, ext_mng, weightCache, sharedMutex);

    const auto &inMap = sub_graph.GetInputNodesMap();
    for (const auto &param : tiOp->get_function()->get_parameters()) {
        auto inNode = inMap.find(param->get_friendly_name());
        if (inNode != inMap.end()) {
            input_mems.push_back(getToMemories(inNode->second.get(), 0));
        }
    }

    const auto &outMap = sub_graph.GetOutputNodesMap();
    for (const auto &out : tiOp->get_function()->get_results()) {
        const auto prev = out->input_value(0);
        const auto inputID = ngraph::op::util::create_ie_output_name(prev);
        auto outNode = outMap.find(inputID);
        if (outNode != outMap.end()) {
            auto outMem = outNode->second->getParentEdgeAt(0)->getMemoryPtr();
            output_mem.push_back(outMem);
        }
    }

    // Port map: outputs
    for (const auto& desc : tiOp->get_output_descriptions()) {
        auto body_output_idx = desc->m_body_value_index;

        std::string type_name = desc->get_type_info().name;
        if (type_name == "ConcatOutputDescription") {
            auto output_desc = ov::as_type_ptr<const ov::op::util::SubGraphOp::ConcatOutputDescription>(desc);
            IE_ASSERT(output_desc != nullptr);

            outputPortMap.emplace_back(PortMap {
                    static_cast<int>(output_desc->m_output_index), static_cast<int>(body_output_idx),
                    static_cast<int>(output_desc->m_axis), static_cast<int>(output_desc->m_stride),
                    static_cast<int>(output_desc->m_start), static_cast<int>(output_desc->m_end),
                    static_cast<int>(output_desc->m_part_size)});
        } else if (type_name == "BodyOutputDescription") {
            auto output_desc = ov::as_type_ptr<const ov::op::util::SubGraphOp::BodyOutputDescription>(desc);
            IE_ASSERT(output_desc != nullptr);

            outputPortMap.emplace_back(PortMap {
                    static_cast<int>(output_desc->m_output_index), static_cast<int>(body_output_idx), -1, 1, 0, -1, 1});
        } else {
            IE_THROW() << "Incorrect type of the output description.";
        }
    }

    // Port map : inputs and back edges
    for (const auto& desc : tiOp->get_input_descriptions()) {
        auto body_input_index = desc->m_body_parameter_index;

        if (auto slice_desc = ov::as_type_ptr<const ov::op::util::SubGraphOp::SliceInputDescription>(desc)) {
            inputPortMap.emplace_back(PortMap {
                    static_cast<int>(slice_desc->m_input_index), static_cast<int>(body_input_index),
                    static_cast<int>(slice_desc->m_axis), static_cast<int>(slice_desc->m_stride),
                    static_cast<int>(slice_desc->m_start), static_cast<int>(slice_desc->m_end),
                    static_cast<int>(slice_desc->m_part_size)});
        } else if (auto merge_desc = ov::as_type_ptr<const ov::op::util::SubGraphOp::MergedInputDescription>(desc)) {
            inputPortMap.emplace_back(PortMap {
                    static_cast<int>(merge_desc->m_input_index), static_cast<int>(body_input_index), -1, 1, 0, -1, 1});

            auto body_output_idx = merge_desc->m_body_value_index;

            backEdges.emplace_back(PortMap {
                    static_cast<int>(body_output_idx), static_cast<int>(body_input_index), -1, 1, 0, -1, 1});
        } else if (auto inv_desc = ov::as_type_ptr<const ov::op::util::SubGraphOp::InvariantInputDescription>(desc)) {
            // axis=-2 means InvariantInputDescription
            inputPortMap.emplace_back(PortMap {
                    static_cast<int>(inv_desc->m_input_index), static_cast<int>(body_input_index), -2, 1, 0, -1, 1});
        } else {
            THROW_ERROR << "has incorrect type of the input description.";
        }
    }

    if (auto loopOp = ov::as_type_ptr<const ov::op::v5::Loop>(ngraphOp)) {
        algorithm = Algorithm::TensorIteratorLoop;
        auto spec_port = loopOp->get_special_body_ports();
        if (spec_port.current_iteration_input_idx != -1) {
            loopBodyCurrentIterationIdx.push_back(spec_port.current_iteration_input_idx);
        }
        if (spec_port.body_condition_output_idx != -1) {
            loopBodyConditionOutputIdx = spec_port.body_condition_output_idx;
        }
        loopTripCountIdx = 0;
        loopExecutionConditionIdx = 1;
    } else if (auto ti = ov::as_type_ptr<const ov::op::v0::TensorIterator>(ngraphOp)) {
        algorithm = Algorithm::TensorIteratorCommon;
    } else {
        THROW_ERROR << "isn't supported!";
    }
}

void TensorIterator::initSupportedPrimitiveDescriptors() {
    if (!supportedPrimitiveDescriptors.empty())
        return;

    //supportedPrimitiveDescriptors.emplace_back(make_plain_config(ngraphOp), impl_desc_type::unknown);

    /* Consider subgraph may have BF16 as inference precision
     * to minimize additional reorder, TI should report intrinsic
     * inference precision for each input and output w/o reorder.
     * Since sub_graph has been initialized when this callback happens,
     * we can query the precision from them directly
     */
    NodeConfig config;// = make_plain_config(ngraphOp);

    auto getInputIntrinsicPrec = [this](int port) {
        const auto * tiOp = reinterpret_cast<const ov::op::util::SubGraphOp *>(ngraphOp.get());
        for (const auto& desc : tiOp->get_input_descriptions()) {
            if (desc->m_input_index == port) {
                auto parameter_index = desc->m_body_parameter_index;
                return input_mems[parameter_index].front()->getDesc().getPrecision();
            }
        }
        return InferenceEngine::details::convertPrecision(ngraphOp->get_input_element_type(port));
    };

    auto getOutputIntrinsicPrec = [this](int port) {
        const auto * tiOp = reinterpret_cast<const ov::op::util::SubGraphOp *>(ngraphOp.get());
        for (const auto& desc : tiOp->get_output_descriptions()) {
            if (desc->m_output_index == port) {
                auto result_index = desc->m_body_value_index;
                return output_mem[result_index]->getDesc().getPrecision();
            }
        }
        return InferenceEngine::details::convertPrecision(ngraphOp->get_output_element_type(port));
    };

    const auto &op = ngraphOp;
    for (size_t i = 0; i < op->get_input_size(); i++) {
        const auto &origShape = op->get_input_partial_shape(i);
        const auto& shape = Shape(origShape.rank().get_length() == 0 ? ov::PartialShape{1} : origShape);
        const auto prec = getInputIntrinsicPrec(i);

        PortConfig data_conf {};
        auto descCreator = BlockedDescCreator::getCommonCreators().at(LayoutType::ncsp);
        data_conf.setMemDesc(descCreator->createSharedDesc(prec, shape));
        config.inConfs.push_back(data_conf);
    }

    for (size_t i = 0; i < op->get_output_size(); i++) {
        const auto &origShape = op->get_output_partial_shape(i);
        const auto& shape = Shape(origShape.rank().get_length() == 0 ? ov::PartialShape{1} : origShape);
        const auto prec = getOutputIntrinsicPrec(i);

        PortConfig data_conf {};
        auto descCreator = BlockedDescCreator::getCommonCreators().at(LayoutType::ncsp);
        data_conf.setMemDesc(descCreator->createSharedDesc(prec, shape));
        config.outConfs.push_back(data_conf);
    }

    config.dynBatchSupport = true;

    supportedPrimitiveDescriptors.emplace_back(config, impl_desc_type::unknown);
}

void TensorIterator::createPrimitive() {
    if (loopBodyConditionOutputIdx == -1)
        continue_cond_check.reset(new staticValueCheck(true)); // always true
    if (loopExecutionConditionIdx == -1) {
        initial_cond_check.reset(new staticValueCheck(true));
        lastUsedCond = initial_cond_check->getStatus();
    }

    if (isDynamicNode())
        prepareDynamicBuffers();

    Node::createPrimitive();
}

bool TensorIterator::needPrepareParams() const {
    if (getAlgorithm() == Algorithm::TensorIteratorLoop) {
        const auto tripCountPtr = reinterpret_cast<const uint32_t*>(getParentEdgesAtPort(loopTripCountIdx).front()->getMemoryPtr()->GetPtr());
        const auto condPtr = reinterpret_cast<const uint8_t*>(getParentEdgesAtPort(loopExecutionConditionIdx).front()->getMemoryPtr()->GetPtr());
        if (tripCountPtr[0] != lastUsedTripCount || static_cast<bool>(condPtr[0]) != lastUsedCond)
            return true;
    }

    // If sliced input shapes of node and body input shapes aren't equal, we should reshape body
    if (checkForInputAndBodyShapesInequality()) {
        return true;
    }

    // In cases, when sliced input shapes of node and body input shapes are equal,
    // original input shapes of node may be not equal to previous input shapes and count of iterations will be another
    // For example, TensorIterator with single sliced input by axis 1:
    //    Input shape of node: [10, 8, 10]  ->  Sliced input shape: [10, 1, 10]  ->  Body input shape:  [10, 1, 10]  -> 8 iterations
    //    Input shape of node: [10, 4, 10]  ->  Sliced input shape: [10, 1, 10]  ->  Body input shape:  [10, 1, 10]  -> 4 iterations
    // Thus, sliced input shapes and body input shapes are equal but iteration counts are different. So we should update trip count
    return Node::needPrepareParams();
}

void TensorIterator::prepareParams() {
    prepareTripCount();
    prepareInitialCond();

    first_mappers.clear();
    before_mappers.clear();
    back_mappers.clear();

    if ((lastUsedCond && lastUsedTripCount != 0) || !isDynamicNode()) {
        reshapeSubgraphInput();

        prepareInputPorts();
        prepareContinueCond();
        prepareLoopBodyCurrentIteration();

        if (!isDynamicNode()) {
            prepareOutputPorts();
            prepareBackEdges();
        }
    }
}

void TensorIterator::execute(dnnl::stream strm) {
    sub_graph.ResetInferCount();

    bool continue_cond = initial_cond_check->getStatus();
    int max_num_iter = trip_count_check->getStatus();

    for (auto &mapper : first_mappers)
        mapper->execute(strm);

    // use  "i != max_num_iter" only to allow "-1" works like infinite loop
    for (int i = 0; i != max_num_iter && continue_cond; i++) {
        // copy data to subgraph iteration
        for (auto &mapper : before_mappers)
            mapper->execute(strm, i);

        sub_graph.Infer();

        continue_cond = continue_cond_check->getStatus();

        // copy data from subgraph iteration to outputs
        // or to the next iteration inputs
        for (auto &mapper : after_mappers)
            mapper->execute(strm, i);
    }

    for (auto &mapper : last_mappers)
        mapper->execute(strm);
}

void TensorIterator::executeDynamicImpl(dnnl::stream strm) {
    const auto &eng = getEngine();
    sub_graph.ResetInferCount();

    bool continue_cond = initial_cond_check->getStatus();
    int max_num_iter = trip_count_check->getStatus();

    for (auto &mapper : first_mappers)
        mapper->execute(strm);

    // use  "i != max_num_iter" only to allow "-1" works like infinite loop
    for (int i = 0; i != max_num_iter && continue_cond; i++) {
        // copy data to subgraph iteration
        for (auto &mapper : before_mappers)
            mapper->execute(strm, i);
        for (auto &mapper : back_mappers)
            mapper->execute(strm, i);

        sub_graph.Infer();

        continue_cond = continue_cond_check->getStatus();

        for (auto& buffer : buffers)
            buffer->execute(eng, i);

        // on the last iteration we shouldn't reshape body inputs and init back edges
        if ((i + 1 != max_num_iter) && continue_cond)
            prepareDynamicBackEdges();
    }

    reshapeAndFillOutput(strm);
}

/* *==============* Prepare reorders, edges between body and TI *==============* */

void TensorIterator::prepareInputPorts() {
    const auto &eng = getEngine();
    for (auto map_rule : inputPortMap) {
        auto &from_mem = getParentEdgesAtPort(map_rule.from)[0]->getMemoryPtr();
        auto &to_mem = input_mems[map_rule.to].front();  // first memory is enough to access the shared underlying physical memory

        if (map_rule.axis == -2) {
            const auto &from_desc = from_mem->GetPrimitive().get_desc();
            const auto &to_desc = to_mem->GetPrimitive().get_desc();
            if (from_desc == to_desc) {
                // reuse memory
                if (from_mem->GetData() != to_mem->GetData()) {
                    to_mem->setDataHandle(from_mem->GetData());
                }
                continue;
            }
        }

        if (map_rule.axis < 0)
            first_mappers.emplace_back(std::make_shared<BackEdgePortHelper>(this, from_mem, to_mem, eng));
        else
            before_mappers.emplace_back(
                    std::make_shared<PortIteratorHelper>(this, from_mem, to_mem, true, map_rule, eng));
    }
}

void TensorIterator::prepareOutputPorts() {
    const auto &eng = getEngine();
    for (auto map_rule : outputPortMap) {
        auto &to_mem = getChildEdgesAtPort(map_rule.from)[0]->getMemoryPtr();
        auto &from_mem = output_mem[map_rule.to];

        if (map_rule.axis == -1)
            last_mappers.emplace_back(std::make_shared<BackEdgePortHelper>(this, from_mem, to_mem, eng));
        else
            after_mappers.emplace_back(std::make_shared<PortIteratorHelper>(this, from_mem, to_mem, false, map_rule, eng));
    }
}

void TensorIterator::prepareBackEdges() {
    const auto &eng = getEngine();
    for (auto map_rule : backEdges) {
        auto from_mem = output_mem[map_rule.from];
        auto to_mem = input_mems[map_rule.to].front();

        before_mappers.emplace_back(std::make_shared<BackEdgePortHelper>(this, from_mem, to_mem, eng));
    }
}

void TensorIterator::prepareDynamicBackEdges() {
    const auto &eng = getEngine();
    back_mappers.clear();
    for (auto map_rule : backEdges) {
        auto from_mem = output_mem[map_rule.from];
        auto to_mems = input_mems[map_rule.to];

        redefineToMemories(to_mems, from_mem->getDescPtr());

        // first memory is enough to get common memory ptr
        back_mappers.emplace_back(std::make_shared<BackEdgePortHelper>(this, from_mem, to_mems.front(), eng));
    }
}

void TensorIterator::prepareDynamicBuffers() {
    for (auto map_rule : outputPortMap) {
        if (map_rule.axis != -1) {
            auto to_mems = getToMemories(this, map_rule.from);
            auto &from_mem = output_mem[map_rule.to];
            buffers.emplace_back(std::make_shared<DynamicBuffer>(from_mem, to_mems, map_rule));
        }
    }
}

void TensorIterator::prepareLoopBodyCurrentIteration() {
    const auto &eng = getEngine();
    for (auto idx : loopBodyCurrentIterationIdx) {
        auto to_mem = input_mems[idx].front();  // first memory is enough to get common memory ptr
        before_mappers.emplace_back(std::make_shared<IterCountPortHelper>(to_mem, eng));
    }
}

void TensorIterator::prepareContinueCond() {
    if (loopBodyConditionOutputIdx != -1 || !continue_cond_check) {
        auto mem = output_mem[loopBodyConditionOutputIdx];
        continue_cond_check.reset(new asBoolCheck(mem));
    }
}

void TensorIterator::prepareInitialCond() {
    if (loopExecutionConditionIdx != -1 || !initial_cond_check) {
        auto mem = getParentEdgesAtPort(loopExecutionConditionIdx)[0]->getMemoryPtr();
        initial_cond_check.reset(new asBoolCheck(mem));
        lastUsedCond = initial_cond_check->getStatus();
    }
}

void TensorIterator::prepareTripCount() {
    if (loopTripCountIdx == -1) {
        trip_count_check.reset(new staticValueCheck(getNumIteration(inputPortMap, outputPortMap)));
    } else {
        auto mem = getParentEdgesAtPort(loopTripCountIdx)[0]->getMemoryPtr();
        trip_count_check.reset(new asIntCheck(mem));
    }
    lastUsedTripCount = trip_count_check->getStatus();
}

/* *==============* *==============* *==============* *==============* *==============* */

inline SizeVector sliced_input_dims(const MemoryPtr& mem, const int axis, const int stride) {
    auto dims = mem->getStaticDims();
    if (axis != -1)
        dims[axis] = abs(stride);
    return dims;
}

void TensorIterator::reshapeSubgraphInput() {
    for (auto map_rule : inputPortMap) {
        auto new_dims = sliced_input_dims(getParentEdgesAtPort(map_rule.from)[0]->getMemoryPtr(), map_rule.axis, map_rule.stride);
        auto &to_mems = input_mems[map_rule.to];
<<<<<<< HEAD
        auto new_dims = from_mem->getStaticDims();
        if (map_rule.axis >= 0)
            new_dims[map_rule.axis] = abs(map_rule.stride);

        const auto desc = std::make_shared<CpuBlockedMemoryDesc>(to_mems.front()->getDesc().getPrecision(), Shape(new_dims));
        redefineToMemories(to_mems, desc);
=======
        const auto& body_inshape = to_mems.front()->GetShape();
        if (body_inshape.isDynamic() || body_inshape.getDims() != new_dims) {
            const auto desc = std::make_shared<CpuBlockedMemoryDesc>(to_mems.front()->getDesc().getPrecision(), Shape(new_dims));
            redefineToMemories(to_mems, desc);
        }
>>>>>>> 07a61d48
    }
}

void TensorIterator::reshapeAndFillOutput(dnnl::stream strm) {
    auto eng = strm.get_engine();
    for (auto map_rule : outputPortMap) {
        if (map_rule.axis == -1) {
            auto to_mems = getToMemories(this, map_rule.from);
            auto &from_mem = output_mem[map_rule.to];

            // if Loop or TI isn't executed we should fill dynamic dims by zero
            auto newShape = from_mem->GetShape();
            auto newDims = newShape.getDims();
            nullifyUndefinedDims(newDims);

            const bool hasZeroDims = std::count(std::begin(newDims), std::end(newDims), 0) > 0;
            const auto desc = getBaseMemDescAtOutputPort(map_rule.from)->cloneWithNewDims(newDims, hasZeroDims);
            redefineToMemories(to_mems, desc);

            if (!newShape.isDynamic()) {
                BackEdgePortHelper mapper(this, from_mem, to_mems.front(), eng);
                mapper.execute(strm);
            }
        }
    }

    for (auto buffer : buffers) {
        buffer->transfer(this);
    }
}

bool TensorIterator::checkForInputAndBodyShapesInequality() const {
    for (auto map_rule : inputPortMap) {
        auto original_dims = sliced_input_dims(getParentEdgesAtPort(map_rule.from)[0]->getMemoryPtr(), map_rule.axis, map_rule.stride);
        auto &to_mems = input_mems[map_rule.to];
        const auto& body_inshape = to_mems.front()->GetShape();
        if (body_inshape.isDynamic() || body_inshape.getDims() != original_dims) {
            return true;
        }
    }

    return false;
}

int TensorIterator::getNumIteration(const std::vector<PortMap>& inputPortMap, const std::vector<PortMap>& outputPortMap) const {
    const auto isIterable = [](const PortMap& rule) {
        return rule.axis >= 0;
    };

    const auto getNumIterations = [this](const PortMap& rule, const std::vector<size_t>& dimensions) -> int {
        const auto axis = rule.axis;
        if (axis < 0 || static_cast<std::size_t>(axis) >= dimensions.size()) {
            THROW_ERROR << ": Invalid \"axis\" value in an iteration component: "
                        << rule.axis  << ", dimensions number = " << dimensions.size() << " (out of range)";
        }
        const auto space = dimensions[axis];
        const int start = static_cast<int>((rule.start < 0 ? (space + 1) : 0) + rule.start);
        const int end   = static_cast<int>((rule.end   < 0 ? (space + 1) : 0) + rule.end);

        const auto stride = rule.stride;
        if (stride == 0) {
            THROW_ERROR << ": Invalid \"stride\" value in an iteration component: " << rule.stride << " (infinite loop)";
        }
        const auto step = std::abs(stride);

        const auto src = stride < 0 ? end : start;
        const auto dst = stride < 0 ? start : end;
        const auto length = dst - src;
        if (src < 0 || src >= dst || dst > static_cast<int64_t>(space) || length < step) {
            THROW_ERROR << ": Invalid \"start\",\"stride\",\"end\" values in an iteration component"
                        << ": \"start\" = " << rule.start << ", \"stride\" = " << rule.stride  << ", \"end\" = " << rule.end;
        }

        if (length % step != 0) {
            THROW_ERROR << ": Each iteration must be the same size: length (" << length << ") is not divisible by step (" << step << ")";
        }

        return static_cast<int>(length / step);
    };


    int numIterations = 1;
    bool isDefault = true;
    for (const auto& rule : inputPortMap) {
        const auto& dims = getParentEdgesAtPort(rule.from)[0]->getMemoryPtr()->getStaticDims();
        if (!isIterable(rule)) {
            continue;
        }

        if (rule.from < 0 || rule.from >= static_cast<int64_t>(inputShapes.size())) {
            THROW_ERROR << ": Invalid \"from\" value: \"from\" = " << rule.from
                        << " inputs number = " << inputShapes.size() << " (out of range)";
        }

        const auto currentNumIterations = getNumIterations(rule, dims);
        if (isDefault) {
            isDefault = false;
            numIterations = currentNumIterations;
        } else if (numIterations != currentNumIterations) {
            THROW_ERROR << ": There are at least two different iterations numbers: " << numIterations << " and " << currentNumIterations;
        }
    }

    for (const auto& rule : outputPortMap) {
        const auto& dims = getBaseMemDescAtOutputPort(rule.from)->getShape().getDims();
        if (!isIterable(rule)) {
            continue;
        }

        if (dims[rule.axis] == Shape::UNDEFINED_DIM)
            continue;

        if (rule.from < 0 || rule.from >= static_cast<int64_t>(outputShapes.size())) {
            THROW_ERROR << ": Invalid \"from\" value: \"from\" = " << rule.from
                        << " inputs number = " << outputShapes.size() << " (out of range)";
        }

        const auto currentNumIterations = getNumIterations(rule, dims);
        if (isDefault) {
            isDefault = false;
            numIterations = currentNumIterations;
        } else if (numIterations != currentNumIterations) {
            THROW_ERROR << ": There are at least two different iterations numbers: " << numIterations << " and " << currentNumIterations;
        }
    }

    return numIterations;
}

bool TensorIterator::created() const {
    return getType() == Type::TensorIterator;
}

}   // namespace node
}   // namespace intel_cpu
}   // namespace ov<|MERGE_RESOLUTION|>--- conflicted
+++ resolved
@@ -13,11 +13,8 @@
 #include "utils/ngraph_utils.hpp"
 #include "transformations/utils/utils.hpp"
 #include "common/cpu_memcpy.h"
-<<<<<<< HEAD
 #include "common/reorder_prim.h"
-=======
 #include <utils/shape_inference/shape_inference_internal_dyn.hpp>
->>>>>>> 07a61d48
 
 using namespace dnnl;
 using namespace InferenceEngine;
@@ -755,7 +752,7 @@
 
 inline SizeVector sliced_input_dims(const MemoryPtr& mem, const int axis, const int stride) {
     auto dims = mem->getStaticDims();
-    if (axis != -1)
+    if (axis >= 0)
         dims[axis] = abs(stride);
     return dims;
 }
@@ -764,20 +761,11 @@
     for (auto map_rule : inputPortMap) {
         auto new_dims = sliced_input_dims(getParentEdgesAtPort(map_rule.from)[0]->getMemoryPtr(), map_rule.axis, map_rule.stride);
         auto &to_mems = input_mems[map_rule.to];
-<<<<<<< HEAD
-        auto new_dims = from_mem->getStaticDims();
-        if (map_rule.axis >= 0)
-            new_dims[map_rule.axis] = abs(map_rule.stride);
-
-        const auto desc = std::make_shared<CpuBlockedMemoryDesc>(to_mems.front()->getDesc().getPrecision(), Shape(new_dims));
-        redefineToMemories(to_mems, desc);
-=======
         const auto& body_inshape = to_mems.front()->GetShape();
         if (body_inshape.isDynamic() || body_inshape.getDims() != new_dims) {
             const auto desc = std::make_shared<CpuBlockedMemoryDesc>(to_mems.front()->getDesc().getPrecision(), Shape(new_dims));
             redefineToMemories(to_mems, desc);
         }
->>>>>>> 07a61d48
     }
 }
 
