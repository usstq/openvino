// Copyright (C) 2018-2023 Intel Corporation
// SPDX-License-Identifier: Apache-2.0
//
#pragma once

#include <ie_common.h>
#include <node.h>
#include <memory>
#include <oneapi/dnnl/dnnl.hpp>
#include <string>
#include <vector>
#include "common/dnnl_executor.h"

namespace ov {
namespace intel_cpu {
namespace node {

class Eltwise;

class Convolution : public Node {
public:
    Convolution(const std::shared_ptr<ngraph::Node>& op, const GraphContext::CPtr context);

    static bool isSupportedOperation(const std::shared_ptr<const ngraph::Node>& op, std::string& errorMessage) noexcept;
    void getSupportedDescriptors() override;
    void createDescriptor(const std::vector<MemoryDescPtr>& inputDesc,
                          const std::vector<MemoryDescPtr>& outputDesc) override;
    void initDescriptor(const NodeConfig& config) override;
    void selectOptimalPrimitiveDescriptor() override;
    void initSupportedPrimitiveDescriptors() override;
    void filterSupportedPrimitiveDescriptors() override;
    bool created() const override;
    bool canBeInPlace() const override {
        return false;
    }
    InferenceEngine::Precision getRuntimePrecision() const override;
    std::shared_ptr<MemoryDesc> getSrcMemDesc(dnnl::primitive_desc_iterator &primitive_desc_it, size_t idx) override;

    dnnl::memory getWeights() const;
    dnnl::memory getBias() const;

    size_t descInputNumbers() override {
        return getOriginalInputsNumber();
    }

    bool canBeExecutedInInt8() const;
    size_t getGroupNum() const { return groupNum; }
    //OV Legacy input zero point mechanism can support per-channel zero point.
    //Hold legacy input zero point.
    std::vector<uint8_t> legacyInputZeroPoints;
    //Hold legacy weight zero point.
    std::vector<float> legacyWeightsZeroPoints;
    //Hold legacy pre-calculated output compensation
    std::vector<int32_t> legacyOutputCompensation;
    //Hold stock per-tensor input zero point. Pass to onednn to calculate output compensation.
    std::vector<int32_t> inputZeroPoints;
    void initializeInputZeroPoints(const uint8_t* inputZpData, const size_t inputZpSize);

    // Hold output scales
    // std::vector<float> DQScales;
    // void initializeDQScales(const float* scaleData, const size_t scaleSize);

    const InferenceEngine::SizeVector &getWeightDims() { return weightDims; }
    const std::vector<size_t> &getStride() { return stride; }
    const std::vector<ptrdiff_t> &getDilation() { return dilation; }
    const std::vector<ptrdiff_t> &getPaddingL() { return paddingL; }
    const std::vector<ptrdiff_t> &getPaddingR() { return paddingR; }

    bool canFuse(const NodePtr& node) const override;
    bool isDepthWise() const {
        return isGrouped && 1 == groupOC && 1 == groupIC;
    }

    bool isWinograd() const { return isWino; }

protected:
    InferenceEngine::Precision fusedEltwisePrecision(const NodePtr& fusingNode) const;
    void redefineOutputMemory(const std::vector<VectorDims> &newOutputShapes) override;
    void addFusedNode(const NodePtr &fusingNode) override;
    const std::vector<impl_desc_type>& getPrimitivesPriority() override;

private:
    enum class zpType {
        None,
        PerTensor,
        PerChannel
    };
<<<<<<< HEAD
    // enum class scalesType {
    //     None,
    //     PerTensor,
    //     PerChannel
    // };
=======

>>>>>>> e79db660
    class FusedSubgraph;
    using FusedSubgraphPtr = std::shared_ptr<FusedSubgraph>;
    using executorPtr = std::shared_ptr<DnnlExecutor>;
    executorPtr execPtr = nullptr;

    class ConvolutionExecutor : public DnnlExecutor {
        public:
            ConvolutionExecutor(const dnnl::convolution_forward::primitive_desc& pd,
                                const dnnl::memory::desc& inMemDesc,
                                const dnnl::memory::desc& weightMemDesc,
                                const dnnl::memory::desc& outMemDesc,
                                const dnnl::engine& engine,
                                bool constWeight);
    };

    void prepareParams() override;
    void execute(dnnl::stream strm) override;
    void executeDynamicImpl(dnnl::stream strm) override;
    void addLegacyZeroPoints(dnnl::primitive_attr& attr);
    void addZeroPoints(dnnl::primitive_attr& attr);
    // void addOutputScales(dnnl::primitive_attr& attr);
    void setPostOps(dnnl::primitive_attr &attr, const VectorDims &dims, bool useLegacyPostOps, bool initWeights = false);
    void SetPostOpsAndZeroPoints(std::vector<dnnl::primitive_attr> &attrs);
    void filterSupportedDescriptors();
    bool isPossibleToSkipInitConfig(const dnnl::primitive_desc &desc) const;
    bool isNspcAvailable() const;
    InferenceEngine::Blob::Ptr createInternalBlob(InferenceEngine::SizeVector dims, size_t edgeNum, bool isGrouped = false);

    void updatePadding();
    MemoryDescPtr getSumMemDesc(dnnl::primitive_desc_iterator &primitive_desc_it);
    MemoryPtr getOutputMemory() const;
    VectorDims makeInputDummyShape(const Shape& inpShape) const;
    VectorDims outputStaticShape() const;
    void appendLegacyZeroPointsArgs();
    void appendZeroPointsArgs();
    void initTryBrgconvFlag();

    bool withBiases;
    bool withSum;
    bool withDWConv;
    bool isGrouped;
    bool isPrimitivesPriorityDefined = false;
    bool withSumBroadcast = false;
    bool preferLegacyPostOps = false;
    bool preferLegacyZeroPoint = false;
    zpType inputZeroPointType = zpType::None;
    // scalesType outputScalesType = scalesType::None;
    // maps each supportedPrimitiveDescriptor to corresponding desc from descs
    std::vector<size_t> descIdx;

    std::vector<size_t> stride;
    std::vector<ptrdiff_t> dilation;
    std::vector<ptrdiff_t> paddingL;
    std::vector<ptrdiff_t> paddingR;
    InferenceEngine::SizeVector weightDims;
    InferenceEngine::SizeVector biasesDims;
    std::unordered_map<int, MemoryPtr> convPostOpsArgs[2];

    size_t dw_conv_oc;
    size_t dw_conv_ih;
    size_t dw_conv_iw;
    std::vector<size_t> dw_conv_kernel;
    std::vector<size_t> dw_conv_strides;
    dnnl::memory::data_type dw_conv_in_dt;

    size_t groupNum;
    size_t IC;
    size_t groupIC;
    size_t groupOC;

    InferenceEngine::Precision eltwisePrecision;

    const size_t X_AXIS = 0;
    const size_t Y_AXIS = 1;

    bool isWino = false;
    bool shouldTryBrgconv = false;
    std::vector<dnnl::primitive_attr> attrs;
    AttrPtr pAttr;
    bool autoPadding = false;
    FusedSubgraphPtr subgraph;
    std::unordered_map<NodePtr, std::vector<NodePtr>> fusedConstNodes;

    MemoryPtr legacyInputZeroPointsMemPtr;
    MemoryPtr legacyWeightsZeroPointsMemPtr;
    MemoryPtr legacyOutputCompensationMemPtr;
    MemoryPtr stockInputZeroPointsMemPtr;
    MemoryPtr outScaleMemPtr;
    dnnl::memory::data_type outputDataType;
    InferenceEngine::Precision sumPrc = InferenceEngine::Precision::UNSPECIFIED;

    // TODO: migrate on convolution_auto algorithm for x64
#if defined(OPENVINO_ARCH_X86_64)
    const dnnl::algorithm baseConvAlgorithm = dnnl::algorithm::convolution_direct;
#else
    const dnnl::algorithm baseConvAlgorithm = dnnl::algorithm::convolution_auto;
#endif
};

}   // namespace node
}   // namespace intel_cpu
}   // namespace ov<|MERGE_RESOLUTION|>--- conflicted
+++ resolved
@@ -85,15 +85,6 @@
         PerTensor,
         PerChannel
     };
-<<<<<<< HEAD
-    // enum class scalesType {
-    //     None,
-    //     PerTensor,
-    //     PerChannel
-    // };
-=======
-
->>>>>>> e79db660
     class FusedSubgraph;
     using FusedSubgraphPtr = std::shared_ptr<FusedSubgraph>;
     using executorPtr = std::shared_ptr<DnnlExecutor>;
