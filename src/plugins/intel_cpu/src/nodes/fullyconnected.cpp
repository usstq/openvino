// Copyright (C) 2018-2023 Intel Corporation
// SPDX-License-Identifier: Apache-2.0
//

#include "fullyconnected.h"

#include "eltwise.h"
#include "ie_precision.hpp"
#include "ie_system_conf.h"
#include "input.h"
#include "fake_quantize.h"
#include "input.h"
#include "memory_desc/blocked_memory_desc.h"
#include "reorder.h"
#include "transformations/cpu_opset/common/op/fully_connected.hpp"
#include "ngraph/opsets/opset1.hpp"
#include "dnnl_extension_utils.h"
#include "onednn/dnnl.h"
#include "utils/general_utils.h"
#include "memory_desc/cpu_memory_desc_utils.h"
#include "memory_desc/dnnl_blocked_memory_desc.h"
#include "utils/cpu_utils.hpp"

#include "onednn/dnnl.h"
#include "oneapi/dnnl/dnnl.hpp"
#include "cpu/x64/cpu_isa_traits.hpp"
#include "common/primitive_hashing_utils.hpp"
#include "common/primitive_desc.hpp"
#include "common/primitive_desc_iface.hpp"
#include "common/reorder_prim.h"
#include "ie_parallel.hpp"
#include "common/dnnl_thread.hpp"

#include <string>
#include <vector>
#ifdef OV_CPU_WITH_LLMDNN
#include "common/simple_parallel.h"
#endif

#ifdef OV_CPU_WITH_MLAS
#include "mlas/sgemm.hpp"
#endif

#ifdef OV_CPU_WITH_MLAS
#include "mlas/sgemm.hpp"
#endif

using namespace dnnl;
using namespace InferenceEngine;

namespace ov {
namespace intel_cpu {
namespace node {
namespace {

struct FCKey {
    DnnlMemoryDescCPtr inp0;
    DnnlMemoryDescCPtr inp1;
    DnnlMemoryDescCPtr bias;
    DnnlMemoryDescCPtr out;
    dnnl::primitive_attr attr;
    impl_desc_type implType;
    bool useConv1x1;

    size_t hash() const;
    bool operator==(const FCKey& rhs) const;
};

size_t FCKey::hash() const {
    using namespace dnnl::impl;
    using namespace dnnl::impl::primitive_hashing;

    size_t seed = 0;

    for (const auto& ptr : {inp0, inp1, bias, out}) {
        if (ptr) {
            seed = hash_combine(seed, get_md_hash(*ptr->getDnnlDesc().get()));
        }
    }

    seed = hash_combine(seed, get_attr_hash(*attr.get()));
    seed = hash_combine(seed, implType);
    seed = hash_combine(seed, useConv1x1);
    return seed;
}

bool FCKey::operator==(const FCKey &rhs) const {
    bool retVal = true;
    if (inp0 != rhs.inp0) {
        retVal = retVal && inp0 && rhs.inp0 && inp0->getDnnlDesc() == rhs.inp0->getDnnlDesc();
    }
    if (inp1 != rhs.inp1) {
        retVal = retVal && inp1 && rhs.inp1 && inp1->getDnnlDesc() == rhs.inp1->getDnnlDesc();
    }
    if (bias != rhs.bias) {
        retVal = retVal && bias && rhs.bias && bias->getDnnlDesc() == rhs.bias->getDnnlDesc();
    }
    if (out != rhs.out) {
        retVal = retVal && out && rhs.out && out->getDnnlDesc() == rhs.out->getDnnlDesc();
    }
    retVal = retVal && *attr.get() == *rhs.attr.get() &&
             implType == rhs.implType && useConv1x1 == rhs.useConv1x1;
    return retVal;
}

class FCShapeInfer : public ShapeInferEmptyPads {
public:
    FCShapeInfer(size_t outPut_rank) : out_rank(outPut_rank) {}
    Result infer(
        const std::vector<std::reference_wrapper<const VectorDims>>& input_shapes,
        const std::unordered_map<size_t, MemoryPtr>& data_dependency) override {
        const VectorDims& activationShape = input_shapes[0].get();
        const VectorDims& weightShape = input_shapes[1].get();
        size_t activationRank = activationShape.size();
        size_t channelRank = weightShape.size() - 1;

        // activation   weight    output_shape
        // NCHW         CoCHW     NCo
        // TNC          CoC       TNCo
        // NC           CoC       NCo
        VectorDims outputShape(out_rank, 1);
        // set Co
        outputShape.back() = weightShape[0];
        // set batch dims
        size_t batchRank = activationRank - channelRank;
        size_t startIdx = out_rank - batchRank - 1;
        for (size_t i = 0; i < batchRank; i++) {
            outputShape[i + startIdx] = activationShape[i];
        }

        return {{std::move(outputShape)}, ShapeInferStatus::success};
    }

    port_mask_t get_port_mask() const override {
        return EMPTY_PORT_MASK;
    }

private:
    size_t out_rank = 0;
};

class FCShapeInferFactory : public ShapeInferFactory {
public:
    FCShapeInferFactory(std::shared_ptr<ov::Node> op) : m_op(op) {}
    ShapeInferPtr makeShapeInfer() const override {
        return std::make_shared<FCShapeInfer>(m_op->get_output_partial_shape(0).rank().get_length());
    }

private:
    std::shared_ptr<const ngraph::Node> m_op;
};

} // namespace

bool FullyConnected::isSupportedOperation(const std::shared_ptr<const ngraph::Node>& op, std::string& errorMessage) noexcept {
    try {
        const auto fc = std::dynamic_pointer_cast<const FullyConnectedNode>(op);
        if (!fc) {
            errorMessage = "Only legacy FullyConnected operation is supported";
            return false;
        }
        if (fc->get_input_size() == 3 && std::dynamic_pointer_cast<const ngraph::opset1::Constant>(fc->get_input_node_shared_ptr(BIAS_ID)) == nullptr) {
            errorMessage = "Only Constant operation on 'bias' input is supported";
            return false;
        }
        const auto inRank = fc->get_input_partial_shape(DATA_ID).size();
        const auto weightRank = fc->get_input_partial_shape(WEIGHTS_ID).size();
        if (!one_of(inRank, 2u, 3u, 4u)) {
            errorMessage = "Doesn't support 'data' input with rank: " + std::to_string(inRank);
            return false;
        }
        if ((one_of(inRank, 2u, 3u) && weightRank != 2) || (inRank == 4 && weightRank != 4)) {
            errorMessage = "Doesn't support 'data' input with rank: " + std::to_string(inRank) +
                           " and 'weight' input with rank: " + std::to_string(weightRank);
            return false;
        }
    } catch (...) {
        return false;
    }
    return true;
}

FullyConnected::FullyConnected(const std::shared_ptr<ngraph::Node>& op, const GraphContext::CPtr context)
        : Node(op, context, FCShapeInferFactory(op)), withBiases(false) {
    std::string errorMessage;
    if (!isSupportedOperation(op, errorMessage))
        IE_THROW(NotImplemented) << errorMessage;

    errorPrefix = "FullyConnected node with name '" + getName() + "'";
    if (context->getConfig().fcSparseWeiDecompressionRate < 1.0f)
        minSparseRate = context->getConfig().fcSparseWeiDecompressionRate;

    expectedBiasDims = {getInputShapeAtPort(WEIGHTS_ID).getStaticDims()[0]};

#ifdef OV_CPU_WITH_LLMDNN
    const std::string& pkey = ov::PrimitivesPriority::get_type_info_static();
    const auto& info = op->get_rt_info();
    if (info.count(pkey)) {
        auto primitives_priority_attr = info.at(pkey).as<ov::PrimitivesPriority>().value;
        if (primitives_priority_attr.find("gemm_llmdnn") == std::string::npos)
            stateLLMFc = State_NotUse;
    }
#endif
}

std::vector<memory::format_tag> FullyConnected::getAvailableFormatsForDims(const Shape &dims) const {
    if (dims.getRank() == 0)
        return {memory::format_tag::x};
    else if (dims.getRank() == 1)
        return {memory::format_tag::x};
    else if (dims.getRank() == 2)
        return {memory::format_tag::nc};
    else if (dims.getRank() == 3)
        return {memory::format_tag::tnc};
    else if (dims.getRank() == 4)
        return {memory::format_tag::nChw8c, memory::format_tag::nChw16c, memory::format_tag::nhwc, memory::format_tag::nchw};
    else if (dims.getRank() == 5)
        return {memory::format_tag::nCdhw8c, memory::format_tag::nCdhw16c, memory::format_tag::ndhwc, memory::format_tag::ncdhw};
    return {memory::format_tag::any};
}

VectorDims FullyConnected::makeDummyInputDims() const {
    const auto& inShape = getInputShapeAtPort(DATA_ID);
    const auto& weightDims = getInputShapeAtPort(WEIGHTS_ID).getStaticDims();

    auto inMinDims = inShape.getMinDims();
    auto inMaxDims = inShape.getMaxDims();

    if (inMinDims.size() == 3) {
        inMinDims.back() = weightDims.back();
        inMaxDims.back() = weightDims.back();
    } else {
        for (size_t i = 1; i < inMinDims.size(); i++) {
            inMinDims[i] = weightDims[i];
            inMaxDims[i] = weightDims[i];
        }
    }
    return MemoryDescUtils::makeDummyShape(Shape(inMinDims, inMaxDims)).getStaticDims();
}

VectorDims FullyConnected::makeDummyOutputDims(const VectorDims& inDims) const {
    std::vector<Shape> inShapes = {Shape(inDims), getInputShapeAtPort(WEIGHTS_ID)};
    if (inputShapes.size() > 2) {
        inShapes.emplace_back(getInputShapeAtPort(BIAS_ID));
    }
    return shapeInferGeneric(inShapes).front();
}

bool FullyConnected::canBeExecutedInInt8() const {
    auto firstInputPrecision = getOriginalInputPrecisionAtPort(0);
    auto secondInputPrecision = getOriginalInputPrecisionAtPort(1);

    return one_of(firstInputPrecision, Precision::U8, Precision::I8) && secondInputPrecision == Precision::I8;
}

void FullyConnected::getSupportedDescriptors() {
    if (getParentEdges().size() != 2 && getParentEdges().size() != 3)
        IE_THROW() << errorPrefix << " has incorrect number of input edges";
    if (getChildEdges().empty())
        IE_THROW()<< errorPrefix << " has incorrect number of output edges";

    withBiases = getOriginalInputsNumber() == 3;

    useSparseWeights = useSparseWeightsDecompression();

    inputDataType = DnnlExtensionUtils::IEPrecisionToDataType(getOriginalInputPrecisionAtPort(DATA_ID));
    outputDataType = DnnlExtensionUtils::IEPrecisionToDataType(getOriginalOutputPrecisionAtPort(DATA_ID));

    if (!fusedWith.empty()) {
        outputDataType = DnnlExtensionUtils::IEPrecisionToDataType(fusedWith[fusedWith.size() - 1]->getOriginalOutputPrecisionAtPort(0));
    }
    auto weightsDataType = DnnlExtensionUtils::IEPrecisionToDataType(getOriginalInputPrecisionAtPort(WEIGHTS_ID));
    // revert back outputDataType on special cases
    if (inputDataType == memory::data_type::f32) {
        // oneDNN only support f32 output when input is f32, even if FQ is fused
        outputDataType = memory::data_type::f32;
    } else if (inputDataType == memory::data_type::bf16) {
        // bf16 input only supports bf16/f32 output, even if FQ is fused as post-ops
        if (one_of(outputDataType , memory::data_type::u8, memory::data_type::s8)) {
            outputDataType = memory::data_type::bf16;
        }
    } else if (inputDataType == memory::data_type::f16) {
        // f16 input only supports f16/f32 output, even if FQ is fused as post-ops
        if (!one_of(outputDataType , memory::data_type::f32, memory::data_type::f16)) {
            outputDataType = memory::data_type::f16;
        }
    } else if (one_of(inputDataType, memory::data_type::u8, memory::data_type::s8)) {
        if (weightsDataType != memory::data_type::s8) {
            // weight has to be s8 for INT8 mode, otherwise fallback to
            // f32 mode
            inputDataType = outputDataType = memory::data_type::f32;
        } else if (one_of(outputDataType, memory::data_type::f16)) {
            // INT8 inner-product only supports u8/s8/s32/f32/bf16,
            // other precision needs fallback to f32
            outputDataType = memory::data_type::f32;
        }
    } else {
        // s32/u32/... unsupported input data types, fallback to f32
        inputDataType = outputDataType = memory::data_type::f32;
    }

    inDims = isDynamicNode() ? makeDummyInputDims() : getInputShapeAtPort(DATA_ID).getStaticDims();
    outDims = isDynamicNode() ? makeDummyOutputDims(inDims) : getOutputShapeAtPort(0).getStaticDims();
#ifdef OV_CPU_WITH_MLAS
    // MLAS doesn't support post-ops fusing and only supports FP32. INT8 is not enabled yet
    // Disable MLAS when FC could fuse post-ops
    useMlas = !useSparseWeights &&
              (inputDataType == memory::data_type::f32 && weightsDataType == memory::data_type::f32) &&
              fusedWith.empty();
    auto wgtDims = getInputShapeAtPort(WEIGHTS_ID).getStaticDims();
<<<<<<< HEAD
    // MLAS cannot find weight dims > 2, e.g. [1,64,9,9] * [10,64,9,9]
=======
    // MLAS cannot support weight dims > 2, e.g. [1,64,9,9] * [10,64,9,9]
>>>>>>> 1c0c9292
    if (useMlas && wgtDims.size() > 2) {
        bool allOnes = true;
        for (size_t i = 2; i < wgtDims.size(); i++) {
            allOnes = allOnes && wgtDims[i] == 1;
        }
        useMlas = useMlas && allOnes;
    }
    if (useMlas && withBiases) {
        const auto& biasDims = getInputShapeAtPort(BIAS_ID).getStaticDims();
        bool isByChannel = biasDims.back() == outDims.back();
        for (size_t i = 0; i < biasDims.size() - 1; i++) {
            isByChannel = isByChannel && biasDims[i] == 1;
        }
        useMlas = useMlas && isByChannel;
    }
#endif
<<<<<<< HEAD
    std::string sgemmType = "MLAS";
#ifdef CPU_DEBUG_CAPS
    // Select Sgemm type by ENV MLAS/ONEDNN, MLAS is used by default
    if (getenv("OV_CPU_GEMM")) {
        sgemmType = std::string(getenv("OV_CPU_GEMM"));
    }
#endif
    if (useMlas && sgemmType == "MLAS") return;
=======
#ifdef CPU_DEBUG_CAPS
    // Select Sgemm type by ENV MLAS/ONEDNN, MLAS is used by default
    if (getenv("OV_CPU_FC_EXEC_TYPE")) {
        if (std::string(getenv("OV_CPU_FC_EXEC_TYPE")) != "MLAS") {
            useMlas = false;
        }
    }
#endif
    if (useMlas) return;
>>>>>>> 1c0c9292

    for (auto format : getAvailableFormatsForDims(getInputShapeAtPort(0))) {
        auto in_candidate = dnnl::memory::desc(DnnlExtensionUtils::convertToDnnlDims(inDims), inputDataType, format);
        auto out_candidate = dnnl::memory::desc(DnnlExtensionUtils::convertToDnnlDims(outDims), outputDataType, dnnl::memory::format_tag::any);

        createDescriptorInternal(in_candidate, out_candidate);
    }
}

#ifdef OV_CPU_WITH_MLAS
void FullyConnected::prepackMLASWeight() {
    auto prepareMLASWeight = [&](const int64_t N, const int64_t K) {
        if (!getParentEdgeAt(WEIGHTS_ID)->getParent()->isConstant())
            IE_THROW() << "Weight input is not const for node " << getName() << ".";
        auto weightsMem = getParentEdgeAt(WEIGHTS_ID)->getMemoryPtr();
        if (!weightsMem)
            IE_THROW() << "Cannot get const weights edgeMem for node " << getName() << ".";
        auto packedBsize = mlas_sgemm_pack_get_size(N, K);
        MemoryPtr ptr;
        auto create = [&]() {
            float* weightPtr = reinterpret_cast<float*>(weightsMem->getData());
            size_t ldb = K;
            MemoryPtr _ptr =
                std::make_shared<Memory>(getEngine(),
                                         intel_cpu::CpuBlockedMemoryDesc(Precision::I8, intel_cpu::Shape{packedBsize}));
            float* prepackedDst = reinterpret_cast<float*>(_ptr->getData());
            mlas_sgemm_pack("T", N, K, ldb, weightPtr, prepackedDst);
            return _ptr;
        };

        auto weightCache = context->getWeightsCache();
        if (weightCache != nullptr) {
            std::string format = "gemm_mlas_" + std::to_string(N) + "_" + std::to_string(K);
            const std::string string_hash = getName() + "_" + format + "_" + std::to_string(weightsMem->getSize()) +
                                            "_" + std::to_string(reinterpret_cast<uint64_t>(weightsMem->getData()));

            ptr = *weightCache->findOrCreate(string_hash, create);
        } else {
            ptr = create();
        }
        return ptr;
    };
    const auto& wgtDims = getParentEdgeAt(WEIGHTS_ID)->getMemoryPtr()->getStaticDims();
    // Weight is transpoed by MatMulConstTransposesExtraction
    // K is the IC of weight
    // the weight is reshaped to [-1, K] in ConvertMatMulToFC
    K = wgtDims[1];
    N = wgtDims[0];

    mlasPackedPtr = prepareMLASWeight(N, K);
}
#endif

void FullyConnected::createPrimitive() {
#ifdef OV_CPU_WITH_MLAS
    if (useMlas) {
        Node::createPrimitive();
        prepackMLASWeight();
        return;
    }
#endif
<<<<<<< HEAD
#ifdef OV_CPU_WITH_LLMDNN
    if (stateLLMFc == State_Use)
        return;
#endif
=======
>>>>>>> 1c0c9292
    setPostOps(attr, outDims);
    attr.set_scratchpad_mode(dnnl::scratchpad_mode::user);
    Node::createPrimitive();
    appendPostOpArgs(attr, primArgs, postOpsArgs);
}

void FullyConnected::prepareParams() {
#ifdef OV_CPU_WITH_LLMDNN
    if (tryUseLLMFc())
        return;
#endif

    auto srcMemPtr = getParentEdgesAtPort(0)[0]->getMemoryPtr();
    auto dstMemPtr = getChildEdgesAtPort(0)[0]->getMemoryPtr();
    if (!dstMemPtr || !dstMemPtr->isAllocated())
        IE_THROW() << "Destination memory hasn't been allocated.";
    if (!srcMemPtr || !srcMemPtr->isAllocated())
        IE_THROW() << "Input memory hasn't been allocated.";
    MemoryPtr biasMemPtr = nullptr;
    if (withBiases) {
        biasMemPtr = getParentEdgesAtPort(2)[0]->getMemoryPtr();
        if (!biasMemPtr || !biasMemPtr->isAllocated())
            IE_THROW() << "Input memory hasn't been allocated.";
    }

    NodeDesc *selected_pd = getSelectedPrimitiveDescriptor();
    if (selected_pd == nullptr)
        IE_THROW() << "Preferable primitive descriptor is not set for node " << getName() << ".";
#ifdef OV_CPU_WITH_MLAS
    // M should be normalized and updated
    if (useMlas) {
        outDims = dstMemPtr->getStaticDims();
        if (outDims.size() > 2) {
            M = std::accumulate(outDims.begin(), outDims.end() - 1, 1, std::multiplies<size_t>());
        } else {
            M = outDims[0];
        }
        return;
    }
#endif
    DnnlMemoryDescPtr weightDesc = MemoryDescUtils::convertToDnnlMemoryDesc(weightDescIP);
    DnnlMemoryDescCPtr biasDesc = nullptr;
    if (biasMemPtr) {
        biasDesc = biasMemPtr->getDescWithType<DnnlMemoryDesc>();
    }

    DnnlMemoryDescCPtr inDesc = srcMemPtr->getDescWithType<DnnlMemoryDesc>();
    DnnlMemoryDescCPtr outDesc = dstMemPtr->getDescWithType<DnnlMemoryDesc>();

    useConv1x1 = canBeExecutedInConv1x1();
    FCKey key = {inDesc,
                 weightDesc,
                 biasDesc,
                 outDesc,
                 attr,
                 implementationTypeIP,
                 useConv1x1};

    auto& engine = getEngine();

    auto builder = [&engine](const FCKey& key) -> executorPtr {
        // use conv1x1 primitive for computation
        if (key.useConv1x1) {
            auto prim_desc = createDescriptorInternalForConv(key.inp0, key.inp1, key.bias, key.out, key.attr, engine);
            const bool found = DnnlExtensionUtils::find_implementation(prim_desc, brgconv_avx512_1x1);

            if (found)
                return std::make_shared<DnnlExecutor>(prim_desc);
        }

        // fallback to normal inner product primitive
        auto inDesc = key.inp0->getDnnlDesc();
        const auto& inDims = inDesc.get_dims(); // @TODO query + copy might be slow
        if (inDims.size() == 3) {
            auto normalizedInDims = {inDims[0] * inDims[1], inDims[2]};
            inDesc = inDesc.reshape(normalizedInDims);
        }
        auto outDesc = key.out->getDnnlDesc();
        const auto& outDims = outDesc.get_dims(); // @TODO query + copy might be slow

        if (outDims.size() == 3) {
            auto normalizedOutDims = { outDims[0] * outDims[1], outDims[2] };
            outDesc = outDesc.reshape(normalizedOutDims);
        }
        auto wghDescAny = dnnl::memory::desc(DnnlExtensionUtils::convertToDnnlDims(key.inp1->getShape().getStaticDims()),
                        key.inp1->getDataType(), memory::format_tag::any);
        dnnl::inner_product_forward::primitive_desc prim_desc;
        if (key.bias) {
            prim_desc = dnnl::inner_product_forward::primitive_desc(
                engine,
                dnnl::prop_kind::forward_inference,
                inDesc,
                wghDescAny,
                key.bias->getDnnlDesc(),
                outDesc,
                key.attr);
        } else {
            prim_desc = dnnl::inner_product_forward::primitive_desc(
                engine,
                dnnl::prop_kind::forward_inference,
                inDesc,
                wghDescAny,
                outDesc,
                key.attr);
        }
        auto first_desc = dnnl::inner_product_forward::primitive_desc(prim_desc.get());
        const bool found = DnnlExtensionUtils::find_implementation(prim_desc, key.implType);

        if (found)
            return std::make_shared<DnnlExecutor>(prim_desc);

        // For dynamic shape, the expected implement type kernel can support with dummy shape but
        // not the run time inference shape. In this case, the implementation type will be
        // ignored and the first available primitive descriptor will be chosen
        return std::make_shared<DnnlExecutor>(first_desc);
    };

    auto cache = context->getParamsCache();
    auto result = cache->getOrCreate(key, builder);

    if (!result.first) {
        IE_THROW() << "Primitive descriptor was not found for node " << getName() << ".";
    }

    auto prevExecPtr = execPtr;
    execPtr = result.first;

    if (execPtr) {
        if (execPtr->getSrcDesc()->isCompatible(*inDesc)) {
            primArgs[DNNL_ARG_SRC] = srcMemPtr->getPrimitive();
        } else {
            primArgs[DNNL_ARG_SRC] = dnnl::memory(execPtr->getDnnlSrcDesc(), engine, srcMemPtr->getData());
        }

        if (execPtr->getDstDesc()->isCompatible(*outDesc)) {
            primArgs[DNNL_ARG_DST] = dstMemPtr->getPrimitive();
        } else {
            primArgs[DNNL_ARG_DST] = dnnl::memory(execPtr->getDnnlDstDesc(), engine, dstMemPtr->getData());
        }

        if (!prevExecPtr || !execPtr->getWeightDesc()->isCompatible(*(prevExecPtr->getWeightDesc()))) {
            primArgs[DNNL_ARG_WEIGHTS] = prepareWeightMemory(execPtr->getWeightDesc())->getPrimitive();
        }
        // changed shapes may also cause the kernel type changed
        selected_pd->setImplementationType(execPtr->getImplementationType());
        // WA: We update implType to know whether weights decompression was used inside the kernel
        if (selected_pd->getImplementationType() == ov::intel_cpu::brgemm_avx512_amx && useSparseWeights) {
            selected_pd->setImplementationType(ov::intel_cpu::brgemm_sparse_avx512_amx);
        }
        // maybe expected 1x1 conv is not created, update the flag depends on the real type
        useConv1x1 = execPtr->getImplementationType() == brgconv_avx512_1x1;

        if (withBiases) {
            primArgs[DNNL_ARG_BIAS] = biasMemPtr->getPrimitive();
        }

        auto schratchpadMem = getScratchPadMem(execPtr->getScratchPadDesc());
        primArgs[DNNL_ARG_SCRATCHPAD] = schratchpadMem->getPrimitive();
#ifdef CPU_DEBUG_CAPS
        if (result.second == CacheEntryBase::LookUpStatus::Miss) {
            auto pd = execPtr->getPrimitiveDesc();
            DEBUG_LOG("verbose##", getName(), "##", DnnlExtensionUtils::query_pd_info(pd), "\n");
        }
#endif
    } else {
        IE_THROW() << "Executor is not created for node " << getName() << ".";
    }
}

#ifdef OV_CPU_WITH_MLAS
void FullyConnected::executeMLAS() {
    const auto dstMemPtr = getChildEdgeAt(0)->getMemoryPtr();
    const auto src0MemPtr = getParentEdgeAt(0)->getMemoryPtr();
    const auto biasMemPtr = withBiases ? getParentEdgeAt(BIAS_ID)->getMemoryPtr() : nullptr;
    int64_t lda = K;
    int64_t ldb = K;
    int64_t ldc = N;
    mlas_sgemm_compute("N",
                       "N",
                       M,
                       N,
                       K,
                       1.0f,
                       reinterpret_cast<float*>(src0MemPtr->getData()),
                       lda,
                       reinterpret_cast<float*>(mlasPackedPtr->getData()),
                       ldb,
                       0.0f,
                       reinterpret_cast<float*>(dstMemPtr->getData()),
                       ldc,
                       withBiases ? reinterpret_cast<float*>(biasMemPtr->getData()) : nullptr);
}

#endif

void FullyConnected::execute(dnnl::stream strm) {
#ifdef OV_CPU_WITH_MLAS
    if (useMlas) {
        executeMLAS();
        return;
    }
#endif
<<<<<<< HEAD
#ifdef OV_CPU_WITH_LLMDNN
    if (tryExecLLMFc())
        return;
#endif

=======
>>>>>>> 1c0c9292
    if (!execPtr) {
        IE_THROW() << "Can't execute FullyConnected node with name: " << getName() << ", because executor is not compiled";
    }

    // in cases parameter -> FullyConnected or dynamic shapes
    // we keep old pointer to data in primArgs on second iteration with same input shapes
    auto updateMemoryPtr = [this](int argType) {
        auto param = primArgs.find(argType);
        if (param != primArgs.end()) {
            if (argType == DNNL_ARG_SRC && (getInputShapeAtPort(DATA_ID).getRank() == 3 || useConv1x1)) {
                primArgs.at(argType).set_data_handle(getParentEdgesAtPort(0)[0]->getMemoryPtr()->getData());
            }
            if (argType == DNNL_ARG_DST && (getOutputShapeAtPort(0).getRank() == 3 || useConv1x1)) {
                primArgs.at(argType).set_data_handle(getChildEdgesAtPort(0)[0]->getMemoryPtr()->getData());
            }
        }
    };

    updateMemoryPtr(DNNL_ARG_SRC);
    updateMemoryPtr(DNNL_ARG_DST);

    execPtr->exec(primArgs, strm);
}

void FullyConnected::executeDynamicImpl(dnnl::stream strm) {
    execute(strm);
}

bool FullyConnected::canFuse(const NodePtr& node) const {
    return canFuseSimpleOperation(node);
}

void FullyConnected::setPostOps(dnnl::primitive_attr& attr, const VectorDims& dims_ext) {
    dnnl::post_ops ops;

    // accoridng to https://oneapi-src.github.io/oneDNN/dev_guide_inner_product.html
    // oneDNN inner product primitive's input & output tensors are always 2D:
    //   input: [N, IC]  weight: [OC, IC]   bias: [OC]   output:[N,OC]
    //
    // when input output tensors have spatial dimensions, they are flattened to 2D.
    // and following type of MatMul will be converted into FullyConnected inside CPU plugin:
    //    2D:   [X,Y] [Y,Z] =>   [X,Z]   with    N=X,IC=Y,OC=Z
    //    3D: [B,X,Y] [Y,Z] => [B,X,Z]   with  N=B*X,IC=Y,OC=Z

    VectorDims dims;
    if (dims_ext.size() == 2) {
        // 2D
        dims = dims_ext;
    } else if (dims_ext.size() == 3) {
        // 3D
        dims.push_back(dims_ext[0] * dims_ext[1]);
        dims.push_back(dims_ext[2]);
    } else {
        IE_THROW() << "Unexpected rank(" << dims_ext.size() << ") for output tensor of node: " << getName();
    }

    DnnlPostOpsComposer dnnlpoc(getEngine(), attr, ops, postOpsArgs, dims, dims.size() - 1, canBeExecutedInInt8(),
                                    1 << 0,  getDQScales(), withBiases);

    for (size_t i = 0; i < fusedWith.size(); ++i) {
        auto& node = fusedWith[i];
        bool isLastPostOp = (i == (fusedWith.size() - 1));

        if (auto* fakeQuantizeNode = dynamic_cast<FakeQuantize*>(node.get())) {
            fakeQuantizeNode->appendAttrPostOps(dnnlpoc, isLastPostOp, outputDataType);
            continue;
        }

        if (auto* eltwiseNode = dynamic_cast<Eltwise*>(node.get())) {
            eltwiseNode->appendAttrPostOps(dnnlpoc, isLastPostOp, outputDataType);
            continue;
        }

        IE_THROW() << "Fusing of " << NameFromType(node->getType()) << " operation to " << NameFromType(this->getType())
                   << " node is not implemented";
    }

    attr.set_post_ops(ops);
}

bool FullyConnected::created() const {
    return getType() == Type::FullyConnected;
}

const std::vector<impl_desc_type>& FullyConnected::getDefaultImplPriority() {
    static const std::vector<impl_desc_type> priorities = {
        impl_desc_type::unknown,
        impl_desc_type::acl,
        impl_desc_type::brgemm_sparse_avx512_amx,
        impl_desc_type::brgemm_avx512_amx,
        impl_desc_type::brgemm_avx512,
        impl_desc_type::gemm_blas,
        impl_desc_type::gemm_avx512,
        impl_desc_type::gemm_avx2,
        impl_desc_type::gemm_avx,
        impl_desc_type::gemm_sse42,
        impl_desc_type::gemm_any,
        impl_desc_type::gemm,
        impl_desc_type::jit_gemm,
        impl_desc_type::jit_uni_dw,
        impl_desc_type::jit_uni_1x1,
        impl_desc_type::jit_uni,
        impl_desc_type::jit_avx512_dw,
        impl_desc_type::jit_avx512_1x1,
        impl_desc_type::jit_avx512,
        impl_desc_type::jit_avx2_dw,
        impl_desc_type::jit_avx2_1x1,
        impl_desc_type::jit_avx2,
        impl_desc_type::jit_avx_dw,
        impl_desc_type::jit_avx_1x1,
        impl_desc_type::jit_avx,
        impl_desc_type::jit_sse42_dw,
        impl_desc_type::jit_sse42_1x1,
        impl_desc_type::jit_sse42,
        impl_desc_type::ref,
    };

    return priorities;
}

// WA: creation DnnlMemoryDesc with format == any is prohibited
// so we create dnnl::memory::desc directly
// we need specific method and can't remove createDescriptor from base class because its used into initDescriptor
void FullyConnected::createDescriptorInternal(const dnnl::memory::desc &inputDesc,
                                              const dnnl::memory::desc &outputDesc) {
    auto create2Dcandidate = [](const dnnl::memory::desc &desc) {
        if (desc.get_dims().size() != 3) // already 2D
            return desc;

        auto inDims = desc.get_dims();
        auto normalizedInDims = {inDims[0] * inDims[1], inDims[2]};

        return dnnl::memory::desc(normalizedInDims, desc.get_data_type(),
                                  DnnlExtensionUtils::GetPlainFormatByRank(normalizedInDims.size()));
    };

    const auto in_candidate  = create2Dcandidate(inputDesc);
    const auto out_candidate = create2Dcandidate(outputDesc);

    const dnnl::memory::data_type indt = inputDesc.get_data_type();
    const dnnl::memory::data_type outdt = outputDesc.get_data_type();
    dnnl::memory::data_type wdt = indt;
    dnnl::memory::data_type bdt = outdt;

    if (one_of(indt, dnnl::memory::data_type::bf16, dnnl::memory::data_type::f16)) {
        bdt = dnnl::memory::data_type::f32;
    } else if (indt == dnnl::memory::data_type::u8 || indt == dnnl::memory::data_type::s8) {
        wdt = memory::data_type::s8;
        if (withBiases)
            bdt = DnnlExtensionUtils::IEPrecisionToDataType(getOriginalInputPrecisionAtPort(BIAS_ID));
    }
    // We need to explicitly specify the memory descriptor to use sparse weights decompression
    dnnl::memory::desc wgh_candidate;
    if (useSparseWeights) {
        wgh_candidate = wgh_candidate.sparse_desc(DnnlExtensionUtils::convertToDnnlDims(getInputShapeAtPort(WEIGHTS_ID).getStaticDims()),
                                                  wdt);
    } else {
        wgh_candidate = { DnnlExtensionUtils::convertToDnnlDims(getInputShapeAtPort(WEIGHTS_ID).getStaticDims()),
                                        wdt, dnnl::memory::format_tag::any };
    }

    const dnnl::primitive_attr attr;

    if (withBiases) {
        dnnl::memory::desc bias_candidate(DnnlExtensionUtils::convertToDnnlDims(expectedBiasDims), bdt,
                                            dnnl::memory::format_tag::any);
        auto desc = inner_product_forward::primitive_desc(
            getEngine(),
            prop_kind::forward_inference,
            in_candidate,
            wgh_candidate,
            bias_candidate,
            out_candidate,
            attr,
            true);

        descs.push_back(desc);
    } else {
        auto desc = inner_product_forward::primitive_desc(
            getEngine(),
            prop_kind::forward_inference,
            in_candidate,
            wgh_candidate,
            out_candidate,
            attr,
            true);

        descs.push_back(desc);
    }
}

void FullyConnected::createDescriptor(const std::vector<MemoryDescPtr> &inputDesc,
                                      const std::vector<MemoryDescPtr> &outputDesc) {
    MemoryDescPtr inpDesc;
    if (inputDesc[0]->isDefined()) {
        inpDesc = inputDesc[0];
    } else {
        inpDesc = inputDesc[0]->cloneWithNewDims(inDims);
    }

    MemoryDescPtr outDesc;
    if (outputDesc[0]->isDefined()) {
        outDesc = outputDesc[0];
    } else {
        outDesc = outputDesc[0]->cloneWithNewDims(outDims);
    }
    createDescriptorInternal(MemoryDescUtils::convertToDnnlMemoryDesc(inpDesc)->getDnnlDesc(),
                             MemoryDescUtils::convertToDnnlMemoryDesc(outDesc)->getDnnlDesc());
}

void FullyConnected::initSupportedPrimitiveDescriptors() {
    if (!supportedPrimitiveDescriptors.empty())
        return;
    if (useMlas) {
        auto dataPrecision = getOriginalInputPrecisionAtPort(0);
        if (withBiases) {
            addSupportedPrimDesc({{LayoutType::ncsp, dataPrecision},
                            {LayoutType::ncsp, dataPrecision},
                            {LayoutType::ncsp, dataPrecision}},
                            {{LayoutType::ncsp, dataPrecision}},
                            impl_desc_type::gemm_mlas);
        } else {
            addSupportedPrimDesc({{LayoutType::ncsp, dataPrecision},
                {LayoutType::ncsp, dataPrecision}},
                {{LayoutType::ncsp, dataPrecision}},
                impl_desc_type::gemm_mlas);
        }
        return;
    }
    // 3D FC requires implicit reshape so strides should be defined
    auto supportsUndefStridesAndOffset = [&]() {
        return getOutputShapeAtPort(0).getRank() == 2;
    };

    auto addSupportedPrimitiveDescriptor = [&](const dnnl::primitive_desc& prim_desc) {
        std::vector<PortConfig> inConfs, outConfs;
        const int inPlaceOutPort = canBeInPlace() ? 0 : -1;

        for (size_t i = 0; i < descInputNumbers(); i++) {
            auto desc = getSrcMemDesc(prim_desc, i);
            const auto inputBlockedMask = (supportsUndefStridesAndOffset() && !(i == WEIGHTS_ID && useSparseWeights)) ?
                BlockedMemoryDesc::EMPTY_MASK :
                BlockedMemoryDesc::FULL_MASK;

            inConfs.emplace_back(desc, inputBlockedMask);
        }

        const auto outputBlockedMask = supportsUndefStridesAndOffset() ? BlockedMemoryDesc::EMPTY_MASK : BlockedMemoryDesc::FULL_MASK;

        for (size_t i = 0; i < descOutputNumbers(); i++) {
            auto desc = getDstMemDesc(prim_desc, i);

            outConfs.emplace_back(desc, outputBlockedMask, inPlaceOutPort);
        }

        const NodeConfig config(inConfs, outConfs);
        const impl_desc_type impl_type = parse_impl_name(prim_desc.impl_info_str());

        supportedPrimitiveDescriptors.emplace_back(config, impl_type);
    };

    for (auto& desc : descs) {
        auto first_desc = dnnl::primitive_desc(DnnlExtensionUtils::clone_primitive_desc(desc.get()));

        const bool first_match = customImplPriorities.empty();
        DnnlExtensionUtils::for_each_implementation(desc,
                                                    first_match,
                                                    [&](impl_desc_type implType) {
                                                        return contains(getImplPriority(), implType);
                                                    },
                                                    [&](dnnl::primitive_desc& desc) {
                                                        addSupportedPrimitiveDescriptor(desc);
                                                    });

        // fallback. if none of the primitive types is present in the priority list just add first implementation
        // @todo this fallback is not necessary if primitive priority list is filled correctly
        if (supportedPrimitiveDescriptors.empty())
            addSupportedPrimitiveDescriptor(first_desc);
    }
}

std::shared_ptr<MemoryDesc> FullyConnected::getSrcMemDesc(const dnnl::primitive_desc &prim_desc, size_t idx) const {
    auto desc = idx > 0 ? prim_desc.weights_desc(idx - 1) : prim_desc.src_desc(idx);

    if (getInputShapeAtPort(idx).getRank() == 3
        // report original plain layout for weight since it needs to be reordered dynamically at runtime
        || idx == 1) {
        return std::make_shared<CpuBlockedMemoryDesc>(
            DnnlExtensionUtils::DataTypeToIEPrecision(desc.get_data_type()), getInputShapeAtPort(idx));
    }

    if (getInputShapeAtPort(idx).isDynamic()) {
        return DnnlExtensionUtils::makeUndefinedDesc(desc, getInputShapeAtPort(idx));
    }

    return DnnlExtensionUtils::makeDescriptor(desc);
}

std::shared_ptr<MemoryDesc> FullyConnected::getDstMemDesc(const dnnl::primitive_desc &prim_desc, size_t idx) const {
    auto desc = prim_desc.dst_desc(idx);

    if (getOutputShapeAtPort(idx).getRank() == 3) {
        return std::make_shared<CpuBlockedMemoryDesc>(
            DnnlExtensionUtils::DataTypeToIEPrecision(desc.get_data_type()), getOutputShapeAtPort(idx));
    }

    if (getOutputShapeAtPort(idx).isDynamic()) {
        return DnnlExtensionUtils::makeUndefinedDesc(desc, getOutputShapeAtPort(idx));
    }

    return DnnlExtensionUtils::makeDescriptor(desc);
}

InferenceEngine::Precision FullyConnected::getRuntimePrecision() const {
    std::vector<InferenceEngine::Precision> inputPrecisions;
    // Don't take bias precision into account
    size_t inputsNumLimit = 2;
    for (size_t i = 0; i < std::min(getParentEdges().size(), inputsNumLimit); i++) {
        auto parentEdge = getParentEdgeAt(i);
        if (parentEdge && parentEdge->getStatus() == Edge::Status::Validated) {
            inputPrecisions.emplace_back(DnnlExtensionUtils::DataTypeToIEPrecision((parentEdge->getMemoryPtr()->getDataType())));
        }
    }

    return getMaxPrecision(inputPrecisions);
}

void FullyConnected::initOptimalPrimitiveDescriptor() {
    Node::initOptimalPrimitiveDescriptor();
    auto selectedPD = getSelectedPrimitiveDescriptor();
    implementationTypeIP = selectedPD->getImplementationType();
    // if convolution selected the reorder for ip is useless. Will do the reoder for ip in prepareParams
    auto constParent = getParentEdgeAt(1)->getParent();
    auto selectedParentPD = constParent->getSelectedPrimitiveDescriptor();
    auto config = selectedPD->getConfig();
    weightDescIP = config.inConfs[1].getMemDesc();
    config.inConfs[1].setMemDesc(selectedParentPD->getConfig().outConfs[0].getMemDesc());
    selectedPD->setConfig(config);
}

dnnl::convolution_forward::primitive_desc
FullyConnected::createDescriptorInternalForConv(DnnlMemoryDescCPtr inputDescPtr,
                                                DnnlMemoryDescCPtr weightDescPtr,
                                                DnnlMemoryDescCPtr biasDescPtr,
                                                DnnlMemoryDescCPtr outputDescPtr,
                                                const dnnl::primitive_attr& attr,
                                                const dnnl::engine& engine) {
    const dnnl::memory::desc &inputDesc  = inputDescPtr->getDnnlDesc();
    const dnnl::memory::desc &outputDesc = outputDescPtr->getDnnlDesc();
    const dnnl::memory::desc &weightDesc = weightDescPtr->getDnnlDesc();
    // make a fake shape: N, IC, W
    auto inDims = inputDesc.get_dims();
    dnnl::memory::dims normalizedInDims;
    if (inDims.size() == 3) {
        normalizedInDims = {inDims[0], inDims[2], inDims[1]};
    } else if (inDims.size() == 2) {
        normalizedInDims = {dnnl::memory::dim{1}, inDims[1], inDims[0]};
    }
    auto convInDesc = dnnl::memory::desc(normalizedInDims, inputDesc.get_data_type(), memory::format_tag::nwc);

    // make a fake shape: N, OC, W
    const auto& outDims = outputDesc.get_dims();
    dnnl::memory::dims normalizedOutDims;
    if (outDims.size() == 3) {
        normalizedOutDims = { outDims[0], outDims[2], outDims[1]};
    } else if (outDims.size() == 2) {
        normalizedOutDims = { dnnl::memory::dim{1}, outDims[1], outDims[0]};
    }
    auto convOutDesc = dnnl::memory::desc(normalizedOutDims, outputDesc.get_data_type(), memory::format_tag::nwc);

    // make a fake shape: OC, IC, 1
    auto weightDims = weightDesc.get_dims();
    dnnl::memory::dims normalizedWeightDims;
    normalizedWeightDims = {static_cast<dnnl::memory::dim>(weightDims[0]),
                            static_cast<dnnl::memory::dim>(weightDims[1]),
                            dnnl::memory::dim{1}};
    auto convWeightDescAny = dnnl::memory::desc(normalizedWeightDims, weightDesc.get_data_type(), dnnl::memory::format_tag::any);

    if (biasDescPtr) {
        return dnnl::convolution_forward::primitive_desc(
            engine,
            prop_kind::forward_inference,
            dnnl::algorithm::convolution_direct,
            convInDesc, convWeightDescAny, biasDescPtr->getDnnlDesc(), convOutDesc,
            dnnl::memory::dims{1},   // stride
            dnnl::memory::dims{0},   // dilation
            dnnl::memory::dims{0},   // paddingL
            dnnl::memory::dims{0},   // paddingR
            attr);
    } else {
        return dnnl::convolution_forward::primitive_desc(
            engine,
            prop_kind::forward_inference, dnnl::algorithm::convolution_direct,
            convInDesc, convWeightDescAny, convOutDesc,
            dnnl::memory::dims{1},   // stride
            dnnl::memory::dims{0},   // dilation
            dnnl::memory::dims{0},   // paddingL
            dnnl::memory::dims{0},   // paddingR
            attr);
    }
}

bool FullyConnected::canBeExecutedInConv1x1() const {
    bool retVal = false;
    const auto inRank = getInputShapeAtPort(DATA_ID).getRank();
    const auto weightRank = getInputShapeAtPort(WEIGHTS_ID).getRank();
    // disable rank=4:
    // if layout is nhwc:
    //   A matrix: N * IC * H * W --> N * (IC*H*W), the M, N', K of matrix multiply will be:
    //   M = 1, K = (IC*H*W), when M = 1 it should not be efficient since acts as a vector multiply
    // if layout is nchw/nChw16c: brg1x1 not support. Although jit supports, it should have similar
    //   problems with the above.
    if (dnnl::impl::cpu::x64::mayiuse(dnnl::impl::cpu::x64::avx512_core) &&
        getOriginalInputPrecisionAtPort(DATA_ID) == InferenceEngine::Precision::FP32 &&
        one_of(inRank, 2u, 3u) && weightRank == 2) {
        auto dstMemPtr = getChildEdgesAtPort(0)[0]->getMemoryPtr();
        DnnlMemoryDescCPtr outDesc = dstMemPtr->getDescWithType<DnnlMemoryDesc>();
        // brg convolution does not support stride
        dnnl::impl::memory_desc_wrapper wrapped(outDesc->getDnnlDesc().get());
        if (wrapped.offset0() == 0)
            retVal = true;
    }

    if (retVal) {
        auto srcMemPtr = getParentEdgesAtPort(0)[0]->getMemoryPtr();
        const auto& srcDims = srcMemPtr->getStaticDims();
        auto weightMemPtr = getParentEdgesAtPort(1)[0]->getMemoryPtr();
        const auto& weightDims = weightMemPtr->getStaticDims();
        // for original inner product semantics:
        //  when input is 2D tensor
        //    M in oneDNN will map to widthInConv
        //  when input is 3D tensor
        //    M in oneDNN will map to widthInConv*minibatch
        // currently nwc mapping in brg:
        //  when input is 2D tensor
        //    widthInConv will map to 'w', 'n' will be 1
        //  when input is 3D tensor
        //    widthInConv will map to 'w', 'n' will be minibatch
        Dim widthInConv, N, K;
        widthInConv = srcDims[inRank - 2];
        K = srcDims[inRank - 1];
        N = weightDims[0];

        if (!(widthInConv >= 2 && widthInConv <= 3136 &&
              K >= 96 && K <= 4096 &&
              N >= 96 && N <= K * 4))
            retVal = false;
    }

    return retVal;
}

bool FullyConnected::useSparseWeightsDecompression() {
    // minSparseRate == 1 means that sparse feature is switched off
    if (minSparseRate == 1.f) {
        return false;
    }

    if (!impl::cpu::x64::mayiuse(impl::cpu::x64::avx512_core_amx))
        return false;

    auto weiDims = getInputShapeAtPort(WEIGHTS_ID).getStaticDims();
    if (weiDims.size() != 2 || weiDims[0] % 64 != 0 || weiDims[1] % 64 != 0) {
        return false;
    }

    auto inputPrecision = getOriginalInputPrecisionAtPort(DATA_ID);
    auto weightsPrecision = getOriginalInputPrecisionAtPort(WEIGHTS_ID);
    if (!one_of(inputPrecision , Precision::U8, Precision::I8) || weightsPrecision != Precision::I8) {
        return false;
    }

    // calculate sparse rate
    const auto constNode = std::dynamic_pointer_cast<Input>(getParentEdgeAt(WEIGHTS_ID)->getParent());
    if (!constNode) {
        return false;
    }
    auto blb = constNode->getMemoryPtr();
    if (blb == nullptr)
        IE_THROW() << "Cannot get const blob for node " << getName() << ".";

    auto weightsData = reinterpret_cast<const int8_t*>(blb->getData());
    auto elementsCount = blb->getDescWithType<BlockedMemoryDesc>()->getPaddedElementsCount();
    size_t zerosCounts = 0;
    for (size_t i = 0; i < elementsCount; i++) {
        if (weightsData[i] == 0) {
            zerosCounts++;
        }
    }

    DEBUG_LOG(getName(), ", elementsCount = ", elementsCount, ", zerosCounts = ",
        zerosCounts, ", nnzCount = ", elementsCount - zerosCounts);

    weiSparseRate = static_cast<float>(zerosCounts) / static_cast<float>(elementsCount);

    DEBUG_LOG(getName(), " | sparse rate = ", weiSparseRate * 100, "%, min sparse rate = ",
        minSparseRate * 100, "%, use sparse weights = ", weiSparseRate >= minSparseRate);

    if (weiSparseRate < minSparseRate) {
        return false;
    }

    return true;
}

<<<<<<< HEAD
#ifdef OV_CPU_WITH_LLMDNN
bool FullyConnected::tryExtractParamForLLMFc(llmdnn::fc_create_param& param, MemoryPtr weightPtr) {
    if (!dnnl::impl::cpu::x64::mayiuse(dnnl::impl::cpu::x64::avx512_core_amx))
        return false;

    if (useSparseWeights)
        return false;

    const auto inRank = getInputShapeAtPort(DATA_ID).getRank();
    if (!one_of(inRank, 2u, 3u))
        return false;

    const auto& weight_dims = getInputShapeAtPort(WEIGHTS_ID).getStaticDims();
    const auto N = weight_dims[0];
    const auto K = weight_dims[1];
    const auto data_type = getOriginalInputPrecisionAtPort(DATA_ID);
    // heuristics
    if ((data_type == Precision::BF16 && K < 32) ||
        (data_type == Precision::I8 && K < 64) ||
        // TODO: add int8 support
        (data_type != Precision::BF16) ||
        (!isDynamicNode()) ||
        // 1 stream on 1+ numa node. Limitation: weights do not share among with multiple
        //   streams inside a numa because LLM will run with few streams.
        (context->getConfig().streamExecutorConfig._streams > get_num_numa_nodes()))
        return false;

    auto tryExtractBias = [&] () {
        auto* bias = reinterpret_cast<float*>(getParentEdgeAt(BIAS_ID)->getMemoryPtr()->getData());
        auto bias_count = getParentEdgeAt(BIAS_ID)->getMemoryPtr()->getShape().getElementsCount();
        auto capacity = rnd_up(N * sizeof(float), 64);
        biasRnd = std::shared_ptr<float>(
                            reinterpret_cast<float*>(aligned_alloc(64, capacity)),
                            [](void * p) { ::free(p); });
        memset(biasRnd.get(), 0, capacity);

        if (bias_count == 1) {
            std::fill(biasRnd.get(), biasRnd.get() + N, bias[0]);
        } else {
            memcpy(biasRnd.get(), bias, N * sizeof(float));
        }
    };
    if (data_type == Precision::BF16) {
        if (one_of(outputDataType, memory::data_type::f32, memory::data_type::bf16) &&
            (fusedWith.empty() ||
            (fusedWith.size() == 1 && (fusedWith[0]->getAlgorithm() == Algorithm::EltwiseGeluErf ||
                                       fusedWith[0]->getAlgorithm() == Algorithm::EltwiseGeluTanh)))) {
            param.dt_a = llmdnn::dnnl_bf16;
            param.dt_b = llmdnn::dnnl_bf16;
            param.dt_c = static_cast<llmdnn::data_type_t>(outputDataType);
            param.b_is_trans = true;
            param.postops_type = llmdnn::NONE;
            if (withBiases) {
                param.postops_type = static_cast<llmdnn::postops_types>(param.postops_type | llmdnn::BIAS);
                tryExtractBias();
            }
            if (fusedWith.size() == 1) {
                if (fusedWith[0]->getAlgorithm() == Algorithm::EltwiseGeluErf)
                    param.postops_type = static_cast<llmdnn::postops_types>(param.postops_type | llmdnn::GELU);
                else
                    param.postops_type = static_cast<llmdnn::postops_types>(param.postops_type | llmdnn::GELU_TANH);
            }

            // compute q/dq
            auto p = getenv("USE_INT8_WEIGHT");
            if (p && p[0] == '1') {
                auto* weight = reinterpret_cast<bfloat16*>(weightPtr->getData());
                auto& weight_dims = weightPtr->getStaticDims();
                llmdnn::fc_kernel_bf16w8_get_q_dq(weight_dims[0], weight_dims[1], weight_dims[1] * sizeof(bfloat16), weight, &param.q, &param.dq);
                param.dt_b = llmdnn::dnnl_s8;
                param.postops_type = static_cast<llmdnn::postops_types>(param.postops_type | llmdnn::DEQUANT);
            }

            return true;
        }
    } else if (data_type == Precision::I8) {
        if (one_of(outputDataType, memory::data_type::f32, memory::data_type::bf16, memory::data_type::s8)) {
            param.dt_a = llmdnn::dnnl_s8;
            param.dt_b = llmdnn::dnnl_s8;
            param.dt_c = static_cast<llmdnn::data_type_t>(outputDataType);
            param.b_is_trans = true;
            param.postops_type = llmdnn::NONE;

            if (withBiases) {
                param.postops_type = static_cast<llmdnn::postops_types>(param.postops_type | llmdnn::BIAS);
                tryExtractBias();
            }
            bool firstGelu = true;
            bool firstDQ = true;
            bool firstQ = true;
            bool valid = true;
            for (size_t i = 0; i < fusedWith.size(); ++i) {
                auto& node = fusedWith[i];
                bool isLastPostOp = (i == (fusedWith.size() - 1));

                if (auto* eltwiseNode = dynamic_cast<Eltwise*>(node.get())) {
                    if (firstGelu && (eltwiseNode->getAlgorithm() == Algorithm::EltwiseGeluErf ||
                                      eltwiseNode->getAlgorithm() == Algorithm::EltwiseGeluTanh)) {
                        firstGelu = false;
                        if (eltwiseNode->getAlgorithm() == Algorithm::EltwiseGeluErf)
                            param.postops_type = static_cast<llmdnn::postops_types>(param.postops_type | llmdnn::GELU);
                        else
                            param.postops_type = static_cast<llmdnn::postops_types>(param.postops_type | llmdnn::GELU_TANH);
                    } else if (eltwiseNode->getAlgorithm() == Algorithm::EltwiseMultiply && firstDQ) {
                        firstDQ = false;
                        const auto& quant = eltwiseNode->getScales();
                        auto capacity = rnd_up(N * sizeof(float), 64);
                        dequant = std::shared_ptr<float>(
                                            reinterpret_cast<float*>(aligned_alloc(64, capacity)),
                                            [](void * p) { ::free(p); });
                        memset(dequant.get(), 0, capacity);

                        if (quant.size() == 1) {
                            std::fill(dequant.get(), dequant.get() + N, quant[0]);
                        } else {
                            memcpy(dequant.get(), quant.data(), quant.size() * sizeof(float));
                        }
                        param.postops_type = static_cast<llmdnn::postops_types>(param.postops_type | llmdnn::DEQUANT);
                    } else {
                        valid = false;
                        break;
                    }
                } else if (auto* fakeQuantizeNode = dynamic_cast<FakeQuantize*>(node.get())) {
                    if (isLastPostOp && firstQ) {
                        firstQ = false;
                        auto capacity = rnd_up(N * sizeof(float), 64);
                        requant = std::shared_ptr<float>(
                                            reinterpret_cast<float*>(aligned_alloc(64, capacity)),
                                            [](void * p) { ::free(p); });
                        memset(requant.get(), 0, capacity);

                        auto& quant = fakeQuantizeNode->getInputScale();

                        if (quant.size() == 1) {
                            std::fill(requant.get(), requant.get() + N, quant[0]);
                        } else {
                            memcpy(requant.get(), quant.data(), quant.size() * sizeof(float));
                        }
                        param.postops_type = static_cast<llmdnn::postops_types>(param.postops_type | llmdnn::QUANT);
                    } else {
                        valid = false;
                        break;
                    }
                } else {
                    valid = false;
                    break;
                }
            }
            return valid;
        }
    }

    return false;
}

MemoryPtr FullyConnected::castMemoryPtr(MemoryPtr memPtr, const InferenceEngine::Precision prec) {
    auto newMemDescPtr = memPtr->getDescPtr()->cloneWithNewPrecision(prec);

    Memory srcMemory{ getEngine(), memPtr->getDescWithType<DnnlMemoryDesc>(), memPtr->getData() };
    MemoryPtr newMemPtr = std::make_shared<Memory>(getEngine(), newMemDescPtr);
    node::Reorder::reorderData(srcMemory, *newMemPtr, context->getParamsCache());

    return newMemPtr;
}

/*
 Invoke the llmdnn FC kernel.
 - In the very first execution round, the BF16 weight is needed to initialize the kernel.
   Becides, the weight will be repacked and cached in kernel.
 - In the other execution rounds, the weight is not needed at all since the it has been cached in the first run.
   So, just passing the `nullptr` is OK.
 */
void FullyConnected::primExecLLMFc(void* weight) {
    // src
    auto srcPtr = getParentEdgeAt(DATA_ID)->getMemoryPtr();
    auto* src = srcPtr->getData();
    auto& data_dims = srcPtr->getStaticDims();

    // dst
    auto* dst = getChildEdgeAt(0)->getMemoryPtr()->getData();

    // M, N, K
    auto M = data_dims[0];
    auto N = weightDims[0];
    auto K = weightDims[1];
    if (data_dims.size() == 3) {
        M *= data_dims[1];
        assert(K == data_dims[2]);
    } else {
        assert(K == data_dims[1]);
    }
    auto work_amount = rnd_up(N, 32) / 32;
    float* bias = nullptr;
    if (withBiases) {
        bias = biasRnd.get();
    }
    auto thread_num_fcllm = fcLLMs.size();
    size_t lda, ldb, ldc;
    lda = K * dnnl::memory::data_type_size(inputDataType);
    ldb = K * dnnl::memory::data_type_size(inputDataType);
    ldc = N * dnnl::memory::data_type_size(outputDataType);
    parallel_for(thread_num_fcllm, [&](size_t tid) {
        size_t start {0}, end {0};
        dnnl::impl::balance211(work_amount, thread_num_fcllm, tid, start, end);
        size_t n0 = start * 32;
        size_t n1 = std::min(end * 32, N);
        if (n0 >= N) return;

        llmdnn::fc_kernel_execute(fcLLMs[tid].get(), src, weight, dst, lda, ldb, ldc, M, N, K, n0, n1,
            dequant.get(), requant.get(), bias);
    });
}

bool FullyConnected::tryUseLLMFc() {
    if (stateLLMFc != Not_Init)
        return stateLLMFc == State_Use;

    // weight
    // If the input precision is fp32 on SPR, the weight will be cast to bf16 for acceleration.
    // Also, it can be used for tryExetractParamForLLMFc and llmdnn kernel initialize.
    const auto inPrec = getOriginalInputPrecisionAtPort(DATA_ID);
    auto weightPtr = castMemoryPtr(getParentEdgeAt(WEIGHTS_ID)->getMemoryPtr(), inPrec);
    weightDims = weightPtr->getStaticDims();
    void* weight = weightPtr->getData();

    llmdnn::fc_create_param param;
    if (!tryExtractParamForLLMFc(param, weightPtr)) {
        stateLLMFc = State_NotUse;
        return false;
    }

    auto thread_num = utility::get_total_threads();
    fcLLMs.resize(thread_num);
    volatile bool ret = true;
    // force to reference the function once
    utility::simple_parallel_for(thread_num, [&] (size_t i) {
        llmdnn::fc_kernel* fc;
        if (!fc_kernel_create(&fc, &param)) {
            ret = false;
            return;
        }
        fcLLMs[i] = std::shared_ptr<llmdnn::fc_kernel>(fc, [](llmdnn::fc_kernel* p) { fc_kernel_destroy(p); });
    });
    if (ret) {
        stateLLMFc = State_Use;
        NodeDesc *selected_pd = getSelectedPrimitiveDescriptor();
        selected_pd->setImplementationType(gemm_llmdnn);
        primExecLLMFc(weight);
    } else {
        // fallback
        stateLLMFc = State_NotUse;
        fcLLMs.clear();
    }

    return ret;
}

bool FullyConnected::tryExecLLMFc() {
    if (stateLLMFc != State_Use)
        return false;

    void* weight = nullptr;
    primExecLLMFc(weight);

    return true;
}

#endif

=======
>>>>>>> 1c0c9292
}   // namespace node
}   // namespace intel_cpu
}   // namespace ov<|MERGE_RESOLUTION|>--- conflicted
+++ resolved
@@ -308,11 +308,7 @@
               (inputDataType == memory::data_type::f32 && weightsDataType == memory::data_type::f32) &&
               fusedWith.empty();
     auto wgtDims = getInputShapeAtPort(WEIGHTS_ID).getStaticDims();
-<<<<<<< HEAD
-    // MLAS cannot find weight dims > 2, e.g. [1,64,9,9] * [10,64,9,9]
-=======
     // MLAS cannot support weight dims > 2, e.g. [1,64,9,9] * [10,64,9,9]
->>>>>>> 1c0c9292
     if (useMlas && wgtDims.size() > 2) {
         bool allOnes = true;
         for (size_t i = 2; i < wgtDims.size(); i++) {
@@ -329,16 +325,6 @@
         useMlas = useMlas && isByChannel;
     }
 #endif
-<<<<<<< HEAD
-    std::string sgemmType = "MLAS";
-#ifdef CPU_DEBUG_CAPS
-    // Select Sgemm type by ENV MLAS/ONEDNN, MLAS is used by default
-    if (getenv("OV_CPU_GEMM")) {
-        sgemmType = std::string(getenv("OV_CPU_GEMM"));
-    }
-#endif
-    if (useMlas && sgemmType == "MLAS") return;
-=======
 #ifdef CPU_DEBUG_CAPS
     // Select Sgemm type by ENV MLAS/ONEDNN, MLAS is used by default
     if (getenv("OV_CPU_FC_EXEC_TYPE")) {
@@ -348,7 +334,6 @@
     }
 #endif
     if (useMlas) return;
->>>>>>> 1c0c9292
 
     for (auto format : getAvailableFormatsForDims(getInputShapeAtPort(0))) {
         auto in_candidate = dnnl::memory::desc(DnnlExtensionUtils::convertToDnnlDims(inDims), inputDataType, format);
@@ -410,13 +395,10 @@
         return;
     }
 #endif
-<<<<<<< HEAD
 #ifdef OV_CPU_WITH_LLMDNN
     if (stateLLMFc == State_Use)
         return;
 #endif
-=======
->>>>>>> 1c0c9292
     setPostOps(attr, outDims);
     attr.set_scratchpad_mode(dnnl::scratchpad_mode::user);
     Node::createPrimitive();
@@ -619,14 +601,11 @@
         return;
     }
 #endif
-<<<<<<< HEAD
 #ifdef OV_CPU_WITH_LLMDNN
     if (tryExecLLMFc())
         return;
 #endif
 
-=======
->>>>>>> 1c0c9292
     if (!execPtr) {
         IE_THROW() << "Can't execute FullyConnected node with name: " << getName() << ", because executor is not compiled";
     }
@@ -1132,7 +1111,6 @@
     return true;
 }
 
-<<<<<<< HEAD
 #ifdef OV_CPU_WITH_LLMDNN
 bool FullyConnected::tryExtractParamForLLMFc(llmdnn::fc_create_param& param, MemoryPtr weightPtr) {
     if (!dnnl::impl::cpu::x64::mayiuse(dnnl::impl::cpu::x64::avx512_core_amx))
@@ -1402,8 +1380,6 @@
 
 #endif
 
-=======
->>>>>>> 1c0c9292
 }   // namespace node
 }   // namespace intel_cpu
 }   // namespace ov