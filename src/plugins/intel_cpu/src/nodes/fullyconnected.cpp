--- conflicted
+++ resolved
@@ -383,18 +383,16 @@
 #endif
 
 void FullyConnected::createPrimitive() {
-<<<<<<< HEAD
 #ifdef OV_CPU_WITH_MLAS
     if (useMlas) {
         Node::createPrimitive();
         prepackMLASWeight();
         return;
     }
-=======
+#endif
 #ifdef OV_CPU_WITH_LLMDNN
     if (stateLLMFc == State_Use)
         return;
->>>>>>> 90bf2b2d
 #endif
     setPostOps(attr, outDims);
     attr.set_scratchpad_mode(dnnl::scratchpad_mode::user);
@@ -592,20 +590,17 @@
 #endif
 
 void FullyConnected::execute(dnnl::stream strm) {
-<<<<<<< HEAD
 #ifdef OV_CPU_WITH_MLAS
     if (useMlas) {
         executeMLAS();
         return;
     }
 #endif
-=======
 #ifdef OV_CPU_WITH_LLMDNN
     if (tryExecLLMFc())
         return;
 #endif
 
->>>>>>> 90bf2b2d
     if (!execPtr) {
         IE_THROW() << "Can't execute FullyConnected node with name: " << getName() << ", because executor is not compiled";
     }
@@ -1111,8 +1106,6 @@
     return true;
 }
 
-<<<<<<< HEAD
-=======
 #ifdef OV_CPU_WITH_LLMDNN
 bool FullyConnected::tryExtractParamForLLMFc(llmdnn::fc_create_param& param, MemoryPtr weightPtr) {
     if (!dnnl::impl::cpu::x64::mayiuse(dnnl::impl::cpu::x64::avx512_core_amx))
@@ -1382,7 +1375,6 @@
 
 #endif
 
->>>>>>> 90bf2b2d
 }   // namespace node
 }   // namespace intel_cpu
 }   // namespace ov