// Copyright (C) 2018-2023 Intel Corporation
// SPDX-License-Identifier: Apache-2.0
//

#pragma once

#include <ie_common.h>
#include <node.h>
#include <memory>
#include <oneapi/dnnl/dnnl.hpp>
#include <string>
#include <vector>
#include "common/dnnl_executor.h"

namespace ov {
namespace intel_cpu {
namespace node {

class FullyConnected : public Node {
public:
    FullyConnected(const std::shared_ptr<ngraph::Node>& op, const GraphContext::CPtr context);

    std::vector<dnnl::memory::format_tag> getAvailableFormatsForDims(const Shape &dims) const override;
    void getSupportedDescriptors() override;
    void execute(dnnl::stream strm) override;
    bool created() const override;

    bool canBeInPlace() const override {
        return false;
    }

    int getFusingAxis() const override {
        return getOutputShapeAtPort(0).getRank() == 3 ? 2 : 1;
    }

    const std::vector<impl_desc_type>& getDefaultImplPriority() override;
    void createDescriptor(const std::vector<MemoryDescPtr>& inputDesc,
                          const std::vector<MemoryDescPtr>& outputDesc) override;

    size_t descInputNumbers() override {
        return static_cast<size_t>(getOriginalInputsNumber());
    }

    void initSupportedPrimitiveDescriptors() override;
    void initOptimalPrimitiveDescriptor() override;
    void createPrimitive() override;
    std::shared_ptr<MemoryDesc> getSrcMemDesc(const dnnl::primitive_desc &prim_desc, size_t idx) const override;
    std::shared_ptr<MemoryDesc> getDstMemDesc(const dnnl::primitive_desc &prim_desc, size_t idx) const override;

    InferenceEngine::Precision getRuntimePrecision() const override;

    bool canFuse(const NodePtr& node) const override;

    static bool isSupportedOperation(const std::shared_ptr<const ngraph::Node>& op, std::string& errorMessage) noexcept;

    void prepareParams() override;
    void executeDynamicImpl(dnnl::stream strm) override;
    bool canBeExecutedInInt8() const override;

private:
    void createDescriptorInternal(const dnnl::memory::desc &inputDesc,
                                  const dnnl::memory::desc &outputDesc);

    VectorDims makeDummyInputDims() const;
    VectorDims makeDummyOutputDims(const VectorDims& inDims) const;

    VectorDims inDims;
    VectorDims outDims;

    void setPostOps(dnnl::primitive_attr &attr, const VectorDims &dims);

    bool withBiases = false;

    std::string errorPrefix;
    static const size_t DATA_ID = 0;
    static const size_t WEIGHTS_ID = 1;
    static const size_t BIAS_ID = 2;
    dnnl::memory::data_type outputDataType = dnnl::memory::data_type::undef;

    using executorPtr = std::shared_ptr<DnnlExecutor>;
    executorPtr execPtr = nullptr;
    bool useConv1x1 = false;
    impl_desc_type implementationTypeIP = impl_desc_type::unknown;
    MemoryDescPtr weightDescIP;
    dnnl::primitive_attr attr;

    static dnnl::convolution_forward::primitive_desc
    createDescriptorInternalForConv(DnnlMemoryDescCPtr inputDescPtr,
                                    DnnlMemoryDescCPtr weightDescPtr,
                                    DnnlMemoryDescCPtr biasDescPtr,
                                    DnnlMemoryDescCPtr outputDescPtr,
                                    const dnnl::primitive_attr& attr,
                                    const dnnl::engine& engine);

    bool canBeExecutedInConv1x1() const;

    // sparse weights
    bool useSparseWeights = false;
    float minSparseRate = 1.f;
    float weiSparseRate = 0.f;
    bool useSparseWeightsDecompression();
<<<<<<< HEAD
    bool isINT8 = false;
    bool useMlas = false;
#ifdef OV_CPU_WITH_MLAS
    int64_t M, N, K;
    MemoryPtr mlasPackedPtr = nullptr;
    void executeMLAS();
    void prepackMLASWeight();
#endif
=======
    VectorDims expectedBiasDims {};
>>>>>>> 22aa219a
};

}   // namespace node
}   // namespace intel_cpu
}   // namespace ov<|MERGE_RESOLUTION|>--- conflicted
+++ resolved
@@ -99,18 +99,15 @@
     float minSparseRate = 1.f;
     float weiSparseRate = 0.f;
     bool useSparseWeightsDecompression();
-<<<<<<< HEAD
     bool isINT8 = false;
     bool useMlas = false;
+    VectorDims expectedBiasDims {};
 #ifdef OV_CPU_WITH_MLAS
     int64_t M, N, K;
     MemoryPtr mlasPackedPtr = nullptr;
     void executeMLAS();
     void prepackMLASWeight();
 #endif
-=======
-    VectorDims expectedBiasDims {};
->>>>>>> 22aa219a
 };
 
 }   // namespace node
