// Copyright (C) 2018-2023 Intel Corporation
// SPDX-License-Identifier: Apache-2.0
//

#pragma once

#include <ie_common.h>
#include <node.h>
#include <memory>
#include <oneapi/dnnl/dnnl.hpp>
#include <string>
#include <vector>
#include "common/dnnl_executor.h"
#ifdef OV_CPU_WITH_LLMDNN
#include "llm_fc.hpp"
#endif

namespace ov {
namespace intel_cpu {
namespace node {

class FullyConnected : public Node {
public:
    FullyConnected(const std::shared_ptr<ngraph::Node>& op, const GraphContext::CPtr context);

    std::vector<dnnl::memory::format_tag> getAvailableFormatsForDims(const Shape &dims) const override;
    void getSupportedDescriptors() override;
    void execute(dnnl::stream strm) override;
    bool created() const override;

    bool canBeInPlace() const override {
        return false;
    }

    int getFusingAxis() const override {
        return getOutputShapeAtPort(0).getRank() == 3 ? 2 : 1;
    }

    const std::vector<impl_desc_type>& getDefaultImplPriority() override;
    void createDescriptor(const std::vector<MemoryDescPtr>& inputDesc,
                          const std::vector<MemoryDescPtr>& outputDesc) override;

    size_t descInputNumbers() override {
        return static_cast<size_t>(getOriginalInputsNumber());
    }

    void initSupportedPrimitiveDescriptors() override;
    void initOptimalPrimitiveDescriptor() override;
    void createPrimitive() override;
    std::shared_ptr<MemoryDesc> getSrcMemDesc(const dnnl::primitive_desc &prim_desc, size_t idx) const override;
    std::shared_ptr<MemoryDesc> getDstMemDesc(const dnnl::primitive_desc &prim_desc, size_t idx) const override;

    InferenceEngine::Precision getRuntimePrecision() const override;

    bool canFuse(const NodePtr& node) const override;

    static bool isSupportedOperation(const std::shared_ptr<const ngraph::Node>& op, std::string& errorMessage) noexcept;

    void prepareParams() override;
    void executeDynamicImpl(dnnl::stream strm) override;
    bool canBeExecutedInInt8() const override;

private:
    void createDescriptorInternal(const dnnl::memory::desc &inputDesc,
                                  const dnnl::memory::desc &outputDesc);

    VectorDims makeDummyInputDims() const;
    VectorDims makeDummyOutputDims(const VectorDims& inDims) const;

    VectorDims inDims;
    VectorDims outDims;

    void setPostOps(dnnl::primitive_attr &attr, const VectorDims &dims);

    bool withBiases = false;

    std::string errorPrefix;
    static const size_t DATA_ID = 0;
    static const size_t WEIGHTS_ID = 1;
    static const size_t BIAS_ID = 2;
    dnnl::memory::data_type inputDataType = dnnl::memory::data_type::undef;
    dnnl::memory::data_type outputDataType = dnnl::memory::data_type::undef;

    using executorPtr = std::shared_ptr<DnnlExecutor>;
    executorPtr execPtr = nullptr;
    bool useConv1x1 = false;
    impl_desc_type implementationTypeIP = impl_desc_type::unknown;
    MemoryDescPtr weightDescIP;
    dnnl::primitive_attr attr;

    static dnnl::convolution_forward::primitive_desc
    createDescriptorInternalForConv(DnnlMemoryDescCPtr inputDescPtr,
                                    DnnlMemoryDescCPtr weightDescPtr,
                                    DnnlMemoryDescCPtr biasDescPtr,
                                    DnnlMemoryDescCPtr outputDescPtr,
                                    const dnnl::primitive_attr& attr,
                                    const dnnl::engine& engine);

    bool canBeExecutedInConv1x1() const;

    // sparse weights
    bool useSparseWeights = false;
    float minSparseRate = 1.f;
    float weiSparseRate = 0.f;
    bool useSparseWeightsDecompression();
    VectorDims expectedBiasDims {};
<<<<<<< HEAD

#ifdef OV_CPU_WITH_LLMDNN
    bool tryExtractParamForLLMFc(llmdnn::fc_create_param& param, MemoryPtr weightPtr);
    bool tryUseLLMFc();
    bool tryExecLLMFc();
    MemoryPtr castMemoryPtr(MemoryPtr weightPtr, const InferenceEngine::Precision prec);
    void primExecLLMFc(void* weight);

    std::vector<std::shared_ptr<llmdnn::fc_kernel>> fcLLMs;
    enum StateLLMFc {
        Not_Init,
        State_Use,
        State_NotUse
    };
    StateLLMFc stateLLMFc = Not_Init;
    std::shared_ptr<float> dequant;
    std::shared_ptr<float> requant;
    std::shared_ptr<float> biasRnd;
    VectorDims weightDims;
=======
    bool useMlas = false;
#ifdef OV_CPU_WITH_MLAS
    int64_t M, N, K;
    MemoryPtr mlasPackedPtr = nullptr;
    void executeMLAS();
    void prepackMLASWeight();
>>>>>>> c145d8f1
#endif
};

}   // namespace node
}   // namespace intel_cpu
}   // namespace ov<|MERGE_RESOLUTION|>--- conflicted
+++ resolved
@@ -104,7 +104,14 @@
     float weiSparseRate = 0.f;
     bool useSparseWeightsDecompression();
     VectorDims expectedBiasDims {};
-<<<<<<< HEAD
+
+    bool useMlas = false;
+#ifdef OV_CPU_WITH_MLAS
+    int64_t M, N, K;
+    MemoryPtr mlasPackedPtr = nullptr;
+    void executeMLAS();
+    void prepackMLASWeight();
+#endif
 
 #ifdef OV_CPU_WITH_LLMDNN
     bool tryExtractParamForLLMFc(llmdnn::fc_create_param& param, MemoryPtr weightPtr);
@@ -124,14 +131,6 @@
     std::shared_ptr<float> requant;
     std::shared_ptr<float> biasRnd;
     VectorDims weightDims;
-=======
-    bool useMlas = false;
-#ifdef OV_CPU_WITH_MLAS
-    int64_t M, N, K;
-    MemoryPtr mlasPackedPtr = nullptr;
-    void executeMLAS();
-    void prepackMLASWeight();
->>>>>>> c145d8f1
 #endif
 };
 
