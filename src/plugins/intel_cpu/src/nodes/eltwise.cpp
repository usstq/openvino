
// Copyright (C) 2018-2023 Intel Corporation
// SPDX-License-Identifier: Apache-2.0
//

#include "eltwise.h"

#include <map>
#include <set>

#include <ie_parallel.hpp>

#include "cpu_types.h"
#include "utils/bfloat16.hpp"
#include "ie_ngraph_utils.hpp"
#include <cpu/x64/injectors/jit_uni_quantization_injector.hpp>
#include <cpu/ref_eltwise.hpp>

#include <onednn/dnnl.h>
#include <dnnl_extension_utils.h>
#include "fake_quantize.h"
#include "pooling.h"
#include "input.h"
#include "common/cpu_convert.h"

#include "emitters/x64/jit_emitter.hpp"
#include "emitters/x64/jit_eltwise_emitters.hpp"
#include "emitters/x64/jit_dnnl_emitters.hpp"
#include "emitters/x64/jit_bf16_emitters.hpp"
#include <selective_build.h>
#include "utils/general_utils.h"
#include "utils/cpu_utils.hpp"
#include <common/primitive_hashing_utils.hpp>

#include "ngraph/ngraph.hpp"
#include <ngraph/opsets/opset1.hpp>
#include "transformations/cpu_opset/common/op/power_static.hpp"
#include "transformations/cpu_opset/common/op/leaky_relu.hpp"
#include "transformations/cpu_opset/common/op/swish_cpu.hpp"

#include <string>
#include <vector>
#include <memory>
#include <algorithm>
#include <cmath>
#include <map>
#include <functional>
#include "memory_desc/dnnl_blocked_memory_desc.h"

using namespace InferenceEngine;
using namespace dnnl::impl::utils;
using namespace dnnl::impl::cpu;
using namespace dnnl::impl::cpu::x64;
using namespace Xbyak;

#define GET_OFF(field) offsetof(jit_eltwise_call_args_ptrs, field)

namespace ov {
namespace intel_cpu {
namespace node {

#if defined(OPENVINO_ARCH_X86_64)

template<typename T>
struct SupportedPrecisions {
    void operator()(std::set<std::vector<element::Type>> &precisions) {
        precisions = T::get_supported_precisions();
    }
};

struct EltwiseEmitterContext {
    std::shared_ptr<jit_emitter> emitter;
    jit_generator *host;
    cpu_isa_t host_isa;
    const Eltwise::EltwiseData& opData;
    InferenceEngine::Precision exec_prc;
};

template<typename T>
struct EltwiseEmitter {
    void operator()(EltwiseEmitterContext & ctx) {
        ctx.emitter = std::make_shared<T>(ctx.host, ctx.host_isa, ctx.exec_prc);
    }
};

template<>
struct EltwiseEmitter<jit_dnnl_aux_emitter> {
    void operator()(EltwiseEmitterContext & ctx) {
        auto algKind = static_cast<dnnl_alg_kind_t>(ctx.opData.onednnAlgorithm);
        ctx.emitter = std::make_shared<jit_dnnl_aux_emitter>(ctx.host, ctx.host_isa, algKind,
                                                               ctx.opData.alpha, ctx.opData.beta, ctx.exec_prc);
    }
};

template<>
struct EltwiseEmitter<jit_power_static_emitter> {
    void operator()(EltwiseEmitterContext & ctx) {
        ctx.emitter = std::make_shared<jit_power_static_emitter>(ctx.host, ctx.host_isa, ctx.opData.alpha,
                                                                 ctx.opData.beta, ctx.opData.gamma, ctx.exec_prc);
    }
};

template<>
struct EltwiseEmitter<jit_is_inf_emitter> {
    void operator()(EltwiseEmitterContext & ctx) {
        ctx.emitter = std::make_shared<jit_is_inf_emitter>(ctx.host, ctx.host_isa, ctx.exec_prc, ctx.opData.alpha, ctx.opData.beta);
    }
};

static void set_intersection(const std::set<std::vector<element::Type>>& precisions1,
                      const std::set<std::vector<element::Type>>& precisions2,
                      std::set<std::vector<element::Type>>& intersection) {
    std::map<element::Type, size_t> intersection_types;

    for (auto it1 = precisions1.begin(); it1 != precisions1.end(); ++it1) {
        for (auto it2 = precisions2.begin(); it2 != precisions2.end(); ++it2) {
            const auto& it1_precisions = *it1;
            // all element types are equal
            if (it1_precisions[0] == (*it2)[0]) {
                // first precisions size is used
                intersection_types.emplace(it1_precisions[0], it1_precisions.size());
            }
        }
    }

    for (auto it = intersection_types.begin(); it != intersection_types.end(); ++it) {
        intersection.insert(std::vector<element::Type>(it->second, it->first));
    }
}

InferenceEngine::Precision eltwise_precision_helper::get_precision(const size_t inputs_number,
                                                                   const InferenceEngine::Precision(&src_prc)[MAX_ELTWISE_INPUTS],
                                                                   const std::vector<Eltwise::EltwiseData>& eltwise_data) {
    Precision exec_prc = Precision::UNSPECIFIED;

    std::set<std::vector<element::Type>> supported_precision_intersection = get_supported_precisions(eltwise_data.front().algo);

    // for element-wise operations all inputs must to have the same precisions
    auto has_same_precision = [](const std::vector<element::Type>& precisions) {
        return std::all_of(precisions.begin(), precisions.end(), [&precisions](const element::Type precision) {
            return precision == precisions[0];
        });
    };

    assert(std::all_of(supported_precision_intersection.begin(),
                       supported_precision_intersection.end(),
                       has_same_precision));

    for (size_t i = 1; i < eltwise_data.size(); ++i) {
        std::set<std::vector<element::Type>> prcs = get_supported_precisions(eltwise_data[i].algo);
        std::set<std::vector<element::Type>> prcs_intersect = {};

        OPENVINO_ASSERT(std::all_of(prcs.begin(), prcs.end(), has_same_precision),
                        "for element-wise nodes all precisions have to be equal");

        set_intersection(supported_precision_intersection, prcs, prcs_intersect);

        supported_precision_intersection = prcs_intersect;
    }

    static const element::Type exec_precisions_priority[] = {
            element::u8,
            element::i8,
            element::u16,
            element::i16,
            element::bf16,
            element::i32,
            element::f32
    };

    for (const auto prc : exec_precisions_priority) {
        if (std::any_of(
            supported_precision_intersection.begin(),
            supported_precision_intersection.end(),
            [&prc](const std::vector<element::Type>& precisions) { return std::find(precisions.begin(), precisions.end(), prc) != precisions.end(); })) {
            exec_prc = InferenceEngine::details::convertPrecision(prc);
            break;
        }
    }

    for (int i = 0; i < inputs_number; i++) {
        if (src_prc[i] != exec_prc) {
            exec_prc = Precision::FP32;
            break;
        }
    }

    if (exec_prc == Precision::UNSPECIFIED) {
        IE_THROW() << "Eltwise jitter failed to specify execution precision for Eltwise node";
    }

    return exec_prc;
}

std::set<std::vector<element::Type>> eltwise_precision_helper::get_supported_precisions(const Algorithm& algo) {
    std::set<std::vector<element::Type>> precisions;

    OV_SWITCH(intel_cpu, SupportedPrecisions, precisions, algo,
        OV_CASE(Algorithm::EltwiseRelu, jit_dnnl_aux_emitter),
        OV_CASE(Algorithm::EltwiseGeluErf, jit_dnnl_aux_emitter),
        OV_CASE(Algorithm::EltwiseGeluTanh, jit_dnnl_aux_emitter),
        OV_CASE(Algorithm::EltwiseElu, jit_dnnl_aux_emitter),
        OV_CASE(Algorithm::EltwiseTanh, jit_dnnl_aux_emitter),
        OV_CASE(Algorithm::EltwiseSigmoid, jit_dnnl_aux_emitter),
        OV_CASE(Algorithm::EltwiseAbs, jit_dnnl_aux_emitter),
        OV_CASE(Algorithm::EltwiseSqrt, jit_dnnl_aux_emitter),
        OV_CASE(Algorithm::EltwiseSoftRelu, jit_dnnl_aux_emitter),
        OV_CASE(Algorithm::EltwiseExp, jit_dnnl_aux_emitter),
        OV_CASE(Algorithm::EltwiseClamp, jit_dnnl_aux_emitter),
        OV_CASE(Algorithm::EltwiseSwish, jit_dnnl_aux_emitter),
        OV_CASE(Algorithm::EltwiseHswish, jit_dnnl_aux_emitter),
        OV_CASE(Algorithm::EltwiseMish, jit_dnnl_aux_emitter),
        OV_CASE(Algorithm::EltwiseHsigmoid, jit_dnnl_aux_emitter),
        OV_CASE(Algorithm::EltwiseRoundHalfToEven, jit_dnnl_aux_emitter),
        OV_CASE(Algorithm::EltwiseRoundHalfAwayFromZero, jit_dnnl_aux_emitter),
        OV_CASE(Algorithm::EltwiseAdd, jit_add_emitter),
        OV_CASE(Algorithm::EltwiseMulAdd, jit_mul_add_emitter),
        OV_CASE(Algorithm::EltwiseSubtract, jit_subtract_emitter),
        OV_CASE(Algorithm::EltwiseMultiply, jit_multiply_emitter),
        OV_CASE(Algorithm::EltwiseDivide, jit_divide_emitter),
        OV_CASE(Algorithm::EltwiseFloorMod, jit_floor_mod_emitter),
        OV_CASE(Algorithm::EltwiseMod, jit_mod_emitter),
        OV_CASE(Algorithm::EltwiseMaximum, jit_maximum_emitter),
        OV_CASE(Algorithm::EltwiseMinimum, jit_minimum_emitter),
        OV_CASE(Algorithm::EltwiseSquaredDifference, jit_squared_difference_emitter),
        OV_CASE(Algorithm::EltwisePowerDynamic, jit_power_dynamic_emitter),
        OV_CASE(Algorithm::EltwiseEqual, jit_equal_emitter),
        OV_CASE(Algorithm::EltwiseNotEqual, jit_not_equal_emitter),
        OV_CASE(Algorithm::EltwiseGreater, jit_greater_emitter),
        OV_CASE(Algorithm::EltwiseGreaterEqual, jit_greater_equal_emitter),
        OV_CASE(Algorithm::EltwiseLess, jit_less_emitter),
        OV_CASE(Algorithm::EltwiseLessEqual, jit_less_equal_emitter),
        OV_CASE(Algorithm::EltwiseLogicalAnd, jit_logical_and_emitter),
        OV_CASE(Algorithm::EltwiseLogicalOr, jit_logical_or_emitter),
        OV_CASE(Algorithm::EltwiseLogicalXor, jit_logical_xor_emitter),
        OV_CASE(Algorithm::EltwiseLogicalNot, jit_logical_not_emitter),
        OV_CASE(Algorithm::EltwisePowerStatic, jit_power_static_emitter),
        OV_CASE(Algorithm::EltwisePrelu, jit_prelu_emitter),
        OV_CASE(Algorithm::EltwiseErf, jit_erf_emitter),
        OV_CASE(Algorithm::EltwiseSoftSign, jit_soft_sign_emitter),
        OV_CASE(Algorithm::EltwiseIsFinite, jit_is_finite_emitter),
        OV_CASE(Algorithm::EltwiseIsInf, jit_is_inf_emitter),
        OV_CASE(Algorithm::EltwiseIsNaN, jit_is_nan_emitter),
        OV_CASE(Algorithm::EltwiseSelect, jit_select_emitter));

    if (precisions.empty())
        IE_THROW() << "Unsupported operation type for Eltwise emitter";

    return precisions;
}

template <cpu_isa_t isa>
struct jit_uni_eltwise_generic : public jit_uni_eltwise_kernel, public jit_generator {
    DECLARE_CPU_JIT_AUX_FUNCTIONS(jit_uni_eltwise_generic)

    explicit jit_uni_eltwise_generic(const jit_eltwise_params& jep,
                                     const std::vector<Eltwise::EltwiseData>& eltwise_data,
                                     const std::vector<ov::intel_cpu::Type>& ops_list,
                                     const dnnl::post_ops& post_ops)
    : jit_uni_eltwise_kernel(jep), jit_generator(jit_name()), eltwise_data_(eltwise_data), ops_list_(ops_list), post_ops_(post_ops) {}

    void create_ker() override {
        jit_generator::create_kernel();
        ker_ = (decltype(ker_))jit_ker();
    }

    void generate() override {
        auto const exec_prc = eltwise_precision_helper::get_precision(jep_.inputs_number, jep_.src_prc, eltwise_data_);

        eltwise_emitter = create_eltwise_emitter(eltwise_data_.front(), exec_prc);
        for (size_t i = 1; i < eltwise_data_.size(); ++i) {
            post_op_emitters.push_back(create_eltwise_emitter(eltwise_data_[i], exec_prc));
        }

        const auto& p = post_ops_.get();
        for (int i = 0; i < post_ops_.len(); ++i) {
            if (!p->entry_[i].is_quantization()) {
                IE_THROW() << "Eltwise jitter error. Unsupported post op detected";
            }
            quantization_injectors.push_back(std::make_shared<jit_uni_quantization_injector_f32<isa>>(
                    this, p->entry_[i], vmm_d_weights, vmm_d_bias, reg_d_weights, reg_d_bias));
        }

        if (mayiuse(avx512_core))
            uni_vcvtneps2bf16.reset(new jit_uni_vcvtneps2bf16(this, isa));

        const auto &jep = jep_;

        this->preamble();

        const int offset_count = jep.input_size - 1;

        // ptrs initializing
        if (jep.use_runtime_ptrs) {
            for (int i = 0; i < jep.inputs_number; i++) {
                mov(start_to_offsets, ptr[reg_const_params + GET_OFF(src_offsets) + i * sizeof(size_t)]);
                mov(get_src_reg(i), ptr[reg_const_params + GET_OFF(src_ptr[0]) + i * sizeof(size_t)]);
                for (int j = 0; j < offset_count; j++) {
                    mov(reg_tmp_64, ptr[start_to_offsets + j * sizeof(size_t)]);
                    imul(reg_tmp_64, ptr[reg_indexes + j * sizeof(size_t)]);
                    add(get_src_reg(i), reg_tmp_64);
                }
            }

            mov(start_to_offsets, ptr[reg_const_params + GET_OFF(dst_offsets)]);
            mov(reg_dst, ptr[reg_const_params + GET_OFF(dst_ptr)]);
            for (int j = 0; j < offset_count; j++) {
                mov(reg_tmp_64, ptr[start_to_offsets + j * sizeof(size_t)]);
                imul(reg_tmp_64, ptr[reg_indexes + j * sizeof(size_t)]);
                add(reg_dst, reg_tmp_64);
            }

            xor_(reg_oc_off, reg_oc_off);

            mov(reg_work_amount, ptr[reg_const_params + GET_OFF(work_amount)]);
        } else {
            auto init_ptrs_with_offsets = [this, offset_count](Reg64 pointer, const std::vector<size_t>& offsets) {
                for (int j = 0; j < offset_count; j++) {
                    if (jep_.dims[j] != 1 && offsets[j] != 0) {
                        mov(reg_tmp_64, offsets[j]);
                        imul(reg_tmp_64, ptr[reg_indexes + j * sizeof(size_t)]);
                        add(pointer, reg_tmp_64);
                    }
                }
            };

            for (int i = 0; i < jep.inputs_number; i++) {
                mov(get_src_reg(i), ptr[reg_const_params + GET_OFF(src_ptr[0]) + i * sizeof(size_t)]);
                init_ptrs_with_offsets(get_src_reg(i), jep.src_offsets[i]);
            }

            mov(reg_dst, ptr[reg_const_params + GET_OFF(dst_ptr)]);
            init_ptrs_with_offsets(reg_dst, jep.dst_offsets);

            xor_(reg_oc_off, reg_oc_off);
            init_ptrs_with_offsets(reg_oc_off, jep.oc_offsets);

            mov(reg_work_amount, jep.work_amount);
        }

        mov(reg_post_op_ptrs, ptr[reg_const_params + GET_OFF(post_op_data)]);

        Xbyak::Label unroll_loop_label;
        Xbyak::Label unroll_loop_end_label;
        Xbyak::Label main_loop_label;
        Xbyak::Label main_loop_end_label;
        Xbyak::Label tail_loop_label;
        Xbyak::Label tail_loop_end_label;

        if (isa == x64::avx512_core)
            vpxord(vmm_zero, vmm_zero, vmm_zero);

        for (int i = 0; i < jep.inputs_number; i++) {
            if (jep.src_size[i] == 1)
                load_vector(get_vmm_reg(i), ptr[get_src_reg(i)], jep.src_prc[i], exec_prc, true);
        }

        size_t min_src_size = jep.dst_size;
        for (int i = 0; i < jep.inputs_number; i++) {
            if (jep.src_size[i] != 1)
                min_src_size = std::min(min_src_size, jep.src_size[i]);
        }
        if (jep_.oc_size > 1)
            min_src_size = std::min(min_src_size, jep_.oc_size);

        if (min_src_size != jep.dst_size) {
            bool is_valid_configuration = true;
            if (jep.dst_size % min_src_size != 0)
                is_valid_configuration = false;

            for (int i = 0; i < jep.inputs_number; i++) {
                if (jep.src_size[i] != 1 && jep.src_size[i] != min_src_size && jep.src_size[i] != jep.dst_size)
                    is_valid_configuration = false;
            }

            if (jep_.oc_size > 1 && jep_.oc_size != min_src_size && jep_.oc_size != jep.dst_size)
                is_valid_configuration = false;

            if (!is_valid_configuration)
                IE_THROW() << "Eltwise jitter has invalid configuration for Eltwise node";

            L(unroll_loop_label);
            {
                size_t loop_step = min_src_size;
                size_t vec_step = cpu_isa_traits<isa>::vlen / exec_prc.size();

                cmp(reg_work_amount, loop_step);
                jl(unroll_loop_end_label, T_NEAR);

                for (int j = 0; j < min_src_size / vec_step; j++) {
                    for (int i = 0; i < jep.inputs_number; i++) {
                        if (jep.src_size[i] != 1)
                            load_vector(get_vmm_reg(i), ptr[get_src_reg(i) + j * vec_step * jep.src_prc[i].size()], jep.src_prc[i], exec_prc, false);
                    }

                    compute_eltwise_op();

                    apply_post_ops(false, jep_.oc_size > 1 ? j * vec_step * sizeof(float) : 0);

                    store_vector(ptr[reg_dst + j * vec_step * jep.dst_prc.size()], vmm_dst, exec_prc, jep.dst_prc);
                }

                int tail_start = min_src_size - min_src_size % vec_step;
                for (int j = tail_start; j < min_src_size; j++) {
                    for (int i = 0; i < jep.inputs_number; i++) {
                        if (jep.src_size[i] != 1)
                            load_scalar(get_xmm_reg(i), ptr[get_src_reg(i) + j * jep.src_prc[i].size()], jep.src_prc[i], exec_prc);
                    }

                    compute_eltwise_op();

                    apply_post_ops(true, jep_.oc_size > 1 ? j * sizeof(float) : 0);

                    store_scalar(ptr[reg_dst + j * jep.dst_prc.size()], xmm_dst, exec_prc, jep.dst_prc);
                }

                for (int i = 0; i < jep.inputs_number; i++)
                    if (jep.src_size[i] == jep.dst_size)
                        add(get_src_reg(i), jep.src_prc[i].size() * loop_step);

                add(reg_dst, jep.dst_prc.size() * loop_step);
                sub(reg_work_amount, loop_step);
                if (jep_.oc_size > 1 && jep_.oc_size != min_src_size)
                    add(reg_oc_off, loop_step * sizeof(float));

                jmp(unroll_loop_label, T_NEAR);
            }

            L(unroll_loop_end_label);
        }

        if (min_src_size == jep.dst_size) {
            L(main_loop_label);
            {
                size_t loop_step = cpu_isa_traits<isa>::vlen / exec_prc.size();

                cmp(reg_work_amount, loop_step);
                jl(main_loop_end_label, T_NEAR);

                for (int i = 0; i < jep.inputs_number; i++) {
                    if (jep.src_size[i] != 1)
                        load_vector(get_vmm_reg(i), ptr[get_src_reg(i)], jep.src_prc[i], exec_prc, false);
                }

                compute_eltwise_op();

                apply_post_ops(false);

                store_vector(ptr[reg_dst], vmm_dst, exec_prc, jep.dst_prc);

                for (int i = 0; i < jep.inputs_number; i++)
                    if (jep.src_size[i] != 1)
                        add(get_src_reg(i), jep.src_prc[i].size() * loop_step);

                add(reg_dst, jep.dst_prc.size() * loop_step);
                sub(reg_work_amount, loop_step);
                if (jep_.oc_size > 1)
                    add(reg_oc_off, loop_step * sizeof(float));

                jmp(main_loop_label, T_NEAR);
            }

            L(main_loop_end_label);
        }

        L(tail_loop_label);
        {
            size_t loop_step = 1;

            cmp(reg_work_amount, loop_step);
            jl(tail_loop_end_label, T_NEAR);

            for (int i = 0; i < jep.inputs_number; i++) {
                if (jep.src_size[i] != 1)
                    load_scalar(get_xmm_reg(i), ptr[get_src_reg(i)], jep.src_prc[i], exec_prc);
            }

            compute_eltwise_op();

            apply_post_ops(true);

            store_scalar(ptr[reg_dst], xmm_dst, exec_prc, jep.dst_prc);

            for (int i = 0; i < jep.inputs_number; i++)
                if (jep.src_size[i] != 1)
                    add(get_src_reg(i), jep.src_prc[i].size() * loop_step);

            add(reg_dst, jep.dst_prc.size() * loop_step);
            sub(reg_work_amount, loop_step);
            if (jep_.oc_size > 1)
                add(reg_oc_off, loop_step * sizeof(float));

            jmp(tail_loop_label, T_NEAR);
        }

        L(tail_loop_end_label);

        this->postamble();

        if (uni_vcvtneps2bf16)
            uni_vcvtneps2bf16->emit_data();

        eltwise_emitter->emit_data();
        for (int i = 0; i < post_op_emitters.size(); i++) {
            post_op_emitters[i]->emit_data();
        }
    }

private:
    using Vmm = typename conditional3<isa == x64::sse41, Xmm, isa == x64::avx2, Ymm, Zmm>::type;

    Reg64 get_src_reg(int idx) {
        return Reg64(r8.getIdx() + idx);
    }

    Vmm get_vmm_reg(int idx) {
        return Vmm(1 + idx);
    }

    Vmm get_aux_vmm(int idx) {
        return Vmm(10 + idx);
    }

    Xmm get_xmm_reg(int idx) {
        return Xmm(get_vmm_reg(idx).getIdx());
    }

    Reg64 reg_post_op_ptrs = rax;
    Reg64 start_to_offsets = reg_post_op_ptrs; // rax
    Reg64 reg_dst = rbx;
    Reg64 reg_work_amount = rdx;

    Reg64 reg_oc_off = abi_not_param1;
    Reg64 reg_const_params = abi_param1;
    Reg64 reg_indexes = abi_param2;  // reg_d_bias

    Reg8 reg_tmp_8 = Reg8(r15.getIdx());
    Reg16 reg_tmp_16 = Reg16(r15.getIdx());
    Reg32 reg_tmp_32 = Reg32(r15.getIdx());
    Reg64 reg_tmp_64 = Reg64(r15.getIdx());

    Reg64 reg_d_weights = rbp;
    Reg64 reg_d_bias = rsi;

    Vmm vmm_dst = Vmm(9);
    Xmm xmm_dst = Xmm(9);

    Vmm vmm_d_weights = Vmm(12);
    Vmm vmm_d_bias = Vmm(13);
    Vmm vmm_zero = Vmm(15);

    std::shared_ptr<jit_uni_vcvtneps2bf16> uni_vcvtneps2bf16;

    std::shared_ptr<jit_emitter> eltwise_emitter = nullptr;
    std::vector<std::shared_ptr<jit_emitter>> post_op_emitters = {};

    std::vector<std::shared_ptr<jit_uni_quantization_injector_f32<isa>>> quantization_injectors = {};

    const std::vector<Eltwise::EltwiseData>& eltwise_data_;
    const std::vector<ov::intel_cpu::Type>& ops_list_;
    const dnnl::post_ops& post_ops_;

    std::shared_ptr<jit_emitter> create_eltwise_emitter(const Eltwise::EltwiseData& data, Precision exec_prec) {
        EltwiseEmitterContext ctx = {
            nullptr,
            this,
            isa,
            data,
            exec_prec
        };

        OV_SWITCH(intel_cpu, EltwiseEmitter, ctx, data.algo,
        OV_CASE(Algorithm::EltwiseRelu, jit_dnnl_aux_emitter),
        OV_CASE(Algorithm::EltwiseGeluErf, jit_dnnl_aux_emitter),
        OV_CASE(Algorithm::EltwiseGeluTanh, jit_dnnl_aux_emitter),
        OV_CASE(Algorithm::EltwiseElu, jit_dnnl_aux_emitter),
        OV_CASE(Algorithm::EltwiseTanh, jit_dnnl_aux_emitter),
        OV_CASE(Algorithm::EltwiseSigmoid, jit_dnnl_aux_emitter),
        OV_CASE(Algorithm::EltwiseAbs, jit_dnnl_aux_emitter),
        OV_CASE(Algorithm::EltwiseSqrt, jit_dnnl_aux_emitter),
        OV_CASE(Algorithm::EltwiseSoftRelu, jit_dnnl_aux_emitter),
        OV_CASE(Algorithm::EltwiseExp, jit_dnnl_aux_emitter),
        OV_CASE(Algorithm::EltwiseClamp, jit_dnnl_aux_emitter),
        OV_CASE(Algorithm::EltwiseSwish, jit_dnnl_aux_emitter),
        OV_CASE(Algorithm::EltwiseHswish, jit_dnnl_aux_emitter),
        OV_CASE(Algorithm::EltwiseMish, jit_dnnl_aux_emitter),
        OV_CASE(Algorithm::EltwiseHsigmoid, jit_dnnl_aux_emitter),
        OV_CASE(Algorithm::EltwiseRoundHalfToEven, jit_dnnl_aux_emitter),
        OV_CASE(Algorithm::EltwiseRoundHalfAwayFromZero, jit_dnnl_aux_emitter),
        OV_CASE(Algorithm::EltwiseAdd, jit_add_emitter),
        OV_CASE(Algorithm::EltwiseMulAdd, jit_mul_add_emitter),
        OV_CASE(Algorithm::EltwiseSubtract, jit_subtract_emitter),
        OV_CASE(Algorithm::EltwiseMultiply, jit_multiply_emitter),
        OV_CASE(Algorithm::EltwiseDivide, jit_divide_emitter),
        OV_CASE(Algorithm::EltwiseFloorMod, jit_floor_mod_emitter),
        OV_CASE(Algorithm::EltwiseMod, jit_mod_emitter),
        OV_CASE(Algorithm::EltwiseMaximum, jit_maximum_emitter),
        OV_CASE(Algorithm::EltwiseMinimum, jit_minimum_emitter),
        OV_CASE(Algorithm::EltwiseSquaredDifference, jit_squared_difference_emitter),
        OV_CASE(Algorithm::EltwisePowerDynamic, jit_power_dynamic_emitter),
        OV_CASE(Algorithm::EltwiseEqual, jit_equal_emitter),
        OV_CASE(Algorithm::EltwiseNotEqual, jit_not_equal_emitter),
        OV_CASE(Algorithm::EltwiseGreater, jit_greater_emitter),
        OV_CASE(Algorithm::EltwiseGreaterEqual, jit_greater_equal_emitter),
        OV_CASE(Algorithm::EltwiseLess, jit_less_emitter),
        OV_CASE(Algorithm::EltwiseLessEqual, jit_less_equal_emitter),
        OV_CASE(Algorithm::EltwiseLogicalAnd, jit_logical_and_emitter),
        OV_CASE(Algorithm::EltwiseLogicalOr, jit_logical_or_emitter),
        OV_CASE(Algorithm::EltwiseLogicalXor, jit_logical_xor_emitter),
        OV_CASE(Algorithm::EltwiseLogicalNot, jit_logical_not_emitter),
        OV_CASE(Algorithm::EltwisePowerStatic, jit_power_static_emitter),
        OV_CASE(Algorithm::EltwisePrelu, jit_prelu_emitter),
        OV_CASE(Algorithm::EltwiseErf, jit_erf_emitter),
        OV_CASE(Algorithm::EltwiseSoftSign, jit_soft_sign_emitter),
        OV_CASE(Algorithm::EltwiseIsFinite, jit_is_finite_emitter),
        OV_CASE(Algorithm::EltwiseIsInf, jit_is_inf_emitter),
        OV_CASE(Algorithm::EltwiseIsNaN, jit_is_nan_emitter),
        OV_CASE(Algorithm::EltwiseSelect, jit_select_emitter));

        if (!ctx.emitter)
            IE_THROW() << "Unsupported operation type for Eltwise emitter";

        return ctx.emitter;
    }

    inline void compute_eltwise_op() {
        std::vector<size_t> in_idxs;
        std::vector<size_t> aux_idxs;
        for (int i = 0; i < eltwise_emitter->get_inputs_num(); i++)
            in_idxs.push_back(get_vmm_reg(i).getIdx());
        for (int i = 0; i < eltwise_emitter->aux_vecs_count(); i++)
            aux_idxs.push_back(get_aux_vmm(i).getIdx());

        std::vector<size_t> out_idxs;
        out_idxs.push_back(vmm_dst.getIdx());

        eltwise_emitter->emit_code(in_idxs, out_idxs, aux_idxs);
    }

    inline void apply_post_ops(bool is_scalar, int offset = 0) {
        int input_idx = eltwise_emitter->get_inputs_num();
        int eltwise_post_op_idx = 0;
        int quantization_post_op_idx = 0;
        for (int i = 1; i < ops_list_.size(); i++) {
            if (ops_list_[i] == ov::intel_cpu::Type::Eltwise) {
                std::vector<size_t> in_idxs;
                std::vector<size_t> aux_idxs;
                in_idxs.push_back(vmm_dst.getIdx());
                for (int j = 1; j < post_op_emitters[eltwise_post_op_idx]->get_inputs_num(); j++)
                    in_idxs.push_back(get_vmm_reg(input_idx++).getIdx());
                for (int j = 0; j < post_op_emitters[eltwise_post_op_idx]->aux_vecs_count(); j++)
                    aux_idxs.push_back(get_aux_vmm(j).getIdx());

                std::vector<size_t> out_idxs;
                out_idxs.push_back(vmm_dst.getIdx());

                post_op_emitters[eltwise_post_op_idx]->emit_code(in_idxs, out_idxs, aux_idxs);

                eltwise_post_op_idx++;
            } else if (ops_list_[i] == ov::intel_cpu::Type::FakeQuantize) {
                auto& p = post_ops_.get()->entry_[quantization_post_op_idx];
                bool do_dequantization = p.quantization.alg == dnnl::impl::alg_kind::quantization_quantize_dequantize;
                bool do_rounding = do_dequantization || jep_.dst_prc == Precision::FP32 || i != ops_list_.size() - 1;
                int s_idx = vmm_dst.getIdx();

                size_t ptrs_table_off = quantization_post_op_idx * quantization_injectors[quantization_post_op_idx]->memoryStep();

                quantization_injectors[quantization_post_op_idx]->init_crop_ptrs(reg_post_op_ptrs + ptrs_table_off, reg_oc_off);
                quantization_injectors[quantization_post_op_idx]->compute_crop(s_idx, s_idx + 1, offset, is_scalar, jep_.oc_size == 1);

                quantization_injectors[quantization_post_op_idx]->init_input_scale_shift_ptrs(reg_post_op_ptrs + ptrs_table_off, reg_oc_off);
                quantization_injectors[quantization_post_op_idx]->compute_input_scale_shift(s_idx, s_idx + 1, offset, do_rounding,
                                                                                            is_scalar, jep_.oc_size == 1);

                quantization_injectors[quantization_post_op_idx]->init_output_scale_shift_ptrs(reg_post_op_ptrs + ptrs_table_off, reg_oc_off);
                quantization_injectors[quantization_post_op_idx]->compute_output_scale_shift(s_idx, s_idx + 1, offset, is_scalar, jep_.oc_size == 1);

                quantization_post_op_idx++;
            } else {
                IE_THROW(Unexpected) << "Eltwise jit kernel: unexpected operation type";
            }
        }
    }

    inline void load_vector(Vmm vmm_src, const Xbyak::Address &op, Precision src_prc, Precision dst_prc, bool broadcast) {
        Xmm xmm_src = Xmm(vmm_src.getIdx());

        if (broadcast) {
            load_scalar(xmm_src, op, src_prc, dst_prc);
            uni_vbroadcastss(vmm_src, xmm_src);
        } else {
            switch (src_prc) {
                case Precision::FP32:
                case Precision::I32:
                    uni_vmovups(vmm_src, op);
                    break;
                case Precision::BF16:
                    vpmovzxwd(vmm_src, op);
                    uni_vpslld(vmm_src, vmm_src, 16);
                    break;
                case Precision::FP16:
                    assert(mayiuse(x64::avx512_core_fp16));
                    vcvtph2ps(vmm_src, op);
                    break;
                case Precision::U16:
                    uni_vpmovzxwd(vmm_src, op);
                    break;
                case Precision::I16:
                    uni_vpmovsxwd(vmm_src, op);
                    break;
                case Precision::I8:
                    uni_vpmovsxbd(vmm_src, op);
                    break;
                case Precision::U8:
                    uni_vpmovzxbd(vmm_src, op);
                    break;
                default:
                    assert(!"unknown src_prc");
            }

            switch (dst_prc) {
                case Precision::FP32:
                    if (src_prc != Precision::FP32 && src_prc != Precision::BF16 && src_prc != Precision::FP16)
                        uni_vcvtdq2ps(vmm_src, vmm_src);
                    break;
                case Precision::I32:
                    if (src_prc == Precision::FP32 || src_prc == Precision::BF16 || src_prc == Precision::FP16)
                        uni_vcvtps2dq(vmm_src, vmm_src);
                    break;
                default:
                    assert(!"unknown dst_prc");
            }
        }
    }

    inline void load_scalar(Xmm xmm_src, const Xbyak::Address &op, Precision src_prc, Precision dst_prc) {
        switch (src_prc) {
            case Precision::FP32:
            case Precision::I32:
                uni_vmovss(xmm_src, op);
                break;
            case Precision::BF16:
                uni_vpinsrw(xmm_src, xmm_src, op, 0);
                uni_vpslld(xmm_src, xmm_src, 16);
                break;
            case Precision::FP16:
                assert(mayiuse(x64::avx512_core_fp16));
                vcvtsh2ss(xmm_src, xmm_src, op);
                break;
            case Precision::I16:
                uni_vpinsrw(xmm_src, xmm_src, op, 0);
                uni_vpmovsxwd(xmm_src, op);
                break;
            case Precision::U16:
                uni_vpinsrw(xmm_src, xmm_src, op, 0);
                uni_vpmovzxwd(xmm_src, op);
                break;
            case Precision::I8:
                movsx(reg_tmp_32, op);
                uni_vmovq(xmm_src, reg_tmp_64);
                break;
            case Precision::U8:
                movzx(reg_tmp_32, op);
                uni_vmovq(xmm_src, reg_tmp_64);
                break;
            default:
                assert(!"unknown src_prc");
        }

        switch (dst_prc) {
            case Precision::FP32:
                if (src_prc != Precision::FP32 && src_prc != Precision::BF16 && src_prc != Precision::FP16)
                    uni_vcvtdq2ps(xmm_src, xmm_src);
                break;
            case Precision::I32:
                if (src_prc == Precision::FP32 || src_prc == Precision::BF16 || src_prc == Precision::FP16)
                    uni_vcvtps2dq(xmm_src, xmm_src);
                break;
            default:
                assert(!"unknown dst_prc");
        }
    }

    inline void store_vector(const Xbyak::Address &op, Vmm vmm_dst, Precision src_prc, Precision dst_prc) {
        Xmm xmm_dst = Xmm(vmm_dst.getIdx());
        Ymm ymm_dst = Ymm(vmm_dst.getIdx());

        switch (src_prc) {
            case Precision::FP32:
                if (dst_prc != Precision::FP32 && dst_prc != Precision::BF16 && dst_prc != Precision::FP16)
                    uni_vcvtps2dq(vmm_dst, vmm_dst);
                break;
            case Precision::I32:
                if (dst_prc == Precision::FP32 || dst_prc == Precision::BF16 || dst_prc == Precision::FP16)
                    uni_vcvtdq2ps(vmm_dst, vmm_dst);
                break;
            default:
                assert(!"unknown src_prc");
        }

        switch (dst_prc) {
            case Precision::FP32:
            case Precision::I32:
                uni_vmovups(op, vmm_dst);
                break;
            case Precision::BF16:
                uni_vcvtneps2bf16->emit_code({static_cast<size_t>(vmm_dst.getIdx())}, {static_cast<size_t>(ymm_dst.getIdx())});
                vmovdqu16(op, ymm_dst);
                break;
            case Precision::FP16:
                vcvtps2ph(op, vmm_dst, 0x4);
                break;
            case Precision::I16:
                if (isa == x64::avx512_core) {
                    vpmovsdw(op, vmm_dst);
                } else {
                    uni_vpackssdw(vmm_dst, vmm_dst, vmm_dst);
                    if (isa != x64::sse41) {
                        vpermq(ymm_dst, ymm_dst, 0x08);
                        uni_vmovdqu(op, xmm_dst);
                    } else {
                        movq(op, xmm_dst);
                    }
                }
                break;
            case Precision::U16:
                if (isa == x64::avx512_core) {
                    vpmaxsd(vmm_dst, vmm_zero, vmm_dst);
                    vpmovusdw(op, vmm_dst);
                } else {
                    uni_vpackusdw(vmm_dst, vmm_dst, vmm_dst);
                    if (isa != x64::sse41) {
                        vpermq(ymm_dst, ymm_dst, 0x08);
                        uni_vmovdqu(op, xmm_dst);
                    } else {
                        movq(op, xmm_dst);
                    }
                }
                break;
            case Precision::I8:
                if (isa == x64::avx512_core) {
                    vpmovsdb(op, vmm_dst);
                } else {
                    uni_vpackssdw(vmm_dst, vmm_dst, vmm_dst);
                    if (isa != x64::sse41)
                        vpermq(ymm_dst, ymm_dst, 0x08);
                    uni_vpacksswb(vmm_dst, vmm_dst, vmm_dst);
                    if (isa != x64::sse41)
                        vmovq(op, xmm_dst);
                    else
                        movd(op, xmm_dst);
                }
                break;
            case Precision::U8:
                if (isa == x64::avx512_core) {
                    vpmaxsd(vmm_dst, vmm_zero, vmm_dst);
                    vpmovusdb(op, vmm_dst);
                } else {
                    uni_vpackusdw(vmm_dst, vmm_dst, vmm_dst);
                    if (isa != x64::sse41)
                        vpermq(ymm_dst, ymm_dst, 0x08);
                    uni_vpackuswb(vmm_dst, vmm_dst, vmm_dst);
                    if (isa != x64::sse41)
                        vmovq(op, xmm_dst);
                    else
                        movd(op, xmm_dst);
                }
                break;
            default:
                assert(!"unknown dst_prc");
        }
    }

    inline void store_scalar(const Xbyak::Address &op, Xmm xmm_dst, Precision src_prc, Precision dst_prc) {
        switch (src_prc) {
            case Precision::FP32:
                if (dst_prc != Precision::FP32 && dst_prc != Precision::BF16 && dst_prc != Precision::FP16)
                    uni_vcvtps2dq(xmm_dst, xmm_dst);
                break;
            case Precision::I32:
                if (dst_prc == Precision::FP32 || dst_prc == Precision::BF16 || dst_prc == Precision::FP16)
                    uni_vcvtdq2ps(xmm_dst, xmm_dst);
                break;
            default:
                assert(!"unknown src_prc");
        }

        switch (dst_prc) {
            case Precision::FP32:
            case Precision::I32:
                uni_vmovss(op, xmm_dst);
                break;
            case Precision::BF16:
                uni_vpsrld(xmm_dst, xmm_dst, 16);
                uni_vpextrw(op, xmm_dst, 0x0);
                break;
            case Precision::FP16:
                assert(mayiuse(x64::avx512_core_fp16));
                vcvtss2sh(xmm_dst, xmm_dst, xmm_dst);
                movq(reg_tmp_64, xmm_dst);
                mov(op, reg_tmp_16);
                break;
            case Precision::I16:
                uni_vpackssdw(xmm_dst, xmm_dst, xmm_dst);
                movq(reg_tmp_64, xmm_dst);
                mov(op, reg_tmp_16);
                break;
            case Precision::U16:
                uni_vpackusdw(xmm_dst, xmm_dst, xmm_dst);
                movq(reg_tmp_64, xmm_dst);
                mov(op, reg_tmp_16);
                break;
            case Precision::I8:
                uni_vpackssdw(xmm_dst, xmm_dst, xmm_dst);
                uni_vpacksswb(xmm_dst, xmm_dst, xmm_dst);
                movq(reg_tmp_64, xmm_dst);
                mov(op, reg_tmp_8);
                break;
            case Precision::U8:
                uni_vpackusdw(xmm_dst, xmm_dst, xmm_dst);
                uni_vpackuswb(xmm_dst, xmm_dst, xmm_dst);
                movq(reg_tmp_64, xmm_dst);
                mov(op, reg_tmp_8);
                break;
            default:
                assert(!"unknown dst_prc");
        }
    }
};

#endif // OPENVINO_ARCH_X86_64

namespace {

/**
 * Implements Eltwise shape inference algorithm. The algorithm is based on broadcasting all the input shapes
 * according to the NUMPY broadcast rule. This implementation is more lightweight than the ngraph one.
 *
 */
class EltwiseShapeInfer : public ShapeInferEmptyPads {
public:
    Result infer(
        const std::vector<std::reference_wrapper<const VectorDims>>& input_shapes,
        const std::unordered_map<size_t, MemoryPtr>& data_dependency) override {
        size_t max_rank = 0;
        size_t max_rank_idx = 0;
        for (size_t i = 0; i < input_shapes.size(); ++i) {
            auto item_rank = input_shapes[i].get().size();
            if (item_rank > max_rank) {
                max_rank = item_rank;
                max_rank_idx = i;
            }
        }
        auto output_shape = input_shapes[max_rank_idx].get();
        // use NUMPY broadcast rule
        for (size_t i = 0; i < input_shapes.size(); i++) {
            if (i == max_rank_idx)
                continue;

            auto& input_shape = input_shapes[i].get();
            if (input_shape.size() > output_shape.size()) {
                IE_THROW() << "Eltwise shape infer input and output shapes rank mismatch";
            }
            size_t offset = output_shape.size() - input_shape.size();
            for (size_t j = 0; j < input_shape.size(); ++j) {
                if (input_shape[j] != output_shape[offset + j]) {
                    if (output_shape[offset + j] == 1) {
                        output_shape[offset + j] = input_shape[j];
                    } else {
                        if (input_shape[j] != 1) IE_THROW() << "Eltwise shape infer input shapes dim index: " << j << " mismatch";
                    }
                }
            }
        }
        return { { std::move(output_shape) }, ShapeInferStatus::success };
    }
    port_mask_t get_port_mask() const override {
        return EMPTY_PORT_MASK;
    }
};

class EltwiseShapeInferFactory : public ShapeInferFactory {
public:
    ShapeInferPtr makeShapeInfer() const override {
        return std::make_shared<EltwiseShapeInfer>();
    }
};

}   // namespace

Eltwise::BroadcastingPolicy Eltwise::determineBroadcastingPolicy(const std::shared_ptr<ngraph::Node>& op) {
    const auto const1 = ov::as_type_ptr<ngraph::opset1::Constant>(op->get_input_node_shared_ptr(0));
    const auto const2 = ov::as_type_ptr<ngraph::opset1::Constant>(op->get_input_node_shared_ptr(1));
    int constPort = -1;
    if (const2) {
        constPort = 1;
    } else if (const1) {
        constPort = 0;
    } else {
        return Undefined;
    }

    auto const_shape = op->get_input_shape(constPort);
    if (ngraph::shape_size(const_shape) == 1)
        return PerTensor;
    else
        return PerChannel;
}

const std::map<const ngraph::DiscreteTypeInfo, Eltwise::Initializer> Eltwise::initializers = {
    {ngraph::op::v1::Add::get_type_info_static(), [](const std::shared_ptr<ngraph::Node>& op, Eltwise& node) {
        node.algorithm = Algorithm::EltwiseAdd;
        node.broadcastingPolicy = determineBroadcastingPolicy(op);
    }},
    {ngraph::op::v1::Subtract::get_type_info_static(), [](const std::shared_ptr<ngraph::Node>& op, Eltwise& node) {
        node.algorithm = Algorithm::EltwiseSubtract;
        node.broadcastingPolicy = determineBroadcastingPolicy(op);
    }},
    {ngraph::op::v1::Multiply::get_type_info_static(), [](const std::shared_ptr<ngraph::Node>& op, Eltwise& node) {
        node.algorithm = Algorithm::EltwiseMultiply;
        node.broadcastingPolicy = determineBroadcastingPolicy(op);
    }},
    {ngraph::op::v1::Divide::get_type_info_static(), [](const std::shared_ptr<ngraph::Node>& op, Eltwise& node) {
        node.algorithm = Algorithm::EltwiseDivide;
        node.broadcastingPolicy = determineBroadcastingPolicy(op);
    }},
    {ngraph::op::v0::SquaredDifference::get_type_info_static(), [](const std::shared_ptr<ngraph::Node>& op, Eltwise& node) {
        node.algorithm = Algorithm::EltwiseSquaredDifference;
    }},
    {ngraph::op::v1::Maximum::get_type_info_static(), [](const std::shared_ptr<ngraph::Node>& op, Eltwise& node) {
        node.algorithm = Algorithm::EltwiseMaximum;
    }},
    {ngraph::op::v1::Minimum::get_type_info_static(), [](const std::shared_ptr<ngraph::Node>& op, Eltwise& node) {
        node.algorithm = Algorithm::EltwiseMinimum;
    }},
    {ngraph::op::v1::Mod::get_type_info_static(), [](const std::shared_ptr<ngraph::Node>& op, Eltwise& node) {
        node.algorithm = Algorithm::EltwiseMod;
    }},
    {ngraph::op::v1::FloorMod::get_type_info_static(), [](const std::shared_ptr<ngraph::Node>& op, Eltwise& node) {
        node.algorithm = Algorithm::EltwiseFloorMod;
    }},
    {ngraph::op::v1::Power::get_type_info_static(), [](const std::shared_ptr<ngraph::Node>& op, Eltwise& node) {
        node.algorithm = Algorithm::EltwisePowerDynamic;
    }},
    {PowerStaticNode::get_type_info_static(), [](const std::shared_ptr<ngraph::Node>& op, Eltwise& node) {
        auto powerStatic = getNgraphOpAs<PowerStaticNode>(op);
        node.algorithm = Algorithm::EltwisePowerStatic;
        node.alpha = powerStatic->get_power();
        node.beta = powerStatic->get_scale();
        node.gamma = powerStatic->get_shift();
        node.broadcastingPolicy = PerTensor;
    }},
    {ngraph::op::v1::Equal::get_type_info_static(), [](const std::shared_ptr<ngraph::Node>& op, Eltwise& node) {
        node.algorithm = Algorithm::EltwiseEqual;
    }},
    {ngraph::op::v1::NotEqual::get_type_info_static(), [](const std::shared_ptr<ngraph::Node>& op, Eltwise& node) {
        node.algorithm = Algorithm::EltwiseNotEqual;
    }},
    {ov::op::v10::IsFinite::get_type_info_static(), [](const std::shared_ptr<ov::Node>& op, Eltwise& node) {
        node.algorithm = Algorithm::EltwiseIsFinite;
    }},
    {ov::op::v10::IsInf::get_type_info_static(), [](const std::shared_ptr<ov::Node>& op, Eltwise& node) {
        node.algorithm = Algorithm::EltwiseIsInf;
        const auto& attributes = ov::as_type_ptr<ov::op::v10::IsInf>(op)->get_attributes();
        node.alpha = attributes.detect_negative;
        node.beta  = attributes.detect_positive;
    }},
    {ov::op::v10::IsNaN::get_type_info_static(), [](const std::shared_ptr<ov::Node>& op, Eltwise& node) {
        node.algorithm = Algorithm::EltwiseIsNaN;
    }},
    {ngraph::op::v1::Greater::get_type_info_static(), [](const std::shared_ptr<ngraph::Node>& op, Eltwise& node) {
        node.algorithm = Algorithm::EltwiseGreater;
    }},
    {ngraph::op::v1::GreaterEqual::get_type_info_static(), [](const std::shared_ptr<ngraph::Node>& op, Eltwise& node) {
        node.algorithm = Algorithm::EltwiseGreaterEqual;
    }},
    {ngraph::op::v1::Less::get_type_info_static(), [](const std::shared_ptr<ngraph::Node>& op, Eltwise& node) {
        node.algorithm = Algorithm::EltwiseLess;
    }},
    {ngraph::op::v1::LessEqual::get_type_info_static(), [](const std::shared_ptr<ngraph::Node>& op, Eltwise& node) {
        node.algorithm = Algorithm::EltwiseLessEqual;
    }},
    {ngraph::op::v1::LogicalAnd::get_type_info_static(), [](const std::shared_ptr<ngraph::Node>& op, Eltwise& node) {
        node.algorithm = Algorithm::EltwiseLogicalAnd;
    }},
    {ngraph::op::v1::LogicalOr::get_type_info_static(), [](const std::shared_ptr<ngraph::Node>& op, Eltwise& node) {
        node.algorithm = Algorithm::EltwiseLogicalOr;
    }},
    {ngraph::op::v1::LogicalXor::get_type_info_static(), [](const std::shared_ptr<ngraph::Node>& op, Eltwise& node) {
        node.algorithm = Algorithm::EltwiseLogicalXor;
    }},
    {ngraph::op::v1::LogicalNot::get_type_info_static(), [](const std::shared_ptr<ngraph::Node>& op, Eltwise& node) {
        node.algorithm = Algorithm::EltwiseLogicalNot;
    }},
    {ngraph::op::v0::Relu::get_type_info_static(), [](const std::shared_ptr<ngraph::Node>& op, Eltwise& node) {
        node.algorithm = Algorithm::EltwiseRelu;
        node.onednnAlgorithm = dnnl::algorithm::eltwise_relu;
    }},
    {LeakyReluNode::get_type_info_static(), [](const std::shared_ptr<ngraph::Node>& op, Eltwise& node) {
        auto leakyRelu = getNgraphOpAs<LeakyReluNode>(op);
        node.algorithm = Algorithm::EltwiseRelu;
        node.onednnAlgorithm = dnnl::algorithm::eltwise_relu;
        node.alpha = leakyRelu->get_slope();
        node.beta = 0.0f;
    }},
    {ngraph::op::v0::Gelu::get_type_info_static(), [](const std::shared_ptr<ngraph::Node>& op, Eltwise& node) {
        node.algorithm = Algorithm::EltwiseGeluErf;
        node.onednnAlgorithm = dnnl::algorithm::eltwise_gelu_erf;
    }},
    {ngraph::op::v7::Gelu::get_type_info_static(), [](const std::shared_ptr<ngraph::Node>& op, Eltwise& node) {
        auto gelu = getNgraphOpAs<ngraph::op::v7::Gelu>(op);
        ngraph::op::GeluApproximationMode approximationMode = gelu->get_approximation_mode();
        if (approximationMode == ngraph::op::GeluApproximationMode::ERF) {
            node.algorithm = Algorithm::EltwiseGeluErf;
            node.onednnAlgorithm = dnnl::algorithm::eltwise_gelu_erf;
        } else if (approximationMode == ngraph::op::GeluApproximationMode::TANH) {
            node.algorithm = Algorithm::EltwiseGeluTanh;
            node.onednnAlgorithm = dnnl::algorithm::eltwise_gelu_tanh;
        } else {
            IE_THROW(NotImplemented) << "CPU Eltwise node doesn't support ngraph operation Gelu with approximation mode: " << approximationMode;
        }
    }},
    {ngraph::op::v0::Elu::get_type_info_static(), [](const std::shared_ptr<ngraph::Node>& op, Eltwise& node) {
        auto eluOp = getNgraphOpAs<ngraph::op::v0::Elu>(op);
        node.alpha = static_cast<float>(eluOp->get_alpha());
        node.algorithm = Algorithm::EltwiseElu;
        node.onednnAlgorithm = dnnl::algorithm::eltwise_elu;
    }},
    {ngraph::op::v0::Tanh::get_type_info_static(), [](const std::shared_ptr<ngraph::Node>& op, Eltwise& node) {
        node.algorithm = Algorithm::EltwiseTanh;
        node.onednnAlgorithm = dnnl::algorithm::eltwise_tanh;
    }},
    {ngraph::op::v0::Sigmoid::get_type_info_static(), [](const std::shared_ptr<ngraph::Node>& op, Eltwise& node) {
        node.algorithm = Algorithm::EltwiseSigmoid;
        node.onednnAlgorithm = dnnl::algorithm::eltwise_logistic;
    }},
    {ngraph::op::v0::Abs::get_type_info_static(), [](const std::shared_ptr<ngraph::Node>& op, Eltwise& node) {
        node.algorithm = Algorithm::EltwiseAbs;
        node.onednnAlgorithm = dnnl::algorithm::eltwise_abs;
    }},
    {ngraph::op::v0::Sqrt::get_type_info_static(), [](const std::shared_ptr<ngraph::Node>& op, Eltwise& node) {
        node.algorithm = Algorithm::EltwiseSqrt;
        node.onednnAlgorithm = dnnl::algorithm::eltwise_sqrt;
    }},
    {ngraph::op::v0::Clamp::get_type_info_static(), [](const std::shared_ptr<ngraph::Node>& op, Eltwise& node) {
        auto clampOp = getNgraphOpAs<ngraph::op::v0::Clamp>(op);

        float alpha_ = static_cast<float>(clampOp->get_min());
        float beta_ = static_cast<float>(clampOp->get_max());
        if (clampOp->get_input_element_type(0).is_integral_number()) {
            // according to spec, when Clamp has integer element type, min and max mist be converted to integer
            alpha_ = std::ceil(alpha_);
            beta_ = std::floor(beta_);
        }
        node.alpha = alpha_;
        node.beta = beta_;
        node.algorithm = Algorithm::EltwiseClamp;
        node.onednnAlgorithm = dnnl::algorithm::eltwise_clip;
    }},
    {ngraph::op::v0::Exp::get_type_info_static(), [](const std::shared_ptr<ngraph::Node>& op, Eltwise& node) {
        node.algorithm = Algorithm::EltwiseExp;
        node.onednnAlgorithm = dnnl::algorithm::eltwise_exp;
    }},
    {SwishNode::get_type_info_static(), [](const std::shared_ptr<ngraph::Node>& op, Eltwise& node) {
        auto swishOp = getNgraphOpAs<SwishNode>(op);
        node.algorithm = Algorithm::EltwiseSwish;
        node.onednnAlgorithm = dnnl::algorithm::eltwise_swish;
        node.alpha = swishOp->get_alpha();
    }},
    {ngraph::op::v4::HSwish::get_type_info_static(), [](const std::shared_ptr<ngraph::Node>& op, Eltwise& node) {
        // since v3.0 version, oneDNN has flexible implementation of hardswish, ov still uses the one with hardcoded alpha and beta
        node.alpha = 1.f / 6.f;
        node.beta = 0.5f;
        node.algorithm = Algorithm::EltwiseHswish;
        node.onednnAlgorithm = dnnl::algorithm::eltwise_hardswish;
    }},
    {ngraph::op::v4::Mish::get_type_info_static(), [](const std::shared_ptr<ngraph::Node>& op, Eltwise& node) {
        node.algorithm = Algorithm::EltwiseMish;
        node.onednnAlgorithm = dnnl::algorithm::eltwise_mish;
    }},
    {ngraph::op::v5::HSigmoid::get_type_info_static(), [](const std::shared_ptr<ngraph::Node>& op, Eltwise& node) {
        node.algorithm = Algorithm::EltwiseHsigmoid;
        node.onednnAlgorithm = dnnl::algorithm::eltwise_hsigmoid;
    }},
    {ngraph::op::v5::Round::get_type_info_static(), [](const std::shared_ptr<ngraph::Node>& op, Eltwise& node) {
        auto roundOp = getNgraphOpAs<ngraph::op::v5::Round>(op);

        switch (roundOp->get_mode()) {
            case ngraph::op::v5::Round::RoundMode::HALF_TO_EVEN:
                node.algorithm = Algorithm::EltwiseRoundHalfToEven;
                node.onednnAlgorithm = dnnl::algorithm::eltwise_round_half_to_even;
                break;
            case ngraph::op::v5::Round::RoundMode::HALF_AWAY_FROM_ZERO:
                node.algorithm = Algorithm::EltwiseRoundHalfAwayFromZero;
                node.onednnAlgorithm = dnnl::algorithm::eltwise_round_half_away_from_zero;
                break;
        }
    }},
    {ngraph::op::v0::PRelu::get_type_info_static(), [](const std::shared_ptr<ngraph::Node>& op, Eltwise& node) {
        node.algorithm = Algorithm::EltwisePrelu;
        node.broadcastingPolicy = determineBroadcastingPolicy(op);
    }},
    {ngraph::op::v0::Erf::get_type_info_static(), [](const std::shared_ptr<ngraph::Node>& op, Eltwise& node) {
        node.algorithm = Algorithm::EltwiseErf;
    }},
    {ngraph::op::v4::SoftPlus::get_type_info_static(), [](const std::shared_ptr<ngraph::Node>& op, Eltwise& node) {
        node.algorithm = Algorithm::EltwiseSoftRelu;
        node.alpha = 1.f;
        node.onednnAlgorithm = dnnl::algorithm::eltwise_soft_relu;
    }},
    {ngraph::op::v9::SoftSign::get_type_info_static(), [](const std::shared_ptr<ngraph::Node>& op, Eltwise& node) {
        node.algorithm = Algorithm::EltwiseSoftSign;
    }},
    {ngraph::op::v1::Select::get_type_info_static(), [](const std::shared_ptr<ngraph::Node>& op, Eltwise& node) {
        node.algorithm = Algorithm::EltwiseSelect;
    }},
    {ngraph::op::v0::Log::get_type_info_static(), [](const std::shared_ptr<ngraph::Node>& op, Eltwise& node) {
        node.algorithm = Algorithm::EltwiseLog;
    }},
};


namespace {
struct EltwiseKey {
    std::vector<Eltwise::EltwiseData> eltwise_data;
    std::vector<Type> ops_list;
    VectorDims outBlkDims;
    VectorDims outOrder;
    std::vector<VectorDims> inpDims;
    std::vector<InferenceEngine::Precision> inpPrc;
    InferenceEngine::Precision outPrc;
    dnnl::post_ops postOps;
    EltwiseImplType implType;

    size_t hash() const {
        using namespace dnnl::impl;
        using namespace dnnl::impl::primitive_hashing;
        size_t seed = 0;
        auto hash_combine_eltwiseData = [](size_t seed, const Eltwise::EltwiseData& eltwiseData) {
            seed = hash_combine(seed, eltwiseData.algo);
            seed = hash_combine(seed, eltwiseData.onednnAlgorithm);
            seed = hash_combine(seed, eltwiseData.alpha);
            seed = hash_combine(seed, eltwiseData.beta);
            seed = hash_combine(seed, eltwiseData.gamma);
            return seed;
        };
        std::for_each(eltwise_data.begin(), eltwise_data.end(), [&](const Eltwise::EltwiseData& item) {
            seed = hash_combine_eltwiseData(seed, item);
        });
        seed = get_vector_hash(seed, ops_list);
        if (implType == EltwiseImplType::optimizedShapeAgnostic) {
            seed = hash_combine(seed, outBlkDims.back() == 1);
            for (auto&& item : inpDims) {
                seed = hash_combine(seed, item.back() == 1);
            }
        } else {
            seed = get_vector_hash(seed, outOrder);
            seed = get_vector_hash(seed, outBlkDims);
            for (auto&& item : inpDims) {
                seed = get_vector_hash(seed, item);
            }
        }
        std::for_each(inpPrc.begin(), inpPrc.end(), [&](const Precision& item) {
            seed = hash_combine(seed, item.getPrecVal());
        });
        seed = hash_combine(seed, outPrc.getPrecVal());
        seed = get_post_op_hash(seed, *postOps.get());
        seed = hash_combine(seed, implType);
        return seed;
    }

    bool operator==(const EltwiseKey& rhs) const {
        if (inpDims.size() != rhs.inpDims.size()) {
            return false;
        }

        bool result = eltwise_data == rhs.eltwise_data &&
                      ops_list == rhs.ops_list &&
                      inpPrc == rhs.inpPrc &&
                      outPrc == rhs.outPrc &&
                      *postOps.get() == *rhs.postOps.get() &&
                      implType == rhs.implType;

        if (result) {
            if (implType == EltwiseImplType::optimizedShapeAgnostic) {
                bool broadcast, rhsBroadcast;
                for (size_t i = 0; i < inpDims.size(); ++i) {
                    broadcast = (inpDims[i].back() == 1);
                    rhsBroadcast = (rhs.inpDims[i].back() == 1);
                    if (broadcast != rhsBroadcast)
                        return false;
                }
            } else {
                result = result && outOrder == rhs.outOrder &&
                         outBlkDims == rhs.outBlkDims;
                for (size_t i = 0; i < inpDims.size() && result; ++i) {
                    result = result && (inpDims[i] == rhs.inpDims[i]);
                }
            }
        }

        return result;
    }
};

class EltwiseJitExecutor : public Eltwise::IEltwiseExecutor {
public:
    static void offset_out_calc(VectorDims& offset, const VectorDims& dims) {
        int k = 1;
        for (int i = offset.size() - 1; i >= 0; i--) {
            offset[i] = k;
            k *= dims[i];
        }
    }

    static void offset_in_calc(VectorDims& offset, const VectorDims& dims_in, const VectorDims& dims_out) {
        int k = 1;
        for (int i = offset.size() - 1; i >= 0; i--) {
            offset[i] = (dims_in[i] == dims_out[i]) ? k : 0;
            k *= dims_in[i];
        }
    }

    EltwiseJitExecutor(const std::vector<Eltwise::EltwiseData>& eltwise_data,
                       const std::vector<Type>& ops_list,
                       const VectorDims& outBlkDims,
                       const VectorDims& outOrder,
                       std::vector<VectorDims> inpDims,
                       const std::vector<InferenceEngine::Precision>& inpPrc,
                       const InferenceEngine::Precision& outPrc,
                       const dnnl::post_ops& post_ops,
                       bool useRuntimePtrs) {
        auto collapseLastDims = [](std::vector<size_t>& dims, int dimsToCollapse) {
            for (int i = dims.size() - 2; i > dims.size() - dimsToCollapse - 2; i--) {
                dims[dims.size() - 1] *= dims[i];
            }

            for (int i = dims.size() - 2; i >= dimsToCollapse; i--) {
                dims[i] = dims[i - dimsToCollapse];
            }

            for (int i = dimsToCollapse - 1; i >= 0; i--) {
                dims[i] = 1;
            }
        };

        auto collapseLastOffsets = [](std::vector<size_t>& dims, int dimsToCollapse) {
            for (int i = dims.size() - 2; i > dims.size() - dimsToCollapse - 2; i--) {
                if (dims[dims.size() - 1] > 0 || dims[i] > 0)
                    dims[dims.size() - 1] = std::max(dims[dims.size() - 1], static_cast<size_t>(1)) * std::max(dims[i], static_cast<size_t>(1));
                else
                    dims[dims.size() - 1] *= dims[i];
            }

            for (int i = dims.size() - 2; i >= dimsToCollapse; i--) {
                dims[i] = dims[i - dimsToCollapse];
            }

            for (int i = dimsToCollapse - 1; i >= 0; i--) {
                dims[i] = 0;
            }
        };

        auto isFusedWith = [&](Type type_) {
            auto start_itr = ops_list.begin();
            std::advance(start_itr, 1); // apply offset since the first op in the list is the op itself
            return any_of(start_itr, ops_list.end(), [=](Type type) { return type == type_; });
        };

        if (inpDims.empty()) {
            IE_THROW() << "Can not make Eltwise executor from empty input dims array";
        } else if (inpDims.front().empty()) {
            IE_THROW() << "Can not make Eltwise executor from empty input dims members";
        }

        jit_eltwise_params jep = {};
        size_t inputsNumber = inpDims.size();

        jep.use_runtime_ptrs = useRuntimePtrs;

        jep.input_size = inpDims.front().size();

        jep.dims.resize(jep.input_size, 1);

        if (outBlkDims.empty()) {
            IE_THROW() << "Can not make Eltwise executor from empty block dims vector";
        }

        size_t outRank = outBlkDims.size();
        for (int i = 0; i < outRank; i++) {
            jep.dims[jep.dims.size() - 1 - i] = outBlkDims[outRank - 1 - i];
        }

        for (int i = 0; i < inpDims.size(); i++) {
            for (int j = 0; j < inpDims[i].size(); j++) {
                if (inpDims[i][j] != jep.dims[j] && inpDims[i][j] != 1)
                    IE_THROW() << "Eltwise executor got invalid input/output dims configuration.";
            }
        }

        if (outBlkDims.size() != outOrder.size()) {
            IE_THROW() << "Can not make Eltwise executor due to out blocked dims and out order vectors size mismatch.";
        }

        int lastUnchangedAxis = 0;
        size_t oc_size = 0;
        jep.oc_offsets.resize(jep.input_size, 0);
        std::fill(jep.oc_offsets.begin(), jep.oc_offsets.end(), 0);
        if (isFusedWith(Type::FakeQuantize)) {
            size_t offset_oc = 1;
            for (int i = outOrder.size() - 1; i >= 0; i--) {
                if (outOrder[i] == 1) {
                    int oc_dim_idx = i + (jep.input_size - outOrder.size());
                    jep.oc_offsets[oc_dim_idx] = offset_oc;
                    offset_oc *= jep.dims[oc_dim_idx];
                    if (oc_dim_idx + 1 != jep.input_size) { // since in nspc case we can safely collapse the last axis
                        lastUnchangedAxis = oc_dim_idx;
                    }
                }
            }
            oc_size = jep.oc_offsets[jep.dims.size() - 1] != 0 ? jep.dims[jep.dims.size() - 1] : 1;
        }

        int maxCollapsedDims = static_cast<int>(jep.dims.size()) - lastUnchangedAxis - 2;

        size_t fullWorkAmount = 1;
        for (int i = 0; i < jep.dims.size(); i++) {
            fullWorkAmount *= jep.dims[i];
        }

        size_t minimalConcurrency = parallel_get_max_threads();
        size_t minimalJitWorkAmount = 256;
        size_t currentJitWorkAmount = jep.dims[jep.dims.size() - 1];
        int collapsedDims = 0;

        bool hasDifferentDims = false;
        while (!useRuntimePtrs && currentJitWorkAmount < minimalJitWorkAmount && currentJitWorkAmount < fullWorkAmount) {
            if (collapsedDims >= maxCollapsedDims)
                break;

            for (int j = 1; j < inpDims.size(); j++) {
                if (inpDims[j].back() != inpDims[0].back()) {
                    hasDifferentDims = true;
                }
            }

            if (oc_size > 1 && oc_size != inpDims[0][inpDims[0].size() - 1]) {
                hasDifferentDims = true;
            }

            bool canCollapse = true;
            for (int i = 0; i < inpDims.size(); i++) {
                if (inpDims[i][inpDims[i].size() - 2] != 1) {
                    if (hasDifferentDims) {
                        canCollapse = false;
                        break;
                    }
                }
            }

            if (!canCollapse) {
                break;
            }

            size_t nextJitWorkAmount = currentJitWorkAmount * jep.dims[jep.dims.size() - 2];
            if (fullWorkAmount / nextJitWorkAmount >= minimalConcurrency) {
                currentJitWorkAmount = nextJitWorkAmount;
                collapsedDims++;

                for (int i = 0; i < inpDims.size(); i++) {
                    collapseLastDims(inpDims[i], 1);
                }
                collapseLastDims(jep.dims, 1);

                if (isFusedWith(Type::FakeQuantize)) {
                    collapseLastOffsets(jep.oc_offsets, 1);
                }
            } else {
                break;
            }
        }

        if (inpPrc.size() != inputsNumber) {
            IE_THROW() << "Can not make Eltwise executor. Wrong input precisions vector size.";
        }

        if (!useRuntimePtrs) {
            _batchDimIdx = jep.input_size - outBlkDims.size() + collapsedDims;
            _schedulerWorkAmount = fullWorkAmount / jep.dims[jep.dims.size() - 1];

            // init offset
            jep.dst_offsets.resize(jep.input_size, 1);
            offset_out_calc(jep.dst_offsets, jep.dims);
            for (int j = 0; j < jep.input_size; j++) {
                jep.dst_offsets[j] *= outPrc.size();
            }

            for (int i = 0; i < inputsNumber; i++) {
                jep.src_offsets[i].resize(jep.input_size, 1);
                offset_in_calc(jep.src_offsets[i], inpDims[i], jep.dims);
                for (int j = 0; j < jep.input_size; j++) {
                    jep.src_offsets[i][j] *= inpPrc[i].size();
                }
            }
        }

        jep.inputs_number = inputsNumber;

        for (int i = 0; i < inputsNumber; i++) {
            jep.src_prc[i] = inpPrc[i];
            jep.src_size[i] = inpDims[i][inpDims[i].size() - 1];
        }
        jep.dst_prc = outPrc;
        jep.work_amount = jep.dst_size = jep.dims.back();
        jep.oc_size = oc_size;

        std::transform(jep.oc_offsets.begin(), jep.oc_offsets.end(), jep.oc_offsets.begin(),
                       [](size_t& offset) { return offset * sizeof(float);});

#if defined(OPENVINO_ARCH_X86_64)
        if (mayiuse(x64::avx512_core)) {
            _pKernel.reset(new jit_uni_eltwise_generic<x64::avx512_core>(jep, eltwise_data, ops_list, post_ops));
        } else if (mayiuse(x64::avx2)) {
            _pKernel.reset(new jit_uni_eltwise_generic<x64::avx2>(jep, eltwise_data, ops_list, post_ops));
        } else if (mayiuse(x64::sse41)) {
            _pKernel.reset(new jit_uni_eltwise_generic<x64::sse41>(jep, eltwise_data, ops_list, post_ops));
        } else {
            IE_THROW() << "Can't create jit eltwise kernel";
        }
#endif // OPENVINO_ARCH_X86_64
        if (_pKernel)
            _pKernel->create_ker();
    }

    void exec(const jit_eltwise_call_args_ptrs &args_ptrs, const VectorDims &dims_out) override {
        if (!_pKernel)
            IE_THROW() << "Can't execute, kernel for eltwise node is not compiled";

        if (_pKernel->jep_.input_size == optimalTensorRank) {
            // execute Optimized 6D
            parallel_for5d(dims_out[0], dims_out[1], dims_out[2], dims_out[3], dims_out[4],
                           [&](size_t i0, size_t i1, size_t i2, size_t i3, size_t i4) {
                               auto args = jit_eltwise_call_args_indexes();
                               args.indexes[0] = i0;
                               args.indexes[1] = i1;
                               args.indexes[2] = i2;
                               args.indexes[3] = i3;
                               args.indexes[4] = i4;

                               (*_pKernel)(&args_ptrs, &args);
                           });
        } else {
            // execute Optimized Generic
            if (_pKernel->jep_.use_runtime_ptrs) {
                // recalculate _schedulerWorkAmount
                _schedulerWorkAmount = 1;
                for (size_t i = 0; i < dims_out.size() - 1; i++) {
                    _schedulerWorkAmount *= dims_out[i];
                }
            }
            parallel_nt(0, [&](const int ithr, const int nthr) {
                size_t start = 0, end = 0;
                splitter(_schedulerWorkAmount, nthr, ithr, start, end);

                std::vector<size_t> counters(dims_out.size() - 1, 0);
                auto args = jit_eltwise_call_args_indexes();
                for (size_t iwork = start; iwork < end; ++iwork) {
                    size_t tmp = iwork;
                    for (ptrdiff_t j = dims_out.size() - 2; j >= 0; j--) {
                        counters[j] = tmp % dims_out[j];
                        tmp /= dims_out[j];
                    }

                    for (size_t j = 0; j < counters.size(); j++)
                        args.indexes[j] = counters[j];

                    (*_pKernel)(&args_ptrs, &args);
                }
            });
        }
    }
    const VectorDims& getOutDims() const override {
        if (!_pKernel)
            IE_THROW() << "Can't get jit eltwise params, kernel for Eltwise executor is not compiled";
        return _pKernel->jep_.dims;
    }
    size_t getBatchDimIdx() const override {
        return _batchDimIdx;
    }

private:
    std::unique_ptr<jit_uni_eltwise_kernel> _pKernel;
    size_t _schedulerWorkAmount = 0;
    size_t _batchDimIdx = 0;

public:
    static const int optimalTensorRank = 6;
};

class EltwiseRefExecutor : public Eltwise::IEltwiseExecutor {
public:
    EltwiseRefExecutor(Eltwise::EltwiseData opData,
                       const VectorDims& outBlkDims,
                       std::vector<VectorDims> inpDims)
    : _opData(std::move(opData)) {
        if (inpDims.empty()) {
            IE_THROW() << "Can not make Eltwise executor from empty input dims array";
        } else if (inpDims.front().empty()) {
            IE_THROW() << "Can not make Eltwise executor from empty input dims array members";
        }

        if (outBlkDims.empty()) {
            IE_THROW() << "Can not make Eltwise executor from empty output blocked dims vector";
        }

        _inputNum = inpDims.size();
        size_t input_size = inpDims.front().size();
        _batchDimIdx = input_size - outBlkDims.size();

        _dims.resize(input_size, 1);
        for (int i = 0; i < outBlkDims.size(); i++) {
            _dims[_dims.size() - 1 - i] = outBlkDims[outBlkDims.size() - 1 - i];
        }

        _fullWorkAmount = 1;
        for (int i = 0; i < _dims.size(); i++) {
            _fullWorkAmount *= _dims[i];
        }

        // init offset
        _dst_offsets.resize(input_size, 1);
        EltwiseJitExecutor::offset_out_calc(_dst_offsets, _dims);
        for (int j = 0; j < input_size; j++) {
            _dst_offsets[j] *= sizeof(float); // only FP32 out prc is supported
        }

        for (int i = 0; i < _inputNum; i++) {
            _src_offsets[i].resize(input_size, 1);
            EltwiseJitExecutor::offset_in_calc(_src_offsets[i], inpDims[i], _dims);
            for (int j = 0; j < input_size; j++) {
                _src_offsets[i][j] *= sizeof(float); // only FP32 inp prcs are supported
            }
        }
    }

    void exec(const jit_eltwise_call_args_ptrs &args_ptrs, const VectorDims &dims_out) override {
        if (_opData.algo == Algorithm::EltwiseLog) {
            const float* src_ptr_f = reinterpret_cast<const float*>(args_ptrs.src_ptr[0]);
            float* dst_ptr_f = reinterpret_cast<float*>(args_ptrs.dst_ptr);
            parallel_for(_fullWorkAmount, [&](size_t i) {
                dst_ptr_f[i] = logf(src_ptr_f[i]);
            });
            return;
        }

        std::shared_ptr<ref_eltwise_scalar_fwd_t> ref_eltwise_injector = nullptr;
        if (_opData.onednnAlgorithm != dnnl::algorithm::undef) {
            ref_eltwise_injector = std::make_shared<ref_eltwise_scalar_fwd_t>(
                    static_cast<dnnl_alg_kind_t>(_opData.onednnAlgorithm), _opData.alpha, _opData.beta, 1.f);
        }

        parallel_nt(0, [&](const int ithr, const int nthr) {
            size_t start = 0, end = 0;
            splitter(_fullWorkAmount, nthr, ithr, start, end);

            std::vector<size_t> counters(dims_out.size(), 0);

            for (size_t iwork = start; iwork < end; ++iwork) {
                size_t tmp = iwork;
                for (ptrdiff_t j = dims_out.size() - 1; j >= 0; j--) {
                    counters[j] = tmp % dims_out[j];
                    tmp /= dims_out[j];
                }

                size_t index_in[MAX_ELTWISE_INPUTS] = {0};
                for (int i = 0; i < _inputNum; i++) {
                    index_in[i] = 0;
                    for (int j = 0; j < counters.size(); j++) {
                        index_in[i] += counters[j] * _src_offsets[i][j];
                    }
                    index_in[i] /= sizeof(float);
                }

                size_t index_out = 0;
                for (int j = 0; j < counters.size(); j++) {
                    index_out += counters[j] * _dst_offsets[j];
                }
                index_out /= sizeof(float);

                std::vector<float> src_f(_inputNum);
                for (int i = 0; i < _inputNum; i++) {
                    src_f[i] = (reinterpret_cast<const float*>(args_ptrs.src_ptr[i]) + index_in[i])[0];
                }
                float* dst_ptr_f = reinterpret_cast<float*>(args_ptrs.dst_ptr) + index_out;

                switch (_opData.algo) {
                    case Algorithm::EltwiseRelu:
                    case Algorithm::EltwiseGeluErf:
                    case Algorithm::EltwiseGeluTanh:
                    case Algorithm::EltwiseElu:
                    case Algorithm::EltwiseTanh:
                    case Algorithm::EltwiseSigmoid:
                    case Algorithm::EltwiseAbs:
                    case Algorithm::EltwiseSqrt:
                    case Algorithm::EltwiseSoftRelu:
                    case Algorithm::EltwiseExp:
                    case Algorithm::EltwiseClamp:
                    case Algorithm::EltwiseSwish:
                    case Algorithm::EltwiseHswish:
                    case Algorithm::EltwiseMish:
                    case Algorithm::EltwiseHsigmoid:
                    case Algorithm::EltwiseRoundHalfToEven:
                    case Algorithm::EltwiseRoundHalfAwayFromZero:
                        *dst_ptr_f = ref_eltwise_injector->compute_scalar(src_f[0]);
                        break;
                    case Algorithm::EltwiseAdd:               *dst_ptr_f = src_f[0] + src_f[1]; break;
                    case Algorithm::EltwiseMulAdd:            *dst_ptr_f = src_f[0] * src_f[1] + src_f[2]; break;
                    case Algorithm::EltwiseSubtract:          *dst_ptr_f = src_f[0] - src_f[1]; break;
                    case Algorithm::EltwiseMultiply:          *dst_ptr_f = src_f[0] * src_f[1]; break;
                    case Algorithm::EltwiseDivide:            *dst_ptr_f = src_f[0] / src_f[1]; break;
                    case Algorithm::EltwiseFloorMod:          *dst_ptr_f = src_f[0] - floorf(src_f[0] / src_f[1]) * src_f[1]; break;
                    case Algorithm::EltwiseMod:               *dst_ptr_f = src_f[0] - truncf(src_f[0] / src_f[1]) * src_f[1]; break;
                    case Algorithm::EltwiseMaximum:           *dst_ptr_f = std::max(src_f[0], src_f[1]); break;
                    case Algorithm::EltwiseMinimum:           *dst_ptr_f = std::min(src_f[0], src_f[1]); break;
                    case Algorithm::EltwiseSquaredDifference: *dst_ptr_f = powf((src_f[0] - src_f[1]), 2.f); break;
                    case Algorithm::EltwisePowerDynamic:      *dst_ptr_f = powf(src_f[0], src_f[1]); break;
                    case Algorithm::EltwiseEqual:             *dst_ptr_f = src_f[0] == src_f[1]; break;
                    case Algorithm::EltwiseNotEqual:          *dst_ptr_f = src_f[0] != src_f[1]; break;
                    case Algorithm::EltwiseGreater:           *dst_ptr_f = src_f[0] > src_f[1]; break;
                    case Algorithm::EltwiseGreaterEqual:      *dst_ptr_f = src_f[0] >= src_f[1]; break;
                    case Algorithm::EltwiseLess:              *dst_ptr_f = src_f[0] < src_f[1]; break;
                    case Algorithm::EltwiseLessEqual:         *dst_ptr_f = src_f[0] <= src_f[1]; break;
                    case Algorithm::EltwiseLogicalAnd:        *dst_ptr_f = src_f[0] && src_f[1]; break;
                    case Algorithm::EltwiseLogicalOr:         *dst_ptr_f = src_f[0] || src_f[1]; break;
                    case Algorithm::EltwiseLogicalXor:        *dst_ptr_f = (src_f[0] || src_f[1]) - (src_f[0] && src_f[1]); break;
                    case Algorithm::EltwiseLogicalNot:        *dst_ptr_f = !src_f[0]; break;
                    case Algorithm::EltwisePowerStatic:       *dst_ptr_f = powf(_opData.beta * src_f[0] + _opData.gamma, _opData.alpha); break;
                    case Algorithm::EltwisePrelu:             *dst_ptr_f = src_f[0] > 0 ? src_f[0] : src_f[0] * src_f[1]; break;
                    case Algorithm::EltwiseErf:               *dst_ptr_f = std::erf(src_f[0]); break;
                    case Algorithm::EltwiseSoftSign:          *dst_ptr_f = src_f[0] / (1 + std::fabs(src_f[0])); break;
                    case Algorithm::EltwiseIsFinite:          *dst_ptr_f = std::isfinite(src_f[0]); break;
                    case Algorithm::EltwiseIsInf:
                        *dst_ptr_f = (_opData.alpha && (src_f[0] == -std::numeric_limits<float>::infinity())) ||
                                     (_opData.beta  && (src_f[0] == std::numeric_limits<float>::infinity()));
                        break;
                    case Algorithm::EltwiseIsNaN:             *dst_ptr_f = std::isnan(src_f[0]); break;
                    case Algorithm::EltwiseSelect:            *dst_ptr_f = src_f[0] ? src_f[1] : src_f[2]; break;
                    default: IE_THROW() << "Unsupported operation type for Eltwise executor";
                }
            }
        });
    }

    const VectorDims& getOutDims() const override {
        return _dims;
    }

    size_t getBatchDimIdx() const override {
        return _batchDimIdx;
    }

private:
    const Eltwise::EltwiseData _opData;
    VectorDims _dims;
    VectorDims _src_offsets[MAX_ELTWISE_INPUTS];
    VectorDims _dst_offsets;
    size_t _fullWorkAmount = 0;
    size_t _inputNum = 0;
    size_t _batchDimIdx = 0;
};

} // namespace

bool Eltwise::EltwiseData::operator==(const EltwiseData &rhs) const noexcept {
    return algo == rhs.algo &&
           onednnAlgorithm == rhs.onednnAlgorithm &&
           alpha == rhs.alpha &&
           beta == rhs.beta &&
           gamma == rhs.gamma;
}

static Eltwise::executorPtr buildExecutor(const EltwiseKey& key) {
    Eltwise::executorPtr execPtr;
    if (key.implType != EltwiseImplType::reference) {
        execPtr = std::make_shared<EltwiseJitExecutor>(key.eltwise_data,
                                                       key.ops_list,
                                                       key.outBlkDims,
                                                       key.outOrder,
                                                       key.inpDims,
                                                       key.inpPrc,
                                                       key.outPrc,
                                                       key.postOps,
                                                       key.implType == EltwiseImplType::optimizedShapeAgnostic);
    } else {
        execPtr = std::make_shared<EltwiseRefExecutor>(key.eltwise_data.front(),
                                                       key.outBlkDims,
                                                       key.inpDims);
    }
    return execPtr;
}

bool Eltwise::isSupportedOperation(const std::shared_ptr<const ngraph::Node>& op, std::string& errorMessage) noexcept {
    try {
        if (initializers.find(op->get_type_info()) == initializers.end()) {
            errorMessage = "Doesn't support Eltwise algorithm: " +  std::string(op->get_type_name());
            return false;
        }
        if (const auto binOp = ov::as_type_ptr<const ov::op::util::BinaryElementwiseArithmetic>(op)) {
            if (binOp->get_autob().m_type != ngraph::op::AutoBroadcastType::NONE &&
                binOp->get_autob().m_type != ngraph::op::AutoBroadcastType::NUMPY) {
                errorMessage = "Doesn't support broadcast type: " + ngraph::as_string(binOp->get_autob().m_type);
                return false;
            }
        }
        if (const auto select = ov::as_type_ptr<const ov::op::v1::Select>(op)) {
            if (select->get_auto_broadcast().m_type != ngraph::op::AutoBroadcastType::NONE &&
                select->get_auto_broadcast().m_type != ngraph::op::AutoBroadcastType::NUMPY) {
                errorMessage = "Doesn't support broadcast type: " + ngraph::as_string(select->get_autob().m_type);
                return false;
            }
        }
    } catch (...) {
        return false;
    }
    return true;
}

Eltwise::Eltwise(const std::shared_ptr<ngraph::Node>& op, const GraphContext::CPtr context) :
    Node(op, context, EltwiseShapeInferFactory()), broadcastingPolicy(Undefined) {
    std::string errorMessage;
    if (!isSupportedOperation(op, errorMessage)) {
        IE_THROW(NotImplemented) << errorMessage;
    }
    initializers.at(op->get_type_info())(op, *this);
}

size_t Eltwise::getOpInputsNum() const {
    switch (getAlgorithm()) {
        case Algorithm::EltwiseIsFinite:
        case Algorithm::EltwiseIsInf:
        case Algorithm::EltwiseIsNaN:
        case Algorithm::EltwiseRelu:
        case Algorithm::EltwiseGeluErf:
        case Algorithm::EltwiseGeluTanh:
        case Algorithm::EltwiseElu:
        case Algorithm::EltwiseTanh:
        case Algorithm::EltwiseSigmoid:
        case Algorithm::EltwiseAbs:
        case Algorithm::EltwiseSqrt:
        case Algorithm::EltwiseSoftRelu:
        case Algorithm::EltwiseExp:
        case Algorithm::EltwiseClamp:
        case Algorithm::EltwiseErf:
        case Algorithm::EltwiseLogicalNot:
        case Algorithm::EltwisePowerStatic:
        case Algorithm::EltwiseSwish:
        case Algorithm::EltwiseHswish:
        case Algorithm::EltwiseMish:
        case Algorithm::EltwiseHsigmoid:
        case Algorithm::EltwiseRoundHalfToEven:
        case Algorithm::EltwiseRoundHalfAwayFromZero:
        case Algorithm::EltwiseSoftSign:
        case Algorithm::EltwiseLog:
            return 1;
        case Algorithm::EltwiseAdd:
        case Algorithm::EltwiseSubtract:
        case Algorithm::EltwiseMultiply:
        case Algorithm::EltwiseDivide:
        case Algorithm::EltwiseFloorMod:
        case Algorithm::EltwiseMod:
        case Algorithm::EltwiseMaximum:
        case Algorithm::EltwiseMinimum:
        case Algorithm::EltwiseSquaredDifference:
        case Algorithm::EltwisePowerDynamic:
        case Algorithm::EltwiseEqual:
        case Algorithm::EltwiseNotEqual:
        case Algorithm::EltwiseGreater:
        case Algorithm::EltwiseGreaterEqual:
        case Algorithm::EltwiseLess:
        case Algorithm::EltwiseLessEqual:
        case Algorithm::EltwiseLogicalAnd:
        case Algorithm::EltwiseLogicalOr:
        case Algorithm::EltwiseLogicalXor:
        case Algorithm::EltwisePrelu:
            return 2;
        case Algorithm::EltwiseMulAdd:
        case Algorithm::EltwiseSelect:
            return 3;
        default: IE_THROW() << "Unsupported operation for Eltwise node with name `" << getName() << "`.";
    }
}

bool Eltwise::isWithBroadcast() {
    const auto& oDims = getOutputShapeAtPort(0).getDims();
    for (size_t i = 0; i < inputShapes.size(); i++) {
        const auto& iDims = getInputShapeAtPort(i).getDims();
        if (!dimsEqualWeak(iDims, oDims)) {
            return true;
        }
    }

    return false;
}

void Eltwise::getSupportedDescriptors() {
    if (getParentEdges().size() < 1)
        IE_THROW() << "Incorrect number of input edges for layer " << getName();
    if (getChildEdges().empty())
        IE_THROW() << "Incorrect number of output edges for layer " << getName();
}

void Eltwise::initSupportedPrimitiveDescriptors() {
    std::vector<Precision> supportedPrecisions = {
            Precision::FP32,
            Precision::U8,
            Precision::I8,
            Precision::U16,
            Precision::I16,
            Precision::BF16,
            Precision::FP16,
            Precision::I32
    };

    if (!supportedPrimitiveDescriptors.empty())
        return;

    // if dim rank is greater than the maximum possible, we should use the reference execution
    bool canUseOptimizedImpl = mayiuse(x64::sse41) && getInputShapeAtPort(0).getRank() <= MAX_ELTWISE_DIM_RANK;
    // TODO: Add EltwiseLog algorithm support for JIT implementation
    canUseOptimizedImpl &= !one_of(getAlgorithm(), Algorithm::EltwiseLog);
    bool canUseOptimizedShapeAgnosticImpl = isDynamicNode() && canUseOptimizedImpl;

    if (!canUseOptimizedImpl && !fusedWith.empty()) {
        IE_THROW(Unexpected) << "Eltwise node with name '" << getName() << "' uses reference impl, but unexpectedly fused with other ops";
    }

    size_t expectedInputsNum = getOpInputsNum();
    for (auto& postOp : fusedWith) {
        auto* eltwiseNode = dynamic_cast<const Eltwise*>(postOp.get());
        if (eltwiseNode != nullptr) {
            expectedInputsNum += eltwiseNode->getOpInputsNum() - 1;
        }
    }
    if (getParentEdges().size() > MAX_ELTWISE_INPUTS)
        IE_THROW() << "Eltwise node with name `" << getName() << "` doesn't support more than " << MAX_ELTWISE_INPUTS
                           << " inputs (actual = " << getParentEdges().size() << ")";

    if (expectedInputsNum != getParentEdges().size())
        IE_THROW() << "Eltwise node with name `" << getName() << "` has invalid input number of inputs: expected = " << expectedInputsNum
                           << " (actual = " << getParentEdges().size() << ")";

    std::vector<InferenceEngine::Precision> inputPrecisions;
    for (const auto &prec : getOriginalInputPrecisions()) {
        inputPrecisions.push_back(prec);
    }

    for (auto& fusedNode : fusedWith) {
        if (fusedNode->getType() == Type::Eltwise) {
            for (int i = 0; i < fusedNode->getOriginalInputsNumber(); i++) {
                if (fusedNode->getFusingPort() != i)
                    inputPrecisions.push_back(fusedNode->getOriginalInputPrecisionAtPort(i));
            }
        }
        if (fusedNode->getType() == Type::FakeQuantize) {
            canUseOptimizedShapeAgnosticImpl = false;
        }
    }
    implType = canUseOptimizedShapeAgnosticImpl ? EltwiseImplType::optimizedShapeAgnostic :
            canUseOptimizedImpl ? EltwiseImplType::optimized : EltwiseImplType::reference;

    if (inputPrecisions.size() != getParentEdges().size())
        IE_THROW() << "Eltwise node with name `" << getName() << "` has invalid input precisions configuration.";

    InferenceEngine::Precision outputPrecision = getOriginalOutputPrecisionAtPort(0);
    if (!fusedWith.empty()) {
        outputPrecision = fusedWith[fusedWith.size() - 1]->getOriginalOutputPrecisionAtPort(0);
    }

    if (!mayiuse(avx512_core)) {
        bool hasBF16 = false;
        for (auto &inPrc : inputPrecisions)
            if (inPrc == Precision::BF16)
                hasBF16 = true;

        if (outputPrecision == Precision::BF16 || hasBF16)
            IE_THROW() << "Eltwise node with name `" << getName() << "` doesn't support BF16 precision on this target.";
    }

    auto filterPrecision = [&](Precision& prc) {
        if (implType == EltwiseImplType::reference) {
            return Precision(Precision::FP32);
        } else if (std::find(supportedPrecisions.begin(), supportedPrecisions.end(), prc) == supportedPrecisions.end()) {
            if (prc == Precision::U32 || prc == Precision::I64 || prc == Precision::U64) {
                return Precision(Precision::I32);
            } else {
                IE_THROW() << "Eltwise node with name `" << getName() << "` doesn't support " << prc << " precision.";
            }
        } else {
            return prc;
        }
    };

    for (int i = 0; i < inputPrecisions.size(); i++) {
        inputPrecisions[i] = filterPrecision(inputPrecisions[i]);
    }
    outputPrecision = filterPrecision(outputPrecision);

    // TODO: delete after new LPT (ngraph based) is merged
    // WA is needed to handle bug in LPT that produces wrong precision after average pooling (I8/U8 instead of FP32)
    if ((getAlgorithm() == Algorithm::EltwiseMulAdd || getAlgorithm() == Algorithm::EltwisePowerStatic) &&
            (inputPrecisions[0] == Precision::U8 || inputPrecisions[0] == Precision::I8)) {
        auto parentNode = getParentEdgesAtPort(0)[0]->getParent();
        if (getParentEdgesAtPort(0)[0]->getParent()->getAlgorithm() == Algorithm::PoolingAvg) {
            inputPrecisions[0] = Precision::FP32;
        }
    }

    enum LayoutType {
        Planar,
        ChannelsFirst,
        Blocked
    };

    auto initDesc = [&] (LayoutType lt, bool useAclExecutor = false) -> NodeDesc {
        auto createMemoryDesc = [lt](const Shape &shape, Precision prc, size_t offset) -> std::shared_ptr<CpuBlockedMemoryDesc> {
            const auto &dims = shape.getDims();
            if (lt == ChannelsFirst && shape.getRank() != 1) {
                auto ndims = shape.getRank();
                VectorDims order(ndims);
                std::iota(order.begin(), order.end(), 0);
                if (ndims > 1) {
                    order.erase(order.begin() + 1);
                    order.push_back(1);
                }

                VectorDims blocks(ndims);
                for (size_t i = 0; i < order.size(); i++) {
                    blocks[i] = dims[order[i]];
                }

                return std::make_shared<CpuBlockedMemoryDesc>(prc, shape, blocks, order, offset);
            // TODO: need investigate
            // bad accuracy for shape {1, 1, 4, 11}, {2, 5, 1, 1}
            // same for disabled collapse dims
            } else if (lt == Blocked && shape.getRank() != 1 && (shape.getMinDims()[1] != Shape::UNDEFINED_DIM && shape.getMinDims()[1] > 1)) {
                size_t blockSize = mayiuse(x64::avx512_core) ? 16 : 8;

                VectorDims blocks = dims;
                VectorDims order(blocks.size());
                std::iota(order.begin(), order.end(), 0);

                blocks[1] = dims[1] != Shape::UNDEFINED_DIM ? div_up(blocks[1], blockSize) : Shape::UNDEFINED_DIM;
                blocks.push_back(blockSize);
                order.push_back(1);

                return std::make_shared<CpuBlockedMemoryDesc>(prc, shape, blocks, order, offset);
            } else {
                VectorDims blocks = dims;
                VectorDims order(blocks.size());
                std::iota(order.begin(), order.end(), 0);

                return std::make_shared<CpuBlockedMemoryDesc>(prc, shape, blocks, order, offset);
            }
        };

        // TODO [DS]: inplace
        size_t offset = 0;
        NodeConfig config;

        for (size_t i = 0; i < getParentEdges().size(); i++) {
            BlockedMemoryDesc::CmpMask inputMask = BLOCKED_DESC_SKIP_OFFSET_MASK;
            PortConfig portConfig;
            // TODO [DS]: inplace
            if (!isDynamicNode())
                portConfig.inPlace((!i && canBeInPlace() && inputPrecisions[i] == outputPrecision) ? 0 : -1);
            portConfig.constant(false);

            const auto &srcShape = getInputShapeAtPort(i);
            if (!isDynamicNode() && srcShape.getDims()[0] == 1) {
                inputMask.reset(0); // accepts any stride on the batch axis
            }
            portConfig.setMemDesc(createMemoryDesc(srcShape, inputPrecisions[i], offset), inputMask);

            config.inConfs.push_back(portConfig);
        }

        PortConfig portConfig;
        portConfig.inPlace(-1);
        portConfig.constant(false);

        const auto &dstShape = getOutputShapeAtPort(0);
        BlockedMemoryDesc::CmpMask outputMask = BLOCKED_DESC_SKIP_OFFSET_MASK;
        if (!isDynamicNode() && dstShape.getDims()[0] == 1) {
            outputMask.reset(0); // accepts any stride on the batch axis
        }
        portConfig.setMemDesc(createMemoryDesc(dstShape, outputPrecision, offset), outputMask);

        config.outConfs.push_back(portConfig);

        if (useAclExecutor) {
            impl_desc_type impl_type = impl_desc_type::undef;

            std::vector<MemoryDescPtr> srcMemoryDescs;
            for (int i = 0; i < config.inConfs.size(); i++) {
                srcMemoryDescs.push_back(config.inConfs[i].getMemDesc());
            }
            std::vector<MemoryDescPtr> dstMemoryDescs;
            for (int i = 0; i < config.outConfs.size(); i++) {
                dstMemoryDescs.push_back(config.outConfs[i].getMemDesc());
            }

            auto factory = std::make_shared<EltwiseExecutorFactory>(eltwiseAttrs, srcMemoryDescs, dstMemoryDescs,
                                                                    std::make_shared<ExecutorContext>(context, getPrimitivesPriority()));

            return {config, impl_type, !factory->isEmpty() ? factory : nullptr};
        } else {
            impl_desc_type impl_type = impl_desc_type::ref;
            if (canUseOptimizedImpl) {
                if (mayiuse(x64::avx512_core)) {
                    impl_type = impl_desc_type::jit_avx512;
                } else if (mayiuse(x64::avx2)) {
                    impl_type = impl_desc_type::jit_avx2;
                } else if (mayiuse(x64::sse41)) {
                    impl_type = impl_desc_type::jit_sse42;
                }
            }

            return {config, impl_type};
        }
    };

    bool isChannelsFirstApplicable = one_of(getOutputShapeAtPort(0).getRank(), 1u, 2u, 3u, 4u, 5u);
    for (size_t i = 0; i < getParentEdges().size(); i++) {
        isChannelsFirstApplicable = isChannelsFirstApplicable && one_of(getInputShapeAtPort(i).getRank(), 1u, 2u, 3u, 4u, 5u);
        isChannelsFirstApplicable = isChannelsFirstApplicable && implication(getInputShapeAtPort(i).getRank() != 1,
                                                                             getOutputShapeAtPort(0).getRank() ==
                                                                                     getInputShapeAtPort(i).getRank());
    }

    bool isBlockedApplicable = one_of(getOutputShapeAtPort(0).getRank(), 1u, 3u, 4u, 5u);
    for (size_t i = 0; i < getParentEdges().size(); i++) {
        const auto &inShape = getInputShapeAtPort(i);
        isBlockedApplicable = isBlockedApplicable && one_of(inShape.getRank(), 1u, 3u, 4u, 5u);
        isBlockedApplicable = isBlockedApplicable && implication(inShape.getRank() != 1,
                                                                 getOutputShapeAtPort(0).getRank() ==
                                                                 inShape.getRank());
        if (isDynamicNode() && inShape.getRank() != 1)
            isBlockedApplicable = isBlockedApplicable && inShape.getMinDims()[1] != Shape::UNDEFINED_DIM && inShape.getMinDims()[1] > 1;
    }

    inputNum = getParentEdges().size();
    currentInBlkDims.resize(inputNum);

#if defined (OV_CPU_WITH_ACL)
    eltwiseAttrs = {algorithm, alpha, beta, gamma};
    if (isChannelsFirstApplicable) {
        auto channelFirstDesc = initDesc(ChannelsFirst, true);
        if (channelFirstDesc.getExecutorFactory())
            supportedPrimitiveDescriptors.emplace_back(channelFirstDesc);
    }

    auto planarDesc = initDesc(Planar, true);
    if (planarDesc.getExecutorFactory())
        supportedPrimitiveDescriptors.emplace_back(planarDesc);

    canUseAclExecutor = !supportedPrimitiveDescriptors.empty();
    if (canUseAclExecutor)
        return;
#endif

    if (isChannelsFirstApplicable)
        supportedPrimitiveDescriptors.emplace_back(initDesc(ChannelsFirst));
    if (isBlockedApplicable)
        supportedPrimitiveDescriptors.emplace_back(initDesc(Blocked));
    supportedPrimitiveDescriptors.emplace_back(initDesc(Planar));
}

void Eltwise::createPrimitive() {
    if (memPtrs.empty()) {
        for (auto i = 0; i < inputNum; i++)
            memPtrs.push_back(getParentEdgeAt(i)->getMemoryPtr());
        memPtrs.push_back(getChildEdgeAt(0)->getMemoryPtr());
    }

    start_offset_in.resize(inputNum);
    for (size_t i = 0; i < inputNum; i++) {
        const auto desc = getParentEdgeAt(i)->getMemory().GetDescWithType<BlockedMemoryDesc>();
        start_offset_in[i] = desc->getOffsetPadding() * desc->getPrecision().size();
    }
    const auto desc = getChildEdgeAt(0)->getMemory().GetDescWithType<BlockedMemoryDesc>();
    start_offset_out = desc->getOffsetPadding() * desc->getPrecision().size();

    for (size_t i = 0; i < inputNum; ++i) {
        inpPrc.push_back(getParentEdgeAt(i)->getMemory().getDesc().getPrecision());
    }

    outPrc = getChildEdgeAt(0)->getMemory().getDesc().getPrecision();
    Node::createPrimitive();
}

void Eltwise::prepareParams() {
    if (canUseAclExecutor) {
        std::vector<MemoryDescPtr> srcMemoryDescs;
        for (int i = 0; i < getParentEdges().size(); i++) {
            srcMemoryDescs.push_back(getParentEdgeAt(i)->getMemoryPtr()->getDescPtr());
        }
        std::vector<MemoryDescPtr> dstMemoryDescs;
        dstMemoryDescs.push_back(getChildEdgeAt(0)->getMemoryPtr()->getDescPtr());

        auto selectedPD = getSelectedPrimitiveDescriptor();
        aclExecPtr = selectedPD->getExecutorFactoryAs<EltwiseExecutorFactory>()->makeExecutor(eltwiseAttrs, srcMemoryDescs, dstMemoryDescs, {});
        selectedPD->setImplementationType(aclExecPtr->getImplType());

        return;
    }

    auto outBlockingDesc = getChildEdgeAt(0)->getMemory().GetDescWithType<BlockedMemoryDesc>();
    const auto &outOrder = outBlockingDesc->getOrder();
    const auto &currentOutBlkDims = outBlockingDesc->getBlockDims();

    size_t input_size = std::max(static_cast<size_t>(EltwiseJitExecutor::optimalTensorRank), currentOutBlkDims.size());

    std::vector<VectorDims> dims_in;
    // init dims
    dims_in.resize(inputNum);
    for (int i = 0; i < inputNum; i++) {
        dims_in[i].resize(input_size, 1);
    }

    size_t outRank = currentOutBlkDims.size();

    for (int i = 0; i < inputNum; i++) {
        auto inBlockingDesc = getParentEdgeAt(i)->getMemory().GetDescWithType<BlockedMemoryDesc>();
        currentInBlkDims[i] = inBlockingDesc->getBlockDims();
        size_t inRank = currentInBlkDims[i].size();

        // WA to normalize blocked and planar layouts
        const auto &inOrder = inBlockingDesc->getOrder();
        size_t startOff = outOrder.size() != outBlockingDesc->getShape().getRank() &&
                          outOrder[outOrder.size() - 1] != inOrder[inOrder.size() - 1] ? 1 : 0;

        // WA to handle nspc layout with 1D tensors
        if (1 == inRank) {
            if (outRank > 2 && 1 == outOrder.back()) startOff = 1;
        }

        for (int j = 0; j < inRank; j++) {
            dims_in[i][dims_in[i].size() - 1 - j - startOff] = currentInBlkDims[i][inRank - 1 - j];
        }
    }

    // we can skip searching in the cache if broadcast policy for last input dims is not changed
    // last input dim == 1 means broadcasted (also if output dim == 1)
    // last input dim != 1 means not broadcasted
    bool canSkipSearchInCache = false;
    if (implType == EltwiseImplType::optimizedShapeAgnostic) {
        if (execPtr) {
            canSkipSearchInCache = true;
            // check broadcast policy
            for (int i = 0; i < inputNum; i++) {
                if (broadcastPolicy[i] != (dims_in[i].back() == 1)) {
                    broadcastPolicy[i] = (dims_in[i].back() == 1);
                    canSkipSearchInCache = false;
                }
            }
        } else {
            // fill broadcast policy
            broadcastPolicy.resize(inputNum);
            for (int i = 0; i < inputNum; i++) {
                broadcastPolicy[i] = (dims_in[i].back() == 1);
            }
        }
    }

    if (!canSkipSearchInCache) {
        EltwiseData thisOp{getAlgorithm(), getOneDnnAlgorithm(), getAlpha(), getBeta(), getGamma()};
        EltwiseKey key = {{thisOp}, {getType()}, currentOutBlkDims, outOrder, dims_in, inpPrc, outPrc, dnnl::post_ops(), implType};
        fqDataPtrs.clear();
        for (const auto &node : fusedWith) {
            key.ops_list.push_back(node->getType());
            if (node->getType() == Type::Eltwise) {
                if (auto eltwise = std::dynamic_pointer_cast<Eltwise>(node)) {
                    key.eltwise_data.push_back({eltwise->getAlgorithm(), eltwise->getOneDnnAlgorithm(), eltwise->getAlpha(),
                                                eltwise->getBeta(), eltwise->getGamma()});
                }
            } else if (node->getType() == Type::FakeQuantize) {
                node->appendPostOps(key.postOps, {}, fqDataPtrs);
            } else {
                IE_THROW(Unexpected) << "Eltwise node with name '" << getName() << "' has unexpected fused op of type '" << node->getTypeStr() << "'";
            }
        }

        auto cache = context->getParamsCache();
        auto result = cache->getOrCreate(key, buildExecutor);
        execPtr = result.first;
    }

    // update execParams for shape agnostic kernel
    if (implType == EltwiseImplType::optimizedShapeAgnostic) {
        auto &outDims = execParams.outDims;
        auto &inOffsets = execParams.inOffsets;
        auto &outOffsets = execParams.outOffsets;

        // outDims recalculation
        outDims.resize(dims_in[0].size(), 1);
        for (int i = 0; i < outRank; i++) {
            outDims[outDims.size() - 1 - i] = currentOutBlkDims[outRank - 1 - i];
        }
        // offsets recalculation
        auto offset_out_calc = [](VectorDims& offset, const VectorDims& dims) {
            int k = 1;
            for (int i = offset.size() - 1; i >= 0; i--) {
                offset[i] = k;
                k *= dims[i];
            }
        };

        auto offset_in_calc = [](VectorDims& offset, const VectorDims& dims_in, const VectorDims& dims_out) {
            int k = 1;
            for (int i = offset.size() - 1; i >= 0; i--) {
                offset[i] = (dims_in[i] == dims_out[i]) ? k : 0;
                k *= dims_in[i];
            }
        };

        auto inputSize = dims_in.front().size();
        outOffsets.resize(inputSize, 1);
        offset_out_calc(outOffsets, outDims);
        for (int j = 0; j < inputSize; j++) {
            outOffsets[j] *= outPrc.size();
        }

        auto inputsNumber = dims_in.size();
        inOffsets.resize(inputsNumber);
        for (int i = 0; i < inputsNumber; i++) {
            inOffsets[i].resize(inputSize, 1);
            offset_in_calc(inOffsets[i], dims_in[i], outDims);
            for (int j = 0; j < inputSize; j++) {
                inOffsets[i][j] *= inpPrc[i].size();
            }
        }
    }
}

bool Eltwise::needPrepareParams() const {
    for (size_t i = 0; i < getParentEdges().size(); i++) {
        if (getParentEdgesAtPort(i)[0]->getMemory().GetDescWithType<BlockedMemoryDesc>()->getBlockDims() != currentInBlkDims[i])
            return true;
    }
    return false;
}

void Eltwise::selectOptimalPrimitiveDescriptor() {
    selectPreferPrimitiveDescriptor(getPrimitivesPriority(), true);
}

void Eltwise::execute(dnnl::stream strm) {
    if (execPtr) {
        jit_eltwise_call_args_ptrs args_ptrs = {};
        VectorDims dims_out = implType == EltwiseImplType::optimizedShapeAgnostic ? execParams.outDims : execPtr->getOutDims();
        for (int i = 0; i < memPtrs.size() - 1; i++)
            args_ptrs.src_ptr[i] = reinterpret_cast<const uint8_t*>(memPtrs[i]->GetData()) + start_offset_in[i];
        args_ptrs.dst_ptr = reinterpret_cast<uint8_t*>(memPtrs.back()->GetData()) + start_offset_out;

        args_ptrs.post_op_data = fqDataPtrs.data();

        // shape agnostic kernel: offsets and work amount initialization
        if (implType == EltwiseImplType::optimizedShapeAgnostic) {
            args_ptrs.work_amount = dims_out.back();
            for (int i = 0; i < execParams.inOffsets.size(); i++) {
                args_ptrs.src_offsets[i] = execParams.inOffsets[i].data();
            }
            args_ptrs.dst_offsets = execParams.outOffsets.data();
        }

        execPtr->exec(args_ptrs, dims_out);
    } else if (aclExecPtr) {
        std::vector<MemoryCPtr> srcMemory;
        for (int i = 0; i < getParentEdges().size(); i++) {
            srcMemory.push_back(getParentEdgeAt(i)->getMemoryPtr());
        }
        std::vector<MemoryPtr> dstMemory;
        dstMemory.push_back(getChildEdgeAt(0)->getMemoryPtr());

        aclExecPtr->exec(srcMemory, dstMemory, fqDataPtrs.data());
    } else {
        IE_THROW() << "Can't execute eltwise node with name: " << getName() << ". Primitive isn't created";
    }
}

void Eltwise::executeDynamicImpl(dnnl::stream strm) {
    execute(strm);
}

bool Eltwise::created() const {
    return getType() == Type::Eltwise;
}

bool Eltwise::canBeInPlace() const {
    if (getParentEdgesAtPort(0)[0]->getParent()->getType() == Type::Input) {
        return false;
    }

    for (auto& parentEdge : getParentEdges()) {
        auto parent = parentEdge.lock()->getParent();
        if (parent->getChildEdges().size() != 1)
            return false;

        // WA to prevent memory corruption caused by inplace feature
        if (parent->getType() == Type::Concatenation) {
            for (auto& parentParentEdge : parent->getParentEdges()) {
                auto parentParent = parentParentEdge.lock()->getParent();
                if (parentParent->getChildEdges().size() != 1)
                    return false;
            }
        }
    }

    return getInputShapeAtPort(0) == getOutputShapeAtPort(0);
}

void Eltwise::fuseInto(NodePtr& parentNode) {
    // Handling Convolution custom Add node fusing case which is processed via dnnl append_sum() API.
    specialConvolutionAddFusing =
        (parentNode->getType() == Type::Convolution || parentNode->getType() == Type::BinaryConvolution) &&
        getAlgorithm() == Algorithm::EltwiseAdd &&
        dimsEqualWeak(getInputShapeAtPort(0).getDims(), getInputShapeAtPort(1).getDims()) &&
<<<<<<< HEAD
        getParentEdgeAt(0)->getParent()->getTypeStr() != "Constant" &&
        getParentEdgeAt(1)->getParent()->getTypeStr() != "Constant";
=======
        !getParentEdgeAt(0)->getParent()->isConstant() && !getParentEdgeAt(1)->getParent()->isConstant();
>>>>>>> e79db660
    if ((scales.empty() && shifts.empty()) &&
        !specialConvolutionAddFusing &&
        canBePerformedAsScaleShift(parentNode.get())) {
        std::tie(scales, shifts) = getScalesAndShifts(parentNode.get());
    }
    Node::fuseInto(parentNode);
}

void Eltwise::appendMemory(const std::vector<float> &data, MemoryPtr &memPtr, std::vector<MemoryPtr>& postOpsMem) {
    if (!memPtr) {
        memPtr.reset(new Memory(getEngine()));
        DnnlBlockedMemoryDesc memoryDesc(Precision::FP32, {data.size()});
        memPtr->Create(memoryDesc, data.data());

        postOpsMem.push_back(memPtr);
    }
}

void Eltwise::appendMemory(const std::vector<float> &data, MemoryPtr &memPtr, std::vector<const void*>& postOpsMem) {
    postOpsMem.push_back(data.data());
}

template <typename T>
void Eltwise::appendPostOpsImpl(dnnl::post_ops& ops, const VectorDims &postOpDims, std::vector<T>& postOpsMem, const int channelAxis) {
    const std::string errorPrefix = "Appending Eltwise node with name '" + getName() + "' ";

    if (getOneDnnAlgorithm() != dnnl::algorithm::undef) {
        switch (getOneDnnAlgorithm()) {
        case dnnl::algorithm::eltwise_relu:
        case dnnl::algorithm::eltwise_tanh:
        case dnnl::algorithm::eltwise_elu:
        case dnnl::algorithm::eltwise_square:
        case dnnl::algorithm::eltwise_abs:
        case dnnl::algorithm::eltwise_sqrt:
        case dnnl::algorithm::eltwise_linear:
        case dnnl::algorithm::eltwise_soft_relu:
        case dnnl::algorithm::eltwise_logistic:
        case dnnl::algorithm::eltwise_exp:
        case dnnl::algorithm::eltwise_gelu_erf:
        case dnnl::algorithm::eltwise_gelu_tanh:
        case dnnl::algorithm::eltwise_clip:
        case dnnl::algorithm::eltwise_swish:
        case dnnl::algorithm::eltwise_hardswish:
        case dnnl::algorithm::eltwise_mish:
        case dnnl::algorithm::eltwise_hsigmoid:
        case dnnl::algorithm::eltwise_round_half_to_even:
        case dnnl::algorithm::eltwise_round_half_away_from_zero:
            ops.append_eltwise(getOneDnnAlgorithm(), getAlpha(), getBeta());
            break;
        default: IE_THROW() << errorPrefix << "as post operation is not supported";
        }
    } else {
        // per-tensor EltwisePowerStatic can be implemented with more well-supported eltwise postOps
        if (getAlgorithm() == Algorithm::EltwisePowerStatic) {
            // d = s*beta + gamma
            ops.append_eltwise(dnnl::algorithm::eltwise_linear, getBeta(), getGamma());
            if (getAlpha() != 1.0f) {
                // d = 1 * s^alpha
                ops.append_eltwise(dnnl::algorithm::eltwise_pow, 1.0f, getAlpha());
            }
            return;
        }
        int channelSize = 1;
        if (channelAxis >= 0) {
            const auto chIdx = postOpDims.size() > 1 ? channelAxis : 0;
            channelSize = postOpDims[chIdx];
        }
        // since legacy depthwise post ops mechanism requires broadcasted data we need to reinitilize it in case of changed shape
        if (depthwiseData.empty() || depthwiseDataSize != 2 * channelSize) {
            depthwiseData.clear();
            depthwiseMemory.reset();

            depthwiseData.insert(depthwiseData.end(), scales.begin(), scales.end());
            if (scales.size() == 1) {
                depthwiseData.resize(channelSize, depthwiseData.back());
            } else if (scales.size() != channelSize) {
                IE_THROW() << errorPrefix << "failed due to scales data size inconsistency";
            }
            depthwiseData.insert(depthwiseData.end(), shifts.begin(), shifts.end());
            if (shifts.empty()) {
                // in case of Prelu algorithm scales data is always empty
                depthwiseData.resize(2 * channelSize, 0);
            } else if (shifts.size() == 1) {
                depthwiseData.resize(2 * channelSize, depthwiseData.back());
            } else if (shifts.size() != channelSize) {
                IE_THROW() << errorPrefix << "failed due to shifts data size inconsistency";
            }
            depthwiseDataSize = 2 * channelSize;

            // always align for legacy scale/shift post ops
            constexpr int bufferAlignment = 16;
            int bufferPaddingSize = rnd_up(channelSize, bufferAlignment) - channelSize;
            depthwiseData.resize(depthwiseDataSize + bufferPaddingSize, 0);
        }

        if (depthwiseData.empty())
            IE_THROW() << errorPrefix << "cannot be performed since buffers are not allocated";

        std::array<size_t, 2> offsets = {0};
        offsets[1] = offsets[0] + channelSize;

        /* @todo legacy depthwise post ops are kept for now
         * for performance reasons
         */
        switch (getAlgorithm()) {
        case Algorithm::EltwiseAdd:
        case Algorithm::EltwiseSubtract:
        case Algorithm::EltwiseMultiply:
        case Algorithm::EltwiseDivide:
        case Algorithm::EltwiseMulAdd:
        case Algorithm::EltwisePowerStatic:
            ops.append_depthwise(dnnl::algorithm::depthwise_scale_shift, offsets);
            break;
        case Algorithm::EltwisePrelu:
            ops.append_depthwise(dnnl::algorithm::depthwise_prelu, offsets);
            break;
        default:
            IE_THROW() << errorPrefix << "as post operation is not supported";
        }

        appendMemory(depthwiseData, depthwiseMemory, postOpsMem);
    }
}

void Eltwise::appendPostOps(dnnl::post_ops& ops, const VectorDims &postOpDims, std::unordered_map<int, MemoryPtr>& postOpsMem, const int channelAxis) {
    std::vector<MemoryPtr> postOpsMemPtrs;
    appendPostOpsImpl(ops, postOpDims, postOpsMemPtrs, channelAxis);

    IE_ASSERT(postOpsMemPtrs.size() <= 1) << "at most 1 post ops memory args can be appended.";

    if (!postOpsMemPtrs.empty()) {
        postOpsMem[DNNL_ARG_ATTR_MULTIPLE_POST_OP(ops.len() - 1) | DNNL_ARG_SRC_1] = postOpsMemPtrs[0];
    }
}

void Eltwise::appendPostOps(dnnl::post_ops& ops, const VectorDims &postOpDims, std::vector<const void*>& postOpsMem, const int channelAxis) {
    appendPostOpsImpl(ops, postOpDims, postOpsMem, channelAxis);
}

bool Eltwise::appendAttrPostOps(DnnlPostOpsComposer& dnnlpoc, bool isLastPostOp, dnnl::memory::data_type outDataType, bool allowBinary) {
    const std::string errorPrefix = "Appending Eltwise node with name '" + getName() + "' as binary post op ";

    if (getOneDnnAlgorithm() != dnnl::algorithm::undef) {
        switch (getOneDnnAlgorithm()) {
        case dnnl::algorithm::eltwise_relu:
        case dnnl::algorithm::eltwise_tanh:
        case dnnl::algorithm::eltwise_elu:
        case dnnl::algorithm::eltwise_square:
        case dnnl::algorithm::eltwise_abs:
        case dnnl::algorithm::eltwise_sqrt:
        case dnnl::algorithm::eltwise_soft_relu:
        case dnnl::algorithm::eltwise_logistic:
        case dnnl::algorithm::eltwise_exp:
        case dnnl::algorithm::eltwise_gelu_erf:
        case dnnl::algorithm::eltwise_gelu_tanh:
        case dnnl::algorithm::eltwise_clip:
        case dnnl::algorithm::eltwise_swish:
        case dnnl::algorithm::eltwise_hardswish:
        case dnnl::algorithm::eltwise_mish:
        case dnnl::algorithm::eltwise_hsigmoid:
        case dnnl::algorithm::eltwise_round_half_to_even:
        case dnnl::algorithm::eltwise_round_half_away_from_zero:
            dnnlpoc.appendEltwise(getOneDnnAlgorithm(), getAlpha(), getBeta());
            break;
        case dnnl::algorithm::eltwise_linear:
            // call dnnlpoc's specialized API to generate optimized postOps sequence
            dnnlpoc.appendLinear({getAlpha()}, {getBeta()}, isLastPostOp);
            break;
        default: IE_THROW() << errorPrefix << "as post operation is not supported";
        }
    } else {
        switch (getAlgorithm()) {
        case Algorithm::EltwiseAdd:
        case Algorithm::EltwiseSubtract:
            return dnnlpoc.appendShift(shifts, allowBinary);
        case Algorithm::EltwiseDivide:
        case Algorithm::EltwiseMultiply:
            return dnnlpoc.appendScale(scales, isLastPostOp, allowBinary);
        case Algorithm::EltwiseMulAdd:
            return dnnlpoc.appendLinear(scales, shifts, isLastPostOp, allowBinary);
        case Algorithm::EltwisePowerStatic:
            if (beta != 1.0f && gamma != 0.0f) {
                return dnnlpoc.appendLinear(scales, shifts, isLastPostOp, allowBinary);
            } else if (beta != 1.0f) {// Multiply if has scales
                return dnnlpoc.appendScale(scales, isLastPostOp, allowBinary);
            } else if (gamma != 0.0f) {// Add only if has shifts
                return dnnlpoc.appendShift(shifts, allowBinary);
            }
            break;
        case Algorithm::EltwisePrelu:
            if (!allowBinary)
                return false;
            dnnlpoc.appendBinary(dnnl::algorithm::binary_prelu, scales);
            break;
        default:
            IE_THROW() << errorPrefix << "as post operation is not supported";
        }
    }
    return true;
}

bool Eltwise::canFuse(const NodePtr& node) const {
    auto isIntegerComputeSupported = [](const Node* node) {
        if (!one_of(node->getAlgorithm(), Algorithm::EltwiseAdd,
                                          Algorithm::EltwiseMultiply,
                                          Algorithm::EltwiseMulAdd,
                                          Algorithm::EltwiseSubtract,
                                          Algorithm::EltwiseDivide,
                                          Algorithm::EltwiseSquaredDifference)) {
            return false;
        }

        for (const auto &originalInputPrecision : node->getOriginalInputPrecisions()) {
            if (originalInputPrecision != Precision::I32) {
                return false;
            }
        }

        return true;
    };

    if (!mayiuse(x64::sse41) || getInputShapeAtPort(0).getRank() > MAX_ELTWISE_DIM_RANK)
        return false;

    // TODO: EltwiseLog is supported only via reference executor
    if (getAlgorithm() == Algorithm::EltwiseLog || node->getAlgorithm() == Algorithm::EltwiseLog)
        return false;

    bool isIntegerNode = isIntegerComputeSupported(this);
    if (isIntegerNode && node->getType() != Type::Eltwise)
        return false;

    // FQ inputs with quantization parameters will be hided inside post_op object, so will not increase inputs number
    size_t addedInputEdgesNum = node->getType() != Type::FakeQuantize ? (node->getParentEdges().size() - 1) : 0;
    if (getParentEdges().size() + addedInputEdgesNum > MAX_ELTWISE_INPUTS)
        return false;

    if (node->getType() == Type::Eltwise) {
        // [WA] Since execution precision change from I32 to FP32 for arithmetic operations may lead to incorrect results
        // we disable fusing cases which may lead to invalid precision conversions inside the kernel
        // [TODO] We need to rewrite support for different precisions at all to avoid implicit conversions to FP32
        // (all should be handled via explicit convert operations)
        bool isIntegerFusingNode = isIntegerComputeSupported(node.get());
        if ((isIntegerNode && !isIntegerFusingNode) ||
                (!isIntegerNode && isIntegerFusingNode)) {
            return false;
        }

        if (node->getParentEdgesAtPort(0)[0]->getParent().get() != this) {
            // Eltwise jitter doesn't respect commutative property, so fusing is disabled in case it applied not for 0-th port.
            if (one_of(node->getAlgorithm(), Algorithm::EltwiseSubtract,
                                             Algorithm::EltwiseDivide,
                                             Algorithm::EltwiseFloorMod,
                                             Algorithm::EltwiseMod,
                                             Algorithm::EltwisePowerDynamic,
                                             Algorithm::EltwiseGreater,
                                             Algorithm::EltwiseGreaterEqual,
                                             Algorithm::EltwiseLess,
                                             Algorithm::EltwiseLessEqual,
                                             Algorithm::EltwiseMulAdd,
                                             Algorithm::EltwiseSelect)) {
                return false;
            }

            // Limitation: inputs precision definition inside Eltwise node assumes fusing is applied for 0-th port,
            // otherwise we need identical precision on all inputs of fused node
            for (int i = 1; i < getOriginalInputsNumber(); i++) {
                if (getOriginalInputPrecisionAtPort(0) != getOriginalInputPrecisionAtPort(i)) {
                    return false;
                }
            }
        }

        // We can use optimized execution with fusions only in cases when dim rank is less or equal to the maximum possible
        if (node->getInputShapeAtPort(0).getRank() > MAX_ELTWISE_DIM_RANK)
            return false;

        return true;
    }

    if (node->getType() == Type::FakeQuantize) {
        return node->getAlgorithm() != Algorithm::FQBinarization;
    }

    return false;
}

InferenceEngine::Precision Eltwise::getRuntimePrecision() const {
    std::vector<InferenceEngine::Precision> inputPrecisions;
    // Don't take bias precision into account
    for (size_t i = 0; i < getParentEdges().size(); i++) {
        auto parentEdge = getParentEdgeAt(i);
        if (parentEdge && parentEdge->getStatus() == Edge::Status::Validated && !parentEdge->getParent()->isConstant()) {
            inputPrecisions.emplace_back(DnnlExtensionUtils::DataTypeToIEPrecision((parentEdge->getMemoryPtr()->GetDataType())));
        }
    }

    return getMaxPrecision(inputPrecisions);
}

}   // namespace node
}   // namespace intel_cpu
}   // namespace ov<|MERGE_RESOLUTION|>--- conflicted
+++ resolved
@@ -2425,12 +2425,7 @@
         (parentNode->getType() == Type::Convolution || parentNode->getType() == Type::BinaryConvolution) &&
         getAlgorithm() == Algorithm::EltwiseAdd &&
         dimsEqualWeak(getInputShapeAtPort(0).getDims(), getInputShapeAtPort(1).getDims()) &&
-<<<<<<< HEAD
-        getParentEdgeAt(0)->getParent()->getTypeStr() != "Constant" &&
-        getParentEdgeAt(1)->getParent()->getTypeStr() != "Constant";
-=======
         !getParentEdgeAt(0)->getParent()->isConstant() && !getParentEdgeAt(1)->getParent()->isConstant();
->>>>>>> e79db660
     if ((scales.empty() && shifts.empty()) &&
         !specialConvolutionAddFusing &&
         canBePerformedAsScaleShift(parentNode.get())) {
