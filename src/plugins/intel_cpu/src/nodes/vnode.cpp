--- conflicted
+++ resolved
@@ -86,15 +86,6 @@
         errorMessage = "Only VNode operation is supported";
         return false;
     }
-<<<<<<< HEAD
-    auto inpType = vnode->get_input_element_type(0);
-    auto vtype = vnode->get_vtype();
-    if (!vnode_executor_creator(vtype, inpType)) {
-        errorMessage = vtype + " is not supported!";
-        return false;
-    }
-=======
->>>>>>> bec678a7
 
     return true;
 }
@@ -107,7 +98,7 @@
     }
 
     errorPrefix = "VNode layer with name '" + getName() + "'";
-    inType = op->get_input_element_type(0);
+
     m_vnode = std::dynamic_pointer_cast<ov::intel_cpu::VNode>(op);
     m_vtype = m_vnode->get_vtype();
 }
@@ -126,20 +117,12 @@
     if (!supportedPrimitiveDescriptors.empty())
         return;
 
-<<<<<<< HEAD
-    auto creator = vnode_executor_creator(m_vtype, inType);
-    if (creator) {
-        m_executor = creator(this);
-    } else {
-        IE_THROW() << errorPrefix << " unsupported vnode type " << m_vtype;
-=======
     // orginal precision at input port 0 as a hint of runtime precisions
     auto runtime_precision = getOriginalInputPrecisionAtPort(0);
 
     m_executor = vnode_executor_create(m_vtype, runtime_precision);
     if (!m_executor) {
         IE_THROW() << errorPrefix << " unsupported vnode " << m_vtype;
->>>>>>> bec678a7
     }
 
     std::cout << getName() << " created executor: " << m_executor->signature << std::endl;
