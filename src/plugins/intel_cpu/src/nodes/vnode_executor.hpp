// Copyright (C) 2018-2023 Intel Corporation
// SPDX-License-Identifier: Apache-2.0
//

#pragma once

#include <dnnl_extension_utils.h>
#include <node.h>

#include <algorithm>
#include <functional>
#include <memory>
#include <string>
#include <vector>
#include "openvino/core/parallel.hpp"

#include "utils/plain_tensor.hpp"
#include "vnode_kernels.hpp"

namespace ov {
namespace intel_cpu {
namespace node {

//============================ executors ============================
// executor is a bridge between CPU node and kernels, contains some glue logic
//
struct vnode_executor {
    std::string signature;
    std::vector<PlainTensorBase*> inputs;
    std::vector<PlainTensorBase*> outputs;

    vnode_executor() {}

    void register_inputs() {}
    template <typename T0, typename... Ts>
    void register_inputs(PlainTensor<T0>& in0, PlainTensor<Ts>&... ins) {
        inputs.push_back(&in0);
        register_inputs(ins...);
    }

    void register_outputs() {}
    template <typename T0, typename... Ts>
    void register_outputs(PlainTensor<T0>& out0, PlainTensor<Ts>&... outs) {
        outputs.push_back(&out0);
        register_outputs(outs...);
    }

    void update_inputs(Node* node) {
        int ii = 0;
        for (auto& inp : inputs) {
            inp->reset(node->getParentEdgeAt(ii++)->getMemoryPtr());
        }
    }

    void update_outputs(Node* node) {
        int oo = 0;
        for (auto& outp : outputs) {
            outp->reset(node->getChildEdgeAt(oo++)->getMemoryPtr());
        }
    }

    virtual void exec(Node* node, dnnl::stream strm) = 0;
};

// RT : runtime precision(type)
template <KernelTypes KType, typename RT>
struct gpt2_attention_executor : public vnode_executor {
    PlainTensor<RT> qkv_input;          // "f32[?,?,2304]"
    PlainTensor<RT> past_key;           // "f32[?,12,?,64]"
    PlainTensor<RT> past_value;         // "f32[?,12,?,64]"
    PlainTensor<float> attention_mask;  // "f32[?,1,1,?]"

    PlainTensor<RT> output_emb;     // f32[B, L1, 512]
    PlainTensor<RT> present_key;    // f32[B, H, L0+L1, 64]
    PlainTensor<RT> present_value;  // f32[B, H, L0+L1, 64]
    PlainTensor<float> qk_buffer;   // [threads, L1, L0+L1]
    PlainTensor<float> dst_buffer;  // [threads, L1, S]

    GPT2_MHA_kernel<KType, RT> kernel;

    gpt2_attention_executor() {
        register_inputs(qkv_input, past_key, past_value, attention_mask);
        register_outputs(output_emb, present_key, present_value);
    }

    void exec(Node* node, dnnl::stream strm) override {
        update_inputs(node);

<<<<<<< HEAD
        auto& dims_past = past_key.get_dims();
        auto& dims_qkv = qkv_input.get_dims();
        auto B = dims_past[0];
        auto H = dims_past[1];   // 12
        auto L0 = dims_past[2];  // number of tokens have been encoded
        auto S = dims_past[3];   // 64
        auto L1 = dims_qkv[1];
        size_t num_threads = parallel_get_num_threads();
=======
        auto B = past_key.size(0);
        auto H = past_key.size(1);   // 12
        auto L0 = past_key.size(2);  // number of tokens have been encoded
        auto S = past_key.size(3);   // 64
        auto L1 = qkv_input.size(1);

>>>>>>> a121826f
        qkv_input.assert_dims({B, L1, 3 * (H * S)});
        past_key.assert_dims({B, H, L0, S});
        past_value.assert_dims({B, H, L0, S});
        attention_mask.assert_dims({B, 1, 1, L0 + L1});
        qk_buffer.resize({num_threads, L1, L0 + L1});
        dst_buffer.resize({num_threads, L1, S});
        std::vector<VectorDims> outputShapes{VectorDims{B, L1, H * S},
                                             VectorDims{B, H, L0 + L1, S},
                                             VectorDims{B, H, L0 + L1, S}};
        node->redefineOutputMemory(outputShapes);

        update_outputs(node);

        DEBUG_LOG(" B=", B, " H=", H, " S=", S, " L0=", L0, " L1=", L1);

<<<<<<< HEAD
        // qkv_input.max_repr_len = 99999;
        DEBUG_LOG("qkv_input=", qkv_input.repr(256, 8));

        // concat past_key/value & k/v into present_key/value
        parallel_for2d(B, H, [&](size_t b, size_t h) {
            int64_t threadID = parallel_get_thread_num();
            memcpy(&present_key.at({b, h, 0, 0}), &past_key.at({b, h, 0, 0}), sizeof(RT) * L0 * S);
            memcpy(&present_value.at({b, h, 0, 0}), &past_value.at({b, h, 0, 0}), sizeof(RT) * L0 * S);

            for (size_t p = 0; p < L1; p++) {
                // auto * q = &qkv_input.at({b, p, h*S});
                auto* k = &qkv_input.at({b, p, (H + h) * S});
                auto* v = &qkv_input.at({b, p, (2 * H + h) * S});
                memcpy(&present_key.at({b, h, L0 + p, 0}), k, sizeof(RT) * S);
                memcpy(&present_value.at({b, h, L0 + p, 0}), v, sizeof(RT) * S);
=======
        // auto query = qkv_input.slice(2, 0, H * S).reshape({B, L1, H, S}).permute({0, 2, 1, 3});
        // auto query = qkv_input.reshape({B, L1, 3, H, S}).index({{}, {}, {0}, {}, {}}).permute({0, 2, 1, 3});
        // std::cout << "query=" << query << std::endl; asm("int3");
        // concat pask_key/value & k/v into present_key/value
        query.resize({B, H, L1, S});
        for (size_t b = 0; b < B; b++) {
            for (size_t h = 0; h < H; h++) {
                memcpy(&present_key.at({b, h, 0, 0}), &past_key.at({b, h, 0, 0}), sizeof(RT) * L0 * S);
                memcpy(&present_value.at({b, h, 0, 0}), &past_value.at({b, h, 0, 0}), sizeof(RT) * L0 * S);

                for (size_t p = 0; p < L1; p++) {
                    auto* q = &qkv_input.at({b, p, h * S});
                    auto* k = &qkv_input.at({b, p, (H + h) * S});
                    auto* v = &qkv_input.at({b, p, (2 * H + h) * S});
                    memcpy(&query.at({b, h, p, 0}), q, sizeof(RT) * S);
                    memcpy(&present_key.at({b, h, L0 + p, 0}), k, sizeof(RT) * S);
                    memcpy(&present_value.at({b, h, L0 + p, 0}), v, sizeof(RT) * S);
                }
>>>>>>> a121826f
            }
            kernel(qkv_input,
                    present_key,
                    present_value,
                    attention_mask,
                    output_emb,
                    &qk_buffer.at({threadID, 0, 0}),
                    &dst_buffer.at({threadID, 0, 0}),
                    b,
                    h);
        });
        // for (size_t b = 0; b < B; b++) {
        //     for (size_t h = 0; h < H; h++) {
        //         memcpy(&present_key.at({b, h, 0, 0}), &past_key.at({b, h, 0, 0}), sizeof(RT) * L0 * S);
        //         memcpy(&present_value.at({b, h, 0, 0}), &past_value.at({b, h, 0, 0}), sizeof(RT) * L0 * S);

        //         for (size_t p = 0; p < L1; p++) {
        //             // auto * q = &qkv_input.at({b, p, h*S});
        //             auto* k = &qkv_input.at({b, p, (H + h) * S});
        //             auto* v = &qkv_input.at({b, p, (2 * H + h) * S});
        //             memcpy(&present_key.at({b, h, L0 + p, 0}), k, sizeof(RT) * S);
        //             memcpy(&present_value.at({b, h, L0 + p, 0}), v, sizeof(RT) * S);
        //         }
        //         kernel(qkv_input,
        //                present_key,
        //                present_value,
        //                attention_mask,
        //                output_emb,
        //                &qk_buffer.at({0, 0, 0}),
        //                &dst_buffer.at({0, 0, 0}),
        //                b,
        //                h);
        //     }
        // }
    }
};

template <KernelTypes KType, typename RT>
struct gptneox_attention_executor : public vnode_executor {
    PlainTensor<RT> qkv_input;          // f32[B, L1, H*3*S] => [B, L1, H, 3, S]
    PlainTensor<RT> past_key;           // f32[B, H, L0, S]
    PlainTensor<RT> past_value;         // f32[B, H, L0, S]
    PlainTensor<RT> past_0_key;         // f32[B, H, L0, S]
    PlainTensor<float> attention_mask;  // f32[B, 1, 1, L0 + L1]
    PlainTensor<float> rotary_emb_cos;  // f32[1,1,2048,16]
    PlainTensor<float> rotary_emb_sin;  // f32[1,1,2048,16]
    PlainTensor<int32_t> input_ids;     // i32[B, L1]

    PlainTensor<RT> output_emb;     // f32[B, L1, 512]
    PlainTensor<RT> present_key;    // f32[B, H, L0+L1, 64]
    PlainTensor<RT> present_value;  // f32[B, H, L0+L1, 64]

    MHA_kernel<KType, RT> kernel;
    RoPE_kernel<KType, RT> rope_kernel;

    gptneox_attention_executor() {
        register_inputs(qkv_input,
                        past_key,
                        past_value,
                        past_0_key,
                        attention_mask,
                        rotary_emb_cos,
                        rotary_emb_sin,
                        input_ids);
        register_outputs(output_emb, present_key, present_value);
    }

    bool m_kernel_initialized;
    PlainTensor<RT> m_query_emb;  // query with embed

    size_t B;
    size_t H;
    size_t L0;
    size_t L1;
    size_t S;
    size_t rotary_dims;
    size_t max_position_embeddings;

    void exec(Node* node, dnnl::stream strm) override {
        update_inputs(node);

        B = past_key.size(0);
        H = past_key.size(1);   // 8
        L0 = past_key.size(2);  // number of tokens to be encoded
        S = past_key.size(3);   // 64
        L1 = qkv_input.size(1);
        rotary_dims = rotary_emb_cos.size(3);
        max_position_embeddings = rotary_emb_cos.size(2);

        std::vector<VectorDims> outputShapes;
        outputShapes.push_back(VectorDims{B, L1, H * S});
        outputShapes.push_back(VectorDims{B, H, L0 + L1, S});
        outputShapes.push_back(VectorDims{B, H, L0 + L1, S});
        node->redefineOutputMemory(outputShapes);

        update_outputs(node);

        input_ids.assert_dims({B, L1});
        attention_mask.assert_dims({B, 1, 1, L0 + L1});
        past_key.assert_dims({B, H, L0, S});
        past_value.assert_dims({B, H, L0, S});
        past_0_key.assert_dims({B, H, L0, S});
        qkv_input.assert_dims({B, L1, H * 3 * S});
        rotary_emb_cos.assert_dims({1, 1, max_position_embeddings, rotary_dims});
        rotary_emb_sin.assert_dims({1, 1, max_position_embeddings, rotary_dims});

        DEBUG_LOG(" B=", B, " H=", H, " S=", S, " L0=", L0, " L1=", L1);

        m_query_emb.resize({B, H, L1, S});

        // PlainTensor<RT> qkv_input;          // f32[B, L1, H*3*S] => [B, L1, H, 3, S]
        auto qkv_5d = qkv_input.reshape({B, L1, H, 3, S});
        auto q_input = qkv_5d.index({{}, {}, {}, {0}, {}});
        auto k_input = qkv_5d.index({{}, {}, {}, {1}, {}});
        auto v_input = qkv_5d.index({{}, {}, {}, {2}, {}});
        rope_kernel(q_input,
                    k_input,
                    v_input,
                    past_key,
                    past_value,
                    m_query_emb,
                    present_key,
                    present_value,
                    rotary_emb_cos,
                    rotary_emb_sin);

        DEBUG_LOG(" m_query_emb=", m_query_emb);

        kernel(m_query_emb, present_key, present_value, attention_mask, output_emb);
    }
};
<<<<<<< HEAD
=======

template <KernelTypes KType, typename RT>
struct open_llama_attention_executor : public vnode_executor {
    PlainTensor<RT> q_proj;  //  "f32[B,L1,H*S]"
    PlainTensor<RT> k_proj;  //  "f32[B,L1,H*S]"
    PlainTensor<RT> v_proj;  //  "f32[B,L1,H*S]"
    PlainTensor<int32_t> self_attn_Shape;
    PlainTensor<RT> past_key;                  // f32[B, H, L0, S]
    PlainTensor<RT> past_value;                // f32[B, H, L0, S]
    PlainTensor<float> attention_causal_mask;  // f32[B, 1, L1, L0+L1]
    PlainTensor<float> rotary_emb_cos;         // f32[1,1,2048,100]
    PlainTensor<float> rotary_emb_sin;         // f32[1,1,2048,100]
    PlainTensor<int32_t> input_ids_shape;      // i32[2]
    PlainTensor<int32_t> past_key_0_shape;     // i32[4]

    PlainTensor<RT> output_emb;     // f32[B, L1, 512]
    PlainTensor<RT> present_key;    // f32[B, H, L0+L1, 64]
    PlainTensor<RT> present_value;  // f32[B, H, L0+L1, 64]

    MHA_kernel<KType, RT> kernel;
    RoPE_kernel<KType, RT> rope_kernel;

    open_llama_attention_executor() {
        register_inputs(q_proj,
                        k_proj,
                        v_proj,
                        self_attn_Shape,
                        past_key,
                        past_value,
                        attention_causal_mask,
                        rotary_emb_cos,
                        rotary_emb_sin,
                        input_ids_shape,
                        past_key_0_shape);
        register_outputs(output_emb, present_key, present_value);
    }

    PlainTensor<RT> m_query_emb;  // query with embed

    void exec(Node* node, dnnl::stream strm) override {
        update_inputs(node);

        auto B = q_proj.size(0);
        auto L1 = q_proj.size(1);
        auto H = past_key.size(1);
        auto L0 = past_key.size(2);  // number of tokens to be encoded
        auto S = past_key.size(3);   // 64
        auto max_position_embeddings = rotary_emb_cos.size(2);
        auto rotary_dims = rotary_emb_cos.size(3);

        std::vector<VectorDims> outputShapes;
        outputShapes.push_back(VectorDims{B, L1, H * S});
        outputShapes.push_back(VectorDims{B, H, L0 + L1, S});
        outputShapes.push_back(VectorDims{B, H, L0 + L1, S});
        node->redefineOutputMemory(outputShapes);

        update_outputs(node);

        input_ids_shape.assert_dims({2});
        past_key_0_shape.assert_dims({4});

        q_proj.assert_dims({B, L1, H * S});
        k_proj.assert_dims({B, L1, H * S});
        v_proj.assert_dims({B, L1, H * S});
        attention_causal_mask.assert_dims({B, 1, L1, L0 + L1});
        past_key.assert_dims({B, H, L0, S});
        past_value.assert_dims({B, H, L0, S});
        rotary_emb_cos.assert_dims({1, 1, max_position_embeddings, rotary_dims});
        rotary_emb_sin.assert_dims({1, 1, max_position_embeddings, rotary_dims});

        DEBUG_LOG(" B=", B, " H=", H, " S=", S, " L0=", L0, " L1=", L1);

        // std::cout << "attention_causal_mask=" << attention_causal_mask.repr(256) << std::endl;
        // asm("int3");

        m_query_emb.resize({B, H, L1, S});

        auto q_4d = q_proj.reshape({B, L1, H, S});
        auto k_4d = k_proj.reshape({B, L1, H, S});
        auto v_4d = v_proj.reshape({B, L1, H, S});
        rope_kernel(q_4d,
                    k_4d,
                    v_4d,
                    past_key,
                    past_value,
                    m_query_emb,
                    present_key,
                    present_value,
                    rotary_emb_cos,
                    rotary_emb_sin);

        DEBUG_LOG(" m_query_emb=", m_query_emb);

        kernel(m_query_emb, present_key, present_value, attention_causal_mask, output_emb);
    }
};

template <KernelTypes KType, typename RT>
struct bloom_attention_executor : public vnode_executor {
    PlainTensor<RT> qkv_input;   //"f32[B, L, H*3*S]"
    PlainTensor<RT> past_key;    // f32[B*H, S, L]
    PlainTensor<RT> past_value;  // f32[B*H, L, S]
    PlainTensor<float> alibi;    // f32[H, 1, kv_len] will be broadcasted add to attention weights [B, H, q_len, kv_len]
    PlainTensor<uint8_t> combined_attention_mask;  // (attention + causal) : u8[B,1,q_len,kv_len]  False means add 0,
                                                   // True means set to -FLT_MAX

    PlainTensor<RT> output_emb;     // f32[B, L1, H*S]
    PlainTensor<RT> present_key;    // f32[B*H, S, L0+L1]
    PlainTensor<RT> present_value;  // f32[B*H, L0+L1, S]

    MHA_kernel<KType, RT> kernel;

    bloom_attention_executor() {
        register_inputs(qkv_input, past_key, past_value, alibi, combined_attention_mask);
        register_outputs(output_emb, present_key, present_value);
    }

    PlainTensor<RT> query;  // query with embed
    PlainTensor<float> attention_mask;

    void exec(Node* node, dnnl::stream strm) override {
        update_inputs(node);

        auto B = qkv_input.size(0);
        auto L1 = qkv_input.size(1);
        auto H3S = qkv_input.size(2);
        auto L0 = past_value.size(1);
        auto S = past_value.size(2);
        auto H = H3S / (3 * S);
        DEBUG_LOG(" B=", B, " H=", H, " S=", S, " L0=", L0, " L1=", L1);

        std::vector<VectorDims> outputShapes;
        outputShapes.push_back(VectorDims{B, L1, H * S});
        outputShapes.push_back(VectorDims{B * H, S, L0 + L1});
        outputShapes.push_back(VectorDims{B * H, L0 + L1, S});
        node->redefineOutputMemory(outputShapes);

        update_outputs(node);

        qkv_input.assert_dims({B, L1, H * 3 * S});
        past_key.assert_dims({B * H, S, L0});
        past_value.assert_dims({B * H, L0, S});
        alibi.assert_dims({H, 1, L0 + L1});
        combined_attention_mask.assert_dims({B, 1, L1, L0 + L1});

        // transform u8 mask to f32 additive mask
        attention_mask.resize({B, 1, L1, L0 + L1});
        auto* psrc = combined_attention_mask.data();
        auto* pdst = attention_mask.data();
        for (int i = 0; i < B * L1 * (L0 + L1); i++) {
            pdst[i] = psrc[i] ? -FLT_MAX : 0;
        }

        auto qkv_5d = qkv_input.reshape({B, L1, H, 3, S});
        auto present_key2 = present_key.reshape({B, H, S, L0 + L1});
        auto past_key2 = past_key.reshape({B, H, S, L0});
        auto present_value2 = present_value.reshape({B, H, L0 + L1, S});
        auto past_value2 = past_value.reshape({B, H, L0, S});

        query.resize({B, H, L1, S});
        for (size_t b = 0; b < B; b++) {
            for (size_t h = 0; h < H; h++) {
                // past_key
                for (size_t s = 0; s < S; s++) {
                    memcpy(&present_key2.at({b, h, s, 0}), &past_key2.at({b, h, s, 0}), sizeof(RT) * L0);
                    for (size_t p = 0; p < L1; p++) {
                        present_key2.at({b, h, s, L0 + p}) = qkv_5d.at({b, p, h, 1, s});
                    }
                }

                // past_value
                for (size_t p = 0; p < L0; p++) {
                    memcpy(&present_value2.at({b, h, p, 0}), &past_value2.at({b, h, p, 0}), sizeof(RT) * S);
                }
                for (size_t p = 0; p < L1; p++) {
                    // current q,k,v
                    auto* q = &qkv_5d.at({b, p, h, 0, 0});
                    auto* v = &qkv_5d.at({b, p, h, 2, 0});
                    memcpy(&query.at({b, h, p, 0}), q, sizeof(RT) * S);
                    memcpy(&present_value2.at({b, h, L0 + p, 0}), v, sizeof(RT) * S);
                }
            }
        }

        present_key2 = present_key2.permute({0, 1, 3, 2});
        kernel.set_alibi(alibi);
        kernel(query, present_key2, present_value2, attention_mask, output_emb);
    }
};

>>>>>>> a121826f
}  // namespace node
}  // namespace intel_cpu
}  // namespace ov<|MERGE_RESOLUTION|>--- conflicted
+++ resolved
@@ -86,7 +86,6 @@
     void exec(Node* node, dnnl::stream strm) override {
         update_inputs(node);
 
-<<<<<<< HEAD
         auto& dims_past = past_key.get_dims();
         auto& dims_qkv = qkv_input.get_dims();
         auto B = dims_past[0];
@@ -95,14 +94,12 @@
         auto S = dims_past[3];   // 64
         auto L1 = dims_qkv[1];
         size_t num_threads = parallel_get_num_threads();
-=======
         auto B = past_key.size(0);
         auto H = past_key.size(1);   // 12
         auto L0 = past_key.size(2);  // number of tokens have been encoded
         auto S = past_key.size(3);   // 64
         auto L1 = qkv_input.size(1);
 
->>>>>>> a121826f
         qkv_input.assert_dims({B, L1, 3 * (H * S)});
         past_key.assert_dims({B, H, L0, S});
         past_value.assert_dims({B, H, L0, S});
@@ -118,7 +115,6 @@
 
         DEBUG_LOG(" B=", B, " H=", H, " S=", S, " L0=", L0, " L1=", L1);
 
-<<<<<<< HEAD
         // qkv_input.max_repr_len = 99999;
         DEBUG_LOG("qkv_input=", qkv_input.repr(256, 8));
 
@@ -127,14 +123,6 @@
             int64_t threadID = parallel_get_thread_num();
             memcpy(&present_key.at({b, h, 0, 0}), &past_key.at({b, h, 0, 0}), sizeof(RT) * L0 * S);
             memcpy(&present_value.at({b, h, 0, 0}), &past_value.at({b, h, 0, 0}), sizeof(RT) * L0 * S);
-
-            for (size_t p = 0; p < L1; p++) {
-                // auto * q = &qkv_input.at({b, p, h*S});
-                auto* k = &qkv_input.at({b, p, (H + h) * S});
-                auto* v = &qkv_input.at({b, p, (2 * H + h) * S});
-                memcpy(&present_key.at({b, h, L0 + p, 0}), k, sizeof(RT) * S);
-                memcpy(&present_value.at({b, h, L0 + p, 0}), v, sizeof(RT) * S);
-=======
         // auto query = qkv_input.slice(2, 0, H * S).reshape({B, L1, H, S}).permute({0, 2, 1, 3});
         // auto query = qkv_input.reshape({B, L1, 3, H, S}).index({{}, {}, {0}, {}, {}}).permute({0, 2, 1, 3});
         // std::cout << "query=" << query << std::endl; asm("int3");
@@ -145,15 +133,12 @@
                 memcpy(&present_key.at({b, h, 0, 0}), &past_key.at({b, h, 0, 0}), sizeof(RT) * L0 * S);
                 memcpy(&present_value.at({b, h, 0, 0}), &past_value.at({b, h, 0, 0}), sizeof(RT) * L0 * S);
 
-                for (size_t p = 0; p < L1; p++) {
-                    auto* q = &qkv_input.at({b, p, h * S});
-                    auto* k = &qkv_input.at({b, p, (H + h) * S});
-                    auto* v = &qkv_input.at({b, p, (2 * H + h) * S});
-                    memcpy(&query.at({b, h, p, 0}), q, sizeof(RT) * S);
-                    memcpy(&present_key.at({b, h, L0 + p, 0}), k, sizeof(RT) * S);
-                    memcpy(&present_value.at({b, h, L0 + p, 0}), v, sizeof(RT) * S);
-                }
->>>>>>> a121826f
+            for (size_t p = 0; p < L1; p++) {
+                // auto * q = &qkv_input.at({b, p, h*S});
+                auto* k = &qkv_input.at({b, p, (H + h) * S});
+                auto* v = &qkv_input.at({b, p, (2 * H + h) * S});
+                memcpy(&present_key.at({b, h, L0 + p, 0}), k, sizeof(RT) * S);
+                memcpy(&present_value.at({b, h, L0 + p, 0}), v, sizeof(RT) * S);
             }
             kernel(qkv_input,
                     present_key,
@@ -285,8 +270,6 @@
         kernel(m_query_emb, present_key, present_value, attention_mask, output_emb);
     }
 };
-<<<<<<< HEAD
-=======
 
 template <KernelTypes KType, typename RT>
 struct open_llama_attention_executor : public vnode_executor {
@@ -477,7 +460,6 @@
     }
 };
 
->>>>>>> a121826f
 }  // namespace node
 }  // namespace intel_cpu
 }  // namespace ov