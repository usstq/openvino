
// Copyright (C) 2018-2023 Intel Corporation
// SPDX-License-Identifier: Apache-2.0
//

#pragma once

#include <dnnl_extension_utils.h>
#include <node.h>

#include <algorithm>
#include <functional>
#include <memory>
#include <string>
#include <vector>
<<<<<<< HEAD
#ifdef OV_CPU_WITH_LLMDNN
#include "llm_emb_gpt.hpp"
#include "llm_mha_gpt.hpp"
#include "llm_mm.hpp"
#endif
=======

#include "vnode_kernels.hpp"

>>>>>>> bec678a7
#include "utils/plain_tensor.hpp"

namespace ov {
namespace intel_cpu {
namespace node {

//============================ executors ============================
// executor is a bridge between CPU node and kernels, contains some glue logic
//
struct vnode_executor {
    std::string signature;
    std::vector<PlainTensorBase*> inputs;
    std::vector<PlainTensorBase*> outputs;

    vnode_executor() {}

    void register_inputs() {}
    template <typename T0, typename... Ts>
    void register_inputs(PlainTensor<T0>& in0, PlainTensor<Ts>&... ins) {
        inputs.push_back(&in0);
        register_inputs(ins...);
    }

    void register_outputs() {}
    template <typename T0, typename... Ts>
    void register_outputs(PlainTensor<T0>& out0, PlainTensor<Ts>&... outs) {
        outputs.push_back(&out0);
        register_outputs(outs...);
    }

    void update_inputs(Node* node) {
        int ii = 0;
        for (auto& inp : inputs) {
            inp->reset(node->getParentEdgeAt(ii++)->getMemoryPtr());
        }
    }

    void update_outputs(Node* node) {
        int oo = 0;
        for (auto& outp : outputs) {
            outp->reset(node->getChildEdgeAt(oo++)->getMemoryPtr());
        }
    }

    virtual void exec(Node* node, dnnl::stream strm) = 0;
<<<<<<< HEAD

    // Q, K, V is ready, do attention
    // query         [B, H, L1, S]
    // present_key   [B, H, L0+L1, S]
    // present_value [B, H, L0+L1, S]
    // output_emb    [B, L1, H*S]
    template <typename T>
    void ref_mha(PlainTensor<T>& query,
                 PlainTensor<T>& present_key,
                 PlainTensor<T>& present_value,
                 PlainTensor<T>& output_emb) {
        auto& query_dims = query.get_dims();
        auto B = query_dims[0];
        auto H = query_dims[1];
        auto L1 = query_dims[2];
        auto S = query_dims[3];
        auto& present_key_dims = present_key.get_dims();
        auto L0 = present_key_dims[2] - L1;

        // use dot-product to save memory cost
        std::vector<float> attn_score(L0 + L1, 0.0f);
        std::vector<float> word_vec(S, 0.0f);
        float d_scale = 1.0f / sqrt(S);
        for (size_t b = 0; b < B; b++) {
            for (size_t h = 0; h < H; h++) {
                for (size_t m = 0; m < L1; m++) {
                    // dot-product to get attention scores
                    T* q = &query.at({b, h, m, 0});
                    for (size_t n = 0; n <= L0 + m; n++) {
                        T* k = &present_key.at({b, h, n, 0});
                        attn_score[n] = dot_product(q, k, S) * d_scale;
                    }
                    // apply causal_mask
                    // apply attention mask
                    // softmax
                    softmax(&attn_score[0], L0 + m + 1);

                    // linearly combine value
                    word_vec.assign(S, 0.0f);
                    for (size_t n = 0; n <= L0 + m; n++)
                        accumulate(word_vec.data(), &present_value.at({b, h, n, 0}), S, attn_score[n]);

                    // output [B, L1, H*S]
                    std::copy(word_vec.begin(), word_vec.end(), &output_emb.at({b, m, h * S}));
                }
            }
        }
    }

    // Q, K, V is ready, do attention
    // qkv           [B, L1, 3*(H*S)]
    // curKey   [B, H, L0+L1, S]
    // curValue [B, H, L0+L1, S]
    // attnMask [B, 1, 1, L0+L1]
    // output_emb    [B, L1, H*S]
    template <typename T>
    void ref_mha(PlainTensor<T>& qkv,
                 PlainTensor<T>& curKey,
                 PlainTensor<T>& curValue,
                 PlainTensor<T>& attnMask,
                 PlainTensor<T>& output,
                 size_t batchIndex,
                 size_t headIndex) {
        const auto& qkvDims = qkv.get_dims();
        const auto& curKeyDims = curKey.get_dims();
        auto L1 = qkvDims[1];
        auto S = curKeyDims[3];
        auto L0 = curKeyDims[2] - L1;
        // use dot-product to save memory cost
        std::vector<float> attn_score(L0 + L1, 0.0f);
        std::vector<float> word_vec(S, 0.0f);
        float d_scale = 1.0f / sqrt(S);
        for (size_t m = 0; m < L1; m++) {
            // dot-product to get attention scores
            T* q = &qkv.at({batchIndex, m, 0}) + headIndex * S;
            auto* mask = &attnMask.at({batchIndex, 0, 0, 0});
            // causal_mask is applied by above tril-matrix
            // apply attention mask
            for (size_t n = 0; n <= L0 + m; n++) {
                T* k = &curKey.at({batchIndex, headIndex, n, 0});
                attn_score[n] = dot_product(q, k, S) * d_scale;
                attn_score[n] += mask[n];
            }
            // sofmax
            softmax(&attn_score[0], L0 + m + 1);

            // linearly combine value
            word_vec.assign(S, 0.0f);
            for (size_t n = 0; n <= L0 + m; n++)
                accumulate(word_vec.data(), &curValue.at({batchIndex, headIndex, n, 0}), S, attn_score[n]);

            // output [B, L1, H*S]
            std::copy(word_vec.begin(), word_vec.end(), &output.at({batchIndex, m, headIndex * S}));
        }
    }
};

template <class DataType>
struct gpt2_attention_executor : public vnode_executor {
    PlainTensor<DataType> qkv_input;    // "f32[?,?,2304]"
    PlainTensor<DataType> past_key;     // "f32[?,12,?,64]"
    PlainTensor<DataType> past_value;   // "f32[?,12,?,64]"
    PlainTensor<uint8_t> Constant_174;  // "u8[1,1,1024,1024]"
    PlainTensor<DataType> attention_mask;  // "f32[?,1,1,?]"

    PlainTensor<DataType> output_emb;     // f32[B, L1, 512]
    PlainTensor<DataType> present_key;    // f32[B, H, L0+L1, 64]
    PlainTensor<DataType> present_value;  // f32[B, H, L0+L1, 64]
=======
};

// RT : runtime precision(type)
template <KernelTypes KType, typename RT>
struct gpt2_attention_executor : public vnode_executor {
    PlainTensor<RT> qkv_input;          // "f32[?,?,2304]"
    PlainTensor<RT> past_key;           // "f32[?,12,?,64]"
    PlainTensor<RT> past_value;         // "f32[?,12,?,64]"
    PlainTensor<float> attention_mask;  // "f32[?,1,1,?]"

    PlainTensor<RT> output_emb;     // f32[B, L1, 512]
    PlainTensor<RT> present_key;    // f32[B, H, L0+L1, 64]
    PlainTensor<RT> present_value;  // f32[B, H, L0+L1, 64]

    MHA_kernel<KType, RT> kernel;
>>>>>>> bec678a7

    gpt2_attention_executor() {
        register_inputs(qkv_input, past_key, past_value, attention_mask);
        register_outputs(output_emb, present_key, present_value);
    }

<<<<<<< HEAD
    PlainTensor<DataType> query;
=======
    PlainTensor<RT> query;
>>>>>>> bec678a7

    void exec(Node* node, dnnl::stream strm) override {
        update_inputs(node);

        auto& dims_past = past_key.get_dims();
        auto& dims_qkv = qkv_input.get_dims();
        auto B = dims_past[0];
        auto H = dims_past[1];   // 12
        auto L0 = dims_past[2];  // number of tokens have been encoded
        auto S = dims_past[3];   // 64
        auto L1 = dims_qkv[1];

        qkv_input.assert_dims({B, L1, 3 * (H * S)});
        past_key.assert_dims({B, H, L0, S});
        past_value.assert_dims({B, H, L0, S});
        attention_mask.assert_dims({B, 1, 1, L0 + L1});

        std::vector<VectorDims> outputShapes{VectorDims{B, L1, H * S},
                                             VectorDims{B, H, L0 + L1, S},
                                             VectorDims{B, H, L0 + L1, S}};
        node->redefineOutputMemory(outputShapes);

        update_outputs(node);

        DEBUG_LOG(" B=", B, " H=", H, " S=", S, " L0=", L0, " L1=", L1);

        query.resize({B, H, L1, S});
        // qkv_input.max_repr_len = 99999;
        DEBUG_LOG("qkv_input=", qkv_input.repr(256, 8));

        // concat past_key/value & k/v into present_key/value
        for (size_t b = 0; b < B; b++) {
            for (size_t h = 0; h < H; h++) {
<<<<<<< HEAD
                memcpy(&present_key.at({b, h, 0, 0}), &past_key.at({b, h, 0, 0}), sizeof(DataType) * L0 * S);
                memcpy(&present_value.at({b, h, 0, 0}), &past_value.at({b, h, 0, 0}), sizeof(DataType) * L0 * S);

                for (size_t p = 0; p < L1; p++) {
                    // auto * q = &qkv_input.at({b, p, h*S});
                    auto * k = &qkv_input.at({b, p, (H + h)*S});
                    auto * v = &qkv_input.at({b, p, (2*H + h)*S});
                    memcpy(&present_key.at({b, h, L0 + p, 0}), k, sizeof(DataType) * S);
                    memcpy(&present_value.at({b, h, L0 + p, 0}), v, sizeof(DataType) * S);
=======
                memcpy(&present_key.at({b, h, 0, 0}), &past_key.at({b, h, 0, 0}), sizeof(RT) * L0 * S);
                memcpy(&present_value.at({b, h, 0, 0}), &past_value.at({b, h, 0, 0}), sizeof(RT) * L0 * S);

                for (size_t p = 0; p < L1; p++) {
                    auto* q = &qkv_input.at({b, p, h * S});
                    auto* k = &qkv_input.at({b, p, (H + h) * S});
                    auto* v = &qkv_input.at({b, p, (2 * H + h) * S});
                    memcpy(&query.at({b, h, p, 0}), q, sizeof(RT) * S);
                    memcpy(&present_key.at({b, h, L0 + p, 0}), k, sizeof(RT) * S);
                    memcpy(&present_value.at({b, h, L0 + p, 0}), v, sizeof(RT) * S);
>>>>>>> bec678a7
                }
                ref_mha(qkv_input, present_key, present_value, attention_mask, output_emb, b, h);
            }
        }
<<<<<<< HEAD
    }
};

#ifdef OV_CPU_WITH_LLMDNN
=======

        kernel(query, present_key, present_value, attention_mask, output_emb);
    }
};

template <KernelTypes KType, typename RT>
>>>>>>> bec678a7
struct gptneox_attention_executor : public vnode_executor {
    PlainTensor<RT> qkv_input;          // f32[B, L1, H*3*S] => [B, L1, H, 3, S]
    PlainTensor<RT> past_key;           // f32[B, H, L0, S]
    PlainTensor<RT> past_value;         // f32[B, H, L0, S]
    PlainTensor<RT> past_0_key;         // f32[B, H, L0, S]
    PlainTensor<float> attention_mask;  // f32[B, 1, 1, L0 + L1]
    PlainTensor<float> rotary_emb_cos;  // f32[1,1,2048,16]
    PlainTensor<float> rotary_emb_sin;  // f32[1,1,2048,16]
    PlainTensor<int32_t> input_ids;     // i32[B, L1]

    PlainTensor<RT> output_emb;     // f32[B, L1, 512]
    PlainTensor<RT> present_key;    // f32[B, H, L0+L1, 64]
    PlainTensor<RT> present_value;  // f32[B, H, L0+L1, 64]

    MHA_kernel<KType, RT> kernel;
    RoPE_kernel<KType, RT> rope_kernel;

    gptneox_attention_executor() {
        register_inputs(qkv_input,
                        past_key,
                        past_value,
                        past_0_key,
                        attention_mask,
                        rotary_emb_cos,
                        rotary_emb_sin,
                        input_ids);
        register_outputs(output_emb, present_key, present_value);
    }

    bool m_kernel_initialized;
    PlainTensor<RT> m_query_emb;  // query with embed

    size_t B;
    size_t H;
    size_t L0;
    size_t L1;
    size_t S;
    size_t rotary_dims;
    size_t max_position_embeddings;

    void exec(Node* node, dnnl::stream strm) override {
        update_inputs(node);

        auto& dims_past = past_key.get_dims();
        auto& dims_cur = qkv_input.get_dims();
        B = dims_past[0];
        H = dims_past[1];   // 8
        L0 = dims_past[2];  // number of tokens to be encoded
        S = dims_past[3];   // 64
        L1 = dims_cur[1];
        rotary_dims = rotary_emb_cos.get_dims()[3];
        max_position_embeddings = rotary_emb_cos.get_dims()[2];

        std::vector<VectorDims> outputShapes;
        outputShapes.push_back(VectorDims{B, L1, H * S});
        outputShapes.push_back(VectorDims{B, H, L0 + L1, S});
        outputShapes.push_back(VectorDims{B, H, L0 + L1, S});
        node->redefineOutputMemory(outputShapes);

        update_outputs(node);

        input_ids.assert_dims({B, L1});
        attention_mask.assert_dims({B, 1, 1, L0 + L1});
        past_key.assert_dims({B, H, L0, S});
        past_value.assert_dims({B, H, L0, S});
        past_0_key.assert_dims({B, H, L0, S});
        qkv_input.assert_dims({B, L1, H * 3 * S});
        rotary_emb_cos.assert_dims({1, 1, max_position_embeddings, rotary_dims});
        rotary_emb_sin.assert_dims({1, 1, max_position_embeddings, rotary_dims});

        DEBUG_LOG(" B=", B, " H=", H, " S=", S, " L0=", L0, " L1=", L1);

        m_query_emb.resize({B, H, L1, S});

        rope_kernel(qkv_input,
                    past_key,
                    past_value,
                    m_query_emb,
                    present_key,
                    present_value,
                    rotary_emb_cos,
                    rotary_emb_sin);

        DEBUG_LOG(" m_query_emb=", m_query_emb);

        kernel(m_query_emb, present_key, present_value, attention_mask, output_emb);
    }
};
#endif

<<<<<<< HEAD
inline std::function<std::shared_ptr<vnode_executor>(Node* node)> vnode_executor_creator(std::string name, ov::element::Type type) {
    if (name == "gpt2_attention") {
        if (type == ov::element::f32) {
            return [](Node* node) {
                return std::make_shared<gpt2_attention_executor<float>>(node);
            };
        } else if (type == ov::element::bf16) {
            return [](Node* node) {
                return std::make_shared<gpt2_attention_executor<ov::bfloat16>>(node);
            };
        }
    }
#ifdef OV_CPU_WITH_LLMDNN
    if (name == "gptneox_attention") {
        return [](Node* node) {
            return std::make_shared<gptneox_attention_executor>(node);
        };
    }
#endif
    return nullptr;
}

=======
}  // namespace node
>>>>>>> bec678a7
}  // namespace intel_cpu
}  // namespace ov<|MERGE_RESOLUTION|>--- conflicted
+++ resolved
@@ -13,17 +13,9 @@
 #include <memory>
 #include <string>
 #include <vector>
-<<<<<<< HEAD
-#ifdef OV_CPU_WITH_LLMDNN
-#include "llm_emb_gpt.hpp"
-#include "llm_mha_gpt.hpp"
-#include "llm_mm.hpp"
-#endif
-=======
 
 #include "vnode_kernels.hpp"
 
->>>>>>> bec678a7
 #include "utils/plain_tensor.hpp"
 
 namespace ov {
@@ -69,116 +61,6 @@
     }
 
     virtual void exec(Node* node, dnnl::stream strm) = 0;
-<<<<<<< HEAD
-
-    // Q, K, V is ready, do attention
-    // query         [B, H, L1, S]
-    // present_key   [B, H, L0+L1, S]
-    // present_value [B, H, L0+L1, S]
-    // output_emb    [B, L1, H*S]
-    template <typename T>
-    void ref_mha(PlainTensor<T>& query,
-                 PlainTensor<T>& present_key,
-                 PlainTensor<T>& present_value,
-                 PlainTensor<T>& output_emb) {
-        auto& query_dims = query.get_dims();
-        auto B = query_dims[0];
-        auto H = query_dims[1];
-        auto L1 = query_dims[2];
-        auto S = query_dims[3];
-        auto& present_key_dims = present_key.get_dims();
-        auto L0 = present_key_dims[2] - L1;
-
-        // use dot-product to save memory cost
-        std::vector<float> attn_score(L0 + L1, 0.0f);
-        std::vector<float> word_vec(S, 0.0f);
-        float d_scale = 1.0f / sqrt(S);
-        for (size_t b = 0; b < B; b++) {
-            for (size_t h = 0; h < H; h++) {
-                for (size_t m = 0; m < L1; m++) {
-                    // dot-product to get attention scores
-                    T* q = &query.at({b, h, m, 0});
-                    for (size_t n = 0; n <= L0 + m; n++) {
-                        T* k = &present_key.at({b, h, n, 0});
-                        attn_score[n] = dot_product(q, k, S) * d_scale;
-                    }
-                    // apply causal_mask
-                    // apply attention mask
-                    // softmax
-                    softmax(&attn_score[0], L0 + m + 1);
-
-                    // linearly combine value
-                    word_vec.assign(S, 0.0f);
-                    for (size_t n = 0; n <= L0 + m; n++)
-                        accumulate(word_vec.data(), &present_value.at({b, h, n, 0}), S, attn_score[n]);
-
-                    // output [B, L1, H*S]
-                    std::copy(word_vec.begin(), word_vec.end(), &output_emb.at({b, m, h * S}));
-                }
-            }
-        }
-    }
-
-    // Q, K, V is ready, do attention
-    // qkv           [B, L1, 3*(H*S)]
-    // curKey   [B, H, L0+L1, S]
-    // curValue [B, H, L0+L1, S]
-    // attnMask [B, 1, 1, L0+L1]
-    // output_emb    [B, L1, H*S]
-    template <typename T>
-    void ref_mha(PlainTensor<T>& qkv,
-                 PlainTensor<T>& curKey,
-                 PlainTensor<T>& curValue,
-                 PlainTensor<T>& attnMask,
-                 PlainTensor<T>& output,
-                 size_t batchIndex,
-                 size_t headIndex) {
-        const auto& qkvDims = qkv.get_dims();
-        const auto& curKeyDims = curKey.get_dims();
-        auto L1 = qkvDims[1];
-        auto S = curKeyDims[3];
-        auto L0 = curKeyDims[2] - L1;
-        // use dot-product to save memory cost
-        std::vector<float> attn_score(L0 + L1, 0.0f);
-        std::vector<float> word_vec(S, 0.0f);
-        float d_scale = 1.0f / sqrt(S);
-        for (size_t m = 0; m < L1; m++) {
-            // dot-product to get attention scores
-            T* q = &qkv.at({batchIndex, m, 0}) + headIndex * S;
-            auto* mask = &attnMask.at({batchIndex, 0, 0, 0});
-            // causal_mask is applied by above tril-matrix
-            // apply attention mask
-            for (size_t n = 0; n <= L0 + m; n++) {
-                T* k = &curKey.at({batchIndex, headIndex, n, 0});
-                attn_score[n] = dot_product(q, k, S) * d_scale;
-                attn_score[n] += mask[n];
-            }
-            // sofmax
-            softmax(&attn_score[0], L0 + m + 1);
-
-            // linearly combine value
-            word_vec.assign(S, 0.0f);
-            for (size_t n = 0; n <= L0 + m; n++)
-                accumulate(word_vec.data(), &curValue.at({batchIndex, headIndex, n, 0}), S, attn_score[n]);
-
-            // output [B, L1, H*S]
-            std::copy(word_vec.begin(), word_vec.end(), &output.at({batchIndex, m, headIndex * S}));
-        }
-    }
-};
-
-template <class DataType>
-struct gpt2_attention_executor : public vnode_executor {
-    PlainTensor<DataType> qkv_input;    // "f32[?,?,2304]"
-    PlainTensor<DataType> past_key;     // "f32[?,12,?,64]"
-    PlainTensor<DataType> past_value;   // "f32[?,12,?,64]"
-    PlainTensor<uint8_t> Constant_174;  // "u8[1,1,1024,1024]"
-    PlainTensor<DataType> attention_mask;  // "f32[?,1,1,?]"
-
-    PlainTensor<DataType> output_emb;     // f32[B, L1, 512]
-    PlainTensor<DataType> present_key;    // f32[B, H, L0+L1, 64]
-    PlainTensor<DataType> present_value;  // f32[B, H, L0+L1, 64]
-=======
 };
 
 // RT : runtime precision(type)
@@ -194,18 +76,13 @@
     PlainTensor<RT> present_value;  // f32[B, H, L0+L1, 64]
 
     MHA_kernel<KType, RT> kernel;
->>>>>>> bec678a7
 
     gpt2_attention_executor() {
         register_inputs(qkv_input, past_key, past_value, attention_mask);
         register_outputs(output_emb, present_key, present_value);
     }
 
-<<<<<<< HEAD
-    PlainTensor<DataType> query;
-=======
     PlainTensor<RT> query;
->>>>>>> bec678a7
 
     void exec(Node* node, dnnl::stream strm) override {
         update_inputs(node);
@@ -236,20 +113,9 @@
         // qkv_input.max_repr_len = 99999;
         DEBUG_LOG("qkv_input=", qkv_input.repr(256, 8));
 
-        // concat past_key/value & k/v into present_key/value
+        // concat pask_key/value & k/v into present_key/value
         for (size_t b = 0; b < B; b++) {
             for (size_t h = 0; h < H; h++) {
-<<<<<<< HEAD
-                memcpy(&present_key.at({b, h, 0, 0}), &past_key.at({b, h, 0, 0}), sizeof(DataType) * L0 * S);
-                memcpy(&present_value.at({b, h, 0, 0}), &past_value.at({b, h, 0, 0}), sizeof(DataType) * L0 * S);
-
-                for (size_t p = 0; p < L1; p++) {
-                    // auto * q = &qkv_input.at({b, p, h*S});
-                    auto * k = &qkv_input.at({b, p, (H + h)*S});
-                    auto * v = &qkv_input.at({b, p, (2*H + h)*S});
-                    memcpy(&present_key.at({b, h, L0 + p, 0}), k, sizeof(DataType) * S);
-                    memcpy(&present_value.at({b, h, L0 + p, 0}), v, sizeof(DataType) * S);
-=======
                 memcpy(&present_key.at({b, h, 0, 0}), &past_key.at({b, h, 0, 0}), sizeof(RT) * L0 * S);
                 memcpy(&present_value.at({b, h, 0, 0}), &past_value.at({b, h, 0, 0}), sizeof(RT) * L0 * S);
 
@@ -260,24 +126,15 @@
                     memcpy(&query.at({b, h, p, 0}), q, sizeof(RT) * S);
                     memcpy(&present_key.at({b, h, L0 + p, 0}), k, sizeof(RT) * S);
                     memcpy(&present_value.at({b, h, L0 + p, 0}), v, sizeof(RT) * S);
->>>>>>> bec678a7
                 }
-                ref_mha(qkv_input, present_key, present_value, attention_mask, output_emb, b, h);
             }
         }
-<<<<<<< HEAD
+
+        kernel(query, present_key, present_value, attention_mask, output_emb);
     }
 };
 
-#ifdef OV_CPU_WITH_LLMDNN
-=======
-
-        kernel(query, present_key, present_value, attention_mask, output_emb);
-    }
-};
-
 template <KernelTypes KType, typename RT>
->>>>>>> bec678a7
 struct gptneox_attention_executor : public vnode_executor {
     PlainTensor<RT> qkv_input;          // f32[B, L1, H*3*S] => [B, L1, H, 3, S]
     PlainTensor<RT> past_key;           // f32[B, H, L0, S]
@@ -366,33 +223,7 @@
         kernel(m_query_emb, present_key, present_value, attention_mask, output_emb);
     }
 };
-#endif
-
-<<<<<<< HEAD
-inline std::function<std::shared_ptr<vnode_executor>(Node* node)> vnode_executor_creator(std::string name, ov::element::Type type) {
-    if (name == "gpt2_attention") {
-        if (type == ov::element::f32) {
-            return [](Node* node) {
-                return std::make_shared<gpt2_attention_executor<float>>(node);
-            };
-        } else if (type == ov::element::bf16) {
-            return [](Node* node) {
-                return std::make_shared<gpt2_attention_executor<ov::bfloat16>>(node);
-            };
-        }
-    }
-#ifdef OV_CPU_WITH_LLMDNN
-    if (name == "gptneox_attention") {
-        return [](Node* node) {
-            return std::make_shared<gptneox_attention_executor>(node);
-        };
-    }
-#endif
-    return nullptr;
-}
-
-=======
+
 }  // namespace node
->>>>>>> bec678a7
 }  // namespace intel_cpu
 }  // namespace ov