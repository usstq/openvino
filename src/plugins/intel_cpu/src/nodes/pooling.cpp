// Copyright (C) 2018-2022 Intel Corporation
// SPDX-License-Identifier: Apache-2.0
//

#include "pooling.h"

#include "fake_quantize.h"
#include "conv.h"
#include "concat.h"
#include <string>
#include <vector>
#include <onednn/dnnl.h>
#include <dnnl_extension_utils.h>
#include <utils/general_utils.h>
#include <memory_desc/cpu_memory_desc_utils.h>
#include "memory_desc/dnnl_blocked_memory_desc.h"
#include <common/primitive_hashing_utils.hpp>

using namespace dnnl;
using namespace InferenceEngine;

namespace ov {
namespace intel_cpu {
namespace node {
namespace {

struct PoolingKey {
    DnnlMemoryDescCPtr inp;
    DnnlMemoryDescCPtr out;
    std::vector<ptrdiff_t> stride;
    std::vector<ptrdiff_t> kernel;
    /// Effective padding. Used to define correct output shape by oneDNN
    /// reshape formula: (iw - kernel + pad_l + pad_r) / strides[i - 2] + 1
    /// should be passed into pooling desc constructor.
    std::vector<ptrdiff_t> effective_pad_begin;
    std::vector<ptrdiff_t> effective_pad_end;
    /// Effective dilation. Used to define correct dilation for OneDNN.
    /// For OneDNN default dilation is vector of zero
    std::vector<ptrdiff_t> effective_dilation;
    std::vector<ptrdiff_t> data_pad_end;
    dnnl::primitive_attr attr;
    algorithm alg;
    impl_desc_type implType;

    size_t hash() const {
        using namespace dnnl::impl;
        using namespace dnnl::impl::primitive_hashing;
        size_t seed = 0;
        seed = hash_combine(seed, get_md_hash(inp->getDnnlDesc().data));
        seed = get_vector_hash(seed, stride);
        seed = get_vector_hash(seed, kernel);
        seed = get_vector_hash(seed, effective_pad_begin);
        seed = get_vector_hash(seed, effective_pad_end);
        seed = get_vector_hash(seed, effective_dilation);
        seed = get_vector_hash(seed, data_pad_end);
        seed = hash_combine(seed, get_md_hash(out->getDnnlDesc().data));
        seed = hash_combine(seed, get_attr_hash(*attr.get()));
        seed = hash_combine(seed, alg);
        seed = hash_combine(seed, implType);
        return seed;
    }

    bool operator==(const PoolingKey& rhs) const {
        bool result = true;
        if (inp != rhs.inp) {
            result = result && inp && rhs.inp && (inp->getDnnlDesc() == rhs.inp->getDnnlDesc());
        }

        if (out != rhs.out) {
            result = result && out && rhs.out && (out->getDnnlDesc() == rhs.out->getDnnlDesc());
        }

        result = result && stride == rhs.stride && kernel == rhs.kernel &&
                 effective_pad_begin == rhs.effective_pad_begin && effective_pad_end == rhs.effective_pad_end &&
                 effective_dilation == rhs.effective_dilation && data_pad_end == rhs.data_pad_end &&
                 *attr.get() == *rhs.attr.get() && alg == rhs.alg && implType == rhs.implType;
        return result;
    }
};

std::shared_ptr<pooling_v2_forward::desc> createDescriptorHelper(const dnnl::memory::desc& in_candidate,
                                                                 const dnnl::memory::desc& out_candidate,
                                                                 const dnnl::algorithm alg,
                                                                 const std::vector<ptrdiff_t>& stride,
                                                                 const std::vector<ptrdiff_t>& kernel,
                                                                 const std::vector<ptrdiff_t>& effective_pad_begin,
                                                                 const std::vector<ptrdiff_t>& effective_pad_end,
                                                                 const std::vector<ptrdiff_t>& effective_dilation,
                                                                 const std::vector<ptrdiff_t>& data_pad_end) {
    if (alg == dnnl::algorithm::undef) {
        IE_THROW() << "Unsupported pooling type";
    }

    auto convert = [](std::vector<ptrdiff_t> orig_dims) {
        return memory::dims(orig_dims.begin(), orig_dims.end());
    };
    std::shared_ptr<pooling_v2_forward::desc> desc_ptr(new pooling_v2_forward::desc(prop_kind::forward_scoring,
                                                                                    alg,
                                                                                    in_candidate,
                                                                                    out_candidate,
                                                                                    convert(stride),
                                                                                    convert(kernel),
                                                                                    convert(effective_dilation),
                                                                                    convert(effective_pad_begin),
                                                                                    convert(effective_pad_end)));

    if (alg == dnnl::algorithm::pooling_avg_include_padding) {
        // In case of AVG including paddings the norm coeff should be calculated
        // with tacking into account original pads. So we need to restore
        // original values for end paddings.
        //
        // WA. Because onednn uses different formula to calculate AVG norm coeff
        //     in compare with Caffe. In onednn coeff is always 1/(KH*KW)
        for (int i = 0; i < data_pad_end.size(); i++) {
            if (data_pad_end[i] != effective_pad_end[i])
                desc_ptr->data.padding[1][i] = static_cast<ptrdiff_t>(data_pad_end[i]);
        }
    }

    return desc_ptr;
}

}  // namespace

bool Pooling::isSupportedOperation(const std::shared_ptr<const ov::Node>& op, std::string& errorMessage) noexcept {
    try {
        if (ov::is_type<const ov::op::v8::MaxPool>(op)) {
            if (!op->get_output_target_inputs(1).empty()) {
                errorMessage = "MaxPool from opset8 is supported only with one output";
                return false;
            }
        } else if (!ov::is_type<const ov::op::v1::MaxPool>(op) && !ov::is_type<const ov::op::v1::AvgPool>(op)) {
            errorMessage = "MaxPool and AvgPool from opset1 and MaxPool from opset8 are supported";
            return false;
        }
    } catch (...) {
        return false;
    }
    return true;
}

Pooling::Pooling(const std::shared_ptr<ov::Node>& op, const dnnl::engine& eng, WeightsSharing::Ptr &cache)
        : Node(op, eng, cache, NgraphShapeInferFactory(op, EMPTY_PORT_MASK)) {
    std::string errorMessage;
    if (!isSupportedOperation(op, errorMessage)) {
        IE_THROW(NotImplemented) << errorMessage;
    }

    auto get_attributes = [](std::vector<ptrdiff_t>& internal_attribute, const std::vector<size_t> external_attribute) {
        for (size_t i = 0; i < external_attribute.size(); i++) {
            internal_attribute.push_back(static_cast<ptrdiff_t>(external_attribute[i]));
        }
    };

    if (auto maxPoolOp_v8 = ov::as_type_ptr<const ov::op::v8::MaxPool>(op)) {
        isMaxPool8 = true;
        algorithm = Algorithm::PoolingMax;
        exclude_pad = false;

        get_attributes(dilation, maxPoolOp_v8->get_dilations());
        get_attributes(stride, maxPoolOp_v8->get_strides());
        get_attributes(kernel, maxPoolOp_v8->get_kernel());
        get_attributes(data_pad_begin, maxPoolOp_v8->get_pads_begin());
        get_attributes(data_pad_end, maxPoolOp_v8->get_pads_end());

        auto_pad = (maxPoolOp_v8->get_auto_pad() == ov::op::PadType::SAME_LOWER || maxPoolOp_v8->get_auto_pad() == ov::op::PadType::SAME_UPPER);
    } else if (auto maxPoolOp_v1 = ov::as_type_ptr<const ov::op::v1::MaxPool>(op)) {
        algorithm = Algorithm::PoolingMax;
        exclude_pad = false;

        get_attributes(stride, maxPoolOp_v1->get_strides());
        get_attributes(kernel, maxPoolOp_v1->get_kernel());
        get_attributes(data_pad_begin, maxPoolOp_v1->get_pads_begin());
        get_attributes(data_pad_end, maxPoolOp_v1->get_pads_end());
        dilation.resize(kernel.size(), 1);

        auto_pad = (maxPoolOp_v1->get_auto_pad() == ov::op::PadType::SAME_LOWER || maxPoolOp_v1->get_auto_pad() == ov::op::PadType::SAME_UPPER);
    } else if (auto avgPoolOp = ov::as_type_ptr<const ov::op::v1::AvgPool>(op)) {
        algorithm = Algorithm::PoolingAvg;
        exclude_pad = avgPoolOp->get_exclude_pad();

        get_attributes(stride, avgPoolOp->get_strides());
        get_attributes(kernel, avgPoolOp->get_kernel());
        get_attributes(data_pad_begin, avgPoolOp->get_pads_begin());
        get_attributes(data_pad_end, avgPoolOp->get_pads_end());
        dilation.resize(kernel.size(), 1);

        auto_pad = (avgPoolOp->get_auto_pad() == ov::op::PadType::SAME_LOWER || avgPoolOp->get_auto_pad() == ov::op::PadType::SAME_UPPER);
    }
}

std::vector<memory::format_tag> Pooling::getAvailableFormatsForDims(const Shape &dims) const {
    if (dims.getRank() == 0)
        return {memory::format_tag::x};
    else if (dims.getRank() == 1)
        return {memory::format_tag::x};
    else if (dims.getRank() == 2)
        return {memory::format_tag::nc};
    else if (dims.getRank() == 3)
        return { memory::format_tag::nCw8c, memory::format_tag::nCw16c, memory::format_tag::nwc, memory::format_tag::ncw};
    else if (dims.getRank() == 4)
        return {memory::format_tag::nChw8c, memory::format_tag::nChw16c, memory::format_tag::nhwc, memory::format_tag::nchw};
    else if (dims.getRank() == 5)
        return {memory::format_tag::nCdhw8c, memory::format_tag::nCdhw16c, memory::format_tag::ndhwc, memory::format_tag::ncdhw};
    return {memory::format_tag::any};
}

void Pooling::initEffectiveAttributes(const Shape &inShape, const Shape &outShape) {
    effective_pad_begin = data_pad_begin;
    effective_pad_end.resize(data_pad_end.size());
    effective_dilation.resize(dilation.size(), 0);

    const auto &inDims = inShape.getStaticDims();
    const auto &outDims = outShape.getStaticDims();

    for (int i = 0; i < effective_pad_end.size(); i++) {
        int krn = kernel[i];
        int dil = dilation[i];
        int src = inDims[2 + i];
        int dst = outDims[2 + i];

        int calc_dst = (src - (1 + (krn  - 1) * dil) + data_pad_begin[i]) / stride[i] + 1;
        effective_pad_end[i] = (dst - calc_dst) * stride[i];
        effective_dilation[i] = dil - 1;
    }
}

void Pooling::getSupportedDescriptors() {
    if (!descs.empty())
        return;

    if (getParentEdges().size() != 1)
        IE_THROW() << "Incorrect number of input edges for layer " << getName();
    if (getChildEdges().empty())
        IE_THROW() << "Incorrect number of output edges for layer " << getName();

    InferenceEngine::Precision inputPrecision = getOriginalInputPrecisionAtPort(0);
    InferenceEngine::Precision outputPrecision = getOriginalOutputPrecisionAtPort(0);

    // WA: LPT transformation has WA which allows average pooling has I8/U8 output precision instead of FP32,
    // so we explicitly set output precision as FP32
    if (outputPrecision != Precision::I8 && inputPrecision != Precision::BF16) {
        if (getAlgorithm() == Algorithm::PoolingMax) {
            // oneDNN supports only equal precisions for input and output
            outputPrecision = inputPrecision;
        } else if (getAlgorithm() == Algorithm::PoolingAvg) {
            outputPrecision = Precision::FP32;
        }
    }
    if (inputPrecision == Precision::BF16) {
        outputPrecision = inputPrecision;
    }

    if (!fusedWith.empty()) {
        outputPrecision = fusedWith.back()->getOriginalOutputPrecisionAtPort(0);
    }

    auto inputDataType = DnnlExtensionUtils::IEPrecisionToDataType(inputPrecision);
    auto outputDataType = DnnlExtensionUtils::IEPrecisionToDataType(outputPrecision);

    const auto &parentShape = getInputShapeAtPort(0);
    const auto &childShape = getOutputShapeAtPort(0);
    const size_t inputRank = getInputShapeAtPort(0).getRank();

    if ((inputRank < 3) || (inputRank > 5))
        IE_THROW() << "Pooling layer. Unsupported mode. Only 3D, 4D and 5D blobs are supported as input.";

    inShape = MemoryDescUtils::makeDummyShape(parentShape);
    if (isDynamicNode()) {
        const auto& origDims = parentShape.getDims();
        const auto& origMaxDims = parentShape.getMaxDims();

        auto inDims = inShape.getStaticDims();
        for (size_t i = 0; i < inDims.size() - 2; i++) {
            if (origDims[i + 2] == Shape::UNDEFINED_DIM) {
                inDims[i + 2] = std::min<Dim>(origMaxDims[i + 2], std::max<Dim>(inDims[i + 2], kernel[i]));
            }
        }
        inShape = Shape(inDims);
    }

    initEffectiveAttributes(inShape,
                            MemoryDescUtils::makeDummyShape(childShape));

    if (inputPrecision == Precision::I8 || inputPrecision == Precision::U8) {
        //  We have to extend i8i8_pooling_fwd_t from oneDNN to support BF16 output data type
        if (outputDataType == memory::data_type::bf16)
            outputDataType = memory::data_type::f32;
        // i8 layers supports only ndhwc and nhwc layouts
        const auto in_candidate = std::make_shared<DnnlBlockedMemoryDesc>(parentShape, inputDataType, inputRank == 3 ?
                                  memory::format_tag::nwc : (inputRank == 4 ? memory::format_tag::nhwc : memory::format_tag::ndhwc));
        const auto out_candidate = std::make_shared<DnnlBlockedMemoryDesc>(childShape, outputDataType, inputRank == 3 ?
                                   memory::format_tag::nwc : (inputRank == 4 ? memory::format_tag::nhwc : memory::format_tag::ndhwc));
        createDescriptor({ in_candidate }, { out_candidate });
    } else if ((inputRank == 3 || inputRank == 4 || inputRank == 5) && parentShape.getDims()[1] == 1) {
        // WA. We should force planar layout since it provides better performance
        const auto in_candidate = std::make_shared<DnnlBlockedMemoryDesc>(parentShape, inputDataType, inputRank == 3 ?
                                  memory::format_tag::ncw : (inputRank == 4 ? memory::format_tag::nchw : memory::format_tag::ncdhw));
        const auto out_candidate = std::make_shared<DnnlBlockedMemoryDesc>(childShape, outputDataType, inputRank == 3 ?
                                   memory::format_tag::ncw : (inputRank == 4 ? memory::format_tag::nchw : memory::format_tag::ncdhw));
        createDescriptor({ in_candidate }, { out_candidate });
    } else {
        if (inputDataType != memory::data_type::bf16) {
            inputDataType = memory::data_type::f32;
            outputDataType = memory::data_type::f32;
        }
        // It doesn't support any format
        for (auto format : getAvailableFormatsForDims(getInputShapeAtPort(0))) {
            const auto in_candidate = std::make_shared<DnnlBlockedMemoryDesc>(parentShape, inputDataType, format);
            const auto out_candidate = std::make_shared<DnnlBlockedMemoryDesc>(childShape, outputDataType, format);
            createDescriptor({in_candidate}, {out_candidate});
        }
    }
}

void Pooling::prepareParams() {
    const NodeDesc *selected_pd = getSelectedPrimitiveDescriptor();
    if (selected_pd == nullptr)
        IE_THROW()  << "Pooling node with name '" << getName() << "' did not set preferable primitive descriptor";

    AttrPtr attr;
    if (isDynamicNode()) {
        if (!pAttr) {
            pAttr = initPrimitiveAttr();
        }
        attr = pAttr;
    } else {
        attr = initPrimitiveAttr();
    }

    auto inDesc = getParentEdgesAtPort(0)[0]->getMemory().GetDescWithType<DnnlMemoryDesc>();
    auto outDesc = getChildEdgesAtPort(0)[0]->getMemory().GetDescWithType<DnnlMemoryDesc>();

    if (isDynamicNode()) {
        if (auto_pad) {
            data_pad_begin = shapeInference->get_pads_begin();
            data_pad_end = shapeInference->get_pads_end();
        }
        initEffectiveAttributes(inDesc->getShape(), outDesc->getShape());
    }

    dnnl::algorithm alg = getPoolingAlgorithm();
    PoolingKey key = {inDesc,
                      outDesc,
                      stride,
                      kernel,
                      effective_pad_begin,
                      effective_pad_end,
                      effective_dilation,
                      data_pad_end,
                      *attr,
                      alg,
                      selected_pd->getImplementationType()};
    auto engine = getEngine();
    auto builder = [&engine](const PoolingKey& key) -> dnnl::primitive {
        auto desc_ptr = createDescriptorHelper(key.inp->getDnnlDesc(),
                                               key.out->getDnnlDesc(),
                                               key.alg,
                                               key.stride,
                                               key.kernel,
                                               key.effective_pad_begin,
                                               key.effective_pad_end,
                                               key.effective_dilation,
                                               key.data_pad_end);
        DnnlDesriptor desc{desc_ptr};
        primitive_desc_iterator itpd = desc.createPrimitiveDescriptorIterator(engine, key.attr);
        pooling_v2_forward::primitive_desc prim_desc = itpd.get();
        while (static_cast<bool>(itpd)) {
            impl_desc_type impl_type = parse_impl_name(itpd.impl_info_str());

            if (impl_type == key.implType) {
                prim_desc = itpd.get();
                break;
            }
            if (!itpd.next_impl())
<<<<<<< HEAD
                return pooling_v2_forward();
=======
                break;
>>>>>>> dea5c1b0
        }
        return pooling_v2_forward(prim_desc);
    };

    auto cache = getRuntimeCache();
    auto result = cache->getOrCreate(key, builder);

    if (!result.first) {
        IE_THROW() << "Primitive descriptor was not found for node " << getName() << ".";
    }

    prim = result.first;

    auto pd = prim.get_primitive_desc();
    auto scratchpadMem = getScratchPadMem(pd);
    auto src = getParentEdgesAtPort(0)[0]->getMemoryPtr()->GetPrimitive();
    auto dst = getChildEdgesAtPort(0)[0]->getMemoryPtr()->GetPrimitive();
    primArgs = {{DNNL_ARG_SRC, src}, {DNNL_ARG_DST, dst}, {DNNL_ARG_SCRATCHPAD, scratchpadMem->GetPrimitive()}};

    Node::appendPostOpArgs(*attr, primArgs, postOpsArgs);
}

void Pooling::executeDynamicImpl(dnnl::stream strm) {
    execute(strm);
}

bool Pooling::created() const {
    return getType() == Type::Pooling;
}

dnnl::algorithm Pooling::getPoolingAlgorithm() const {
    if (algorithm == Algorithm::PoolingAvg) {
        bool not_zero_l = false;
        for (auto lr : data_pad_begin) {
            if (lr) {
                not_zero_l = true;
                break;
            }
        }
        bool not_zero_r = false;
        for (auto pr : data_pad_end) {
            if (pr) {
                not_zero_r = true;
                break;
            }
        }
        if (!exclude_pad && (not_zero_l || not_zero_r))
            return dnnl::algorithm::pooling_avg_include_padding;
        else
            return dnnl::algorithm::pooling_avg_exclude_padding;
    } else if (algorithm == Algorithm::PoolingMax) {
        return dnnl::algorithm::pooling_max;
    } else {
        return dnnl::algorithm::undef;
    }
}

std::shared_ptr<pooling_v2_forward::desc> Pooling::createDescriptorInternal(
    const dnnl::memory::desc& in_candidate,
    const dnnl::memory::desc& out_candidate,
    const dnnl::algorithm alg) const {
    return createDescriptorHelper(in_candidate,
                                  out_candidate,
                                  alg,
                                  stride,
                                  kernel,
                                  effective_pad_begin,
                                  effective_pad_end,
                                  effective_dilation,
                                  data_pad_end);
}

void Pooling::createDescriptor(const std::vector<MemoryDescPtr> &inputDesc,
                                         const std::vector<MemoryDescPtr> &outputDesc) {
    auto inDesc = inputDesc[0]->isDefined() ? inputDesc[0] : inputDesc[0]->cloneWithNewDims(inShape.getStaticDims());
    auto dnnlInDesc = MemoryDescUtils::convertToDnnlMemoryDesc(inDesc);
    auto in_candidate = dnnlInDesc->getDnnlDesc();

    auto outDesc = outputDesc[0];
    if (!outDesc->isDefined()) {
        auto outDims = shapeInferGeneric({Shape(inDesc->getShape().getStaticDims())});
        outDesc = outDesc->cloneWithNewDims(outDims[0]);
        if (auto_pad) {
            data_pad_begin = shapeInference->get_pads_begin();
            data_pad_end = shapeInference->get_pads_end();
        }
        initEffectiveAttributes(inDesc->getShape(), outDesc->getShape());
    }
    auto dnnlOutDesc = MemoryDescUtils::convertToDnnlBlockedMemoryDesc(*outDesc);
    auto out_candidate = dnnlOutDesc.getDnnlDesc();

    auto desc_ptr = createDescriptorInternal(in_candidate, out_candidate, getPoolingAlgorithm());
    descs.emplace_back(desc_ptr);
}

void Pooling::initSupportedPrimitiveDescriptors() {
    if (!supportedPrimitiveDescriptors.empty())
        return;

    dnnl::primitive_attr attr;
    setPostOps(attr);

    for (auto& desc : descs) {
        auto itpd = desc.createPrimitiveDescriptorIterator(getEngine(), attr);
        while (static_cast<bool>(itpd)) {
            NodeConfig config;
            config.dynBatchSupport = true;
            for (size_t i = 0; i < descInputNumbers(desc); i++) {
                PortConfig dataConfig;
                dataConfig.inPlace(-1);
                dataConfig.constant(false);
                dataConfig.setMemDesc(getSrcMemDesc(itpd, i));

                config.inConfs.push_back(dataConfig);
            }

            for (size_t i = 0; i < descOutputNumbers(desc); i++) {
                PortConfig dataConfig;
                dataConfig.inPlace(canBeInPlace() ? 0 : -1);
                dataConfig.constant(false);
                dataConfig.setMemDesc(getDstMemDesc(itpd, i));

                config.outConfs.push_back(dataConfig);
            }

            // CPU plugin doesn't support second output of MaxPool-8, but anyway we should have out config for second port as stub
            if (isMaxPool8) {
                auto& creatorsMap = BlockedDescCreator::getCommonCreators();
                PortConfig dataConfig;
                dataConfig.inPlace(-1);
                dataConfig.constant(false);
                dataConfig.setMemDesc(creatorsMap.at(LayoutType::ncsp)->createSharedDesc(config.outConfs.front().getMemDesc()->getPrecision(),
                                                                                         getOutputShapeAtPort(1)));

                config.outConfs.push_back(dataConfig);
            }

            impl_desc_type impl_type = parse_impl_name(itpd.impl_info_str());

            supportedPrimitiveDescriptors.emplace_back(config, impl_type);
            if (!itpd.next_impl())
                break;
        }
    }
}

void Pooling::initDescriptor(const NodeConfig& config) {
    auto* selectedPD = getSelectedPrimitiveDescriptor();
    if (!selectedPD) {
        return;
    }
    std::vector<MemoryDescPtr> inDescs;
    for (const auto& inConf : config.inConfs)
        inDescs.push_back(inConf.getMemDesc());
    std::vector<MemoryDescPtr> outDescs;
    for (const auto& outConf : config.outConfs)
        outDescs.push_back(outConf.getMemDesc());
    createDescriptor(inDescs, outDescs);

    dnnl::primitive_attr attr;
    setPostOps(attr);

    NodeConfig rightConfig = selectedPD->getConfig();
    size_t selected_count = 0;
    for (size_t j = 0; j < descs.size(); j++) {
        const auto &desc = descs[j];
        primitive_desc_iterator itpd;

        itpd = desc.createPrimitiveDescriptorIterator(getEngine(), attr);

        while (itpd) {
            NodeConfig cfg;
            cfg.dynBatchSupport = true;
            for (size_t i = 0; i < descInputNumbers(desc); i++) {
                PortConfig dataConfig;
                dataConfig.inPlace(canBeInPlace() ? 0 : -1);
                dataConfig.constant(false);
                dataConfig.setMemDesc(getSrcMemDesc(itpd, i));
                cfg.inConfs.push_back(dataConfig);
            }

            for (size_t i = 0; i < descOutputNumbers(desc); i++) {
                PortConfig dataConfig;
                dataConfig.inPlace(-1);
                dataConfig.constant(false);
                dataConfig.setMemDesc(getDstMemDesc(itpd, i));
                cfg.outConfs.push_back(dataConfig);
            }

            // CPU plugin doesn't support second output of MaxPool-8, but anyway we should have out config for second port as stub
            if (isMaxPool8) {
                auto& creatorsMap = BlockedDescCreator::getCommonCreators();
                PortConfig dataConfig;
                dataConfig.inPlace(-1);
                dataConfig.constant(false);
                dataConfig.setMemDesc(creatorsMap.at(LayoutType::ncsp)->createSharedDesc(cfg.outConfs.front().getMemDesc()->getPrecision(),
                                                                                         getOutputShapeAtPort(1)));

                cfg.outConfs.push_back(dataConfig);
            }

            impl_desc_type impl_type = parse_impl_name(itpd.impl_info_str());
            if (selected_count == selectedPrimitiveDescriptorIndex) {
                if (impl_type != selectedPD->getImplementationType()) {
                    IE_THROW() << "Cannot get the original layer configuration!";
                }
                rightConfig = cfg;
            }
            if (j == descs.size() - 1) {
                if (impl_type == selectedPD->getImplementationType()) {
                    rightConfig = config;
                }
            }
            selected_count++;
            if (!itpd.next_impl())
                break;
        }
    }

    if (descs.empty()) {
        const auto& selectedConfig = selectedPD->getConfig();
        if (selectedConfig.inConfs.size() != config.inConfs.size() || selectedConfig.outConfs.size() != config.outConfs.size())
            return;

        for (size_t i = 0; i < selectedConfig.inConfs.size(); i++) {
            if (!selectedConfig.inConfs[i].getPortDesc()->isCompatible(*config.inConfs[i].getPortDesc()))
                IE_THROW() << "Incorrect descriptor for node: " << getName();
        }

        for (size_t i = 0; i < selectedConfig.outConfs.size(); i++) {
            if (!selectedConfig.outConfs[i].getPortDesc()->isCompatible(*config.outConfs[i].getPortDesc()))
                IE_THROW() << "Incorrect descriptor for node: " << getName();
        }
        rightConfig = config;
    }

    selectedPD->setConfig(rightConfig);
}

Node::AttrPtr Pooling::initPrimitiveAttr() {
    auto attr = std::make_shared<dnnl::primitive_attr>(dnnl::primitive_attr());

    setPostOps(*attr);

    (*attr).set_scratchpad_mode(dnnl::scratchpad_mode::user);

    return attr;
}

void Pooling::setPostOps(dnnl::primitive_attr &attr) {
    dnnl::post_ops ops;

    for (auto &node : fusedWith) {
        auto* fakeQuantizeNode = dynamic_cast<FakeQuantize *>(node.get());
        if (fakeQuantizeNode) {
            fakeQuantizeNode->appendPostOps(ops, {}, postOpsArgs);
            continue;
        }

        IE_THROW() << "Fusing of " << NameFromType(node->getType()) << " operation to " << NameFromType(this->getType()) << " node is not implemented";
    }

    attr.set_post_ops(ops);
}

}  // namespace node
}   // namespace intel_cpu
}   // namespace ov<|MERGE_RESOLUTION|>--- conflicted
+++ resolved
@@ -373,11 +373,7 @@
                 break;
             }
             if (!itpd.next_impl())
-<<<<<<< HEAD
-                return pooling_v2_forward();
-=======
                 break;
->>>>>>> dea5c1b0
         }
         return pooling_v2_forward(prim_desc);
     };
