--- conflicted
+++ resolved
@@ -29,11 +29,8 @@
     if ((res & impl_desc_type::brgemm) != impl_desc_type::brgemm)
         SEARCH_WORD(gemm);
     SEARCH_WORD(blas);
-<<<<<<< HEAD
     SEARCH_WORD(mlas);
-=======
     SEARCH_WORD(llmdnn);
->>>>>>> 90bf2b2d
     SEARCH_WORD(sse42);
     SEARCH_WORD_2(sse41, sse42);
     SEARCH_WORD(avx2);
@@ -123,11 +120,8 @@
     CASE(dw_acl);
     CASE(gemm_acl);
     CASE(winograd_acl);
-<<<<<<< HEAD
     CASE(gemm_mlas);
-=======
     CASE(gemm_llmdnn);
->>>>>>> 90bf2b2d
 
 #undef CASE
     return "unknown";
