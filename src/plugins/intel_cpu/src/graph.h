// Copyright (C) 2018-2022 Intel Corporation
// SPDX-License-Identifier: Apache-2.0
//

#pragma once

#include "cpp/ie_cnn_network.h"
#include "config.h"
#include "cpu_memory.h"
#include "normalize_preprocess.h"
#include "node.h"
#include "edge.h"
#include "cache/multi_cache.h"
#include "dnnl_scratch_pad.h"
#include <map>
#include <string>
#include <vector>
#include <memory>
#include <atomic>

namespace ov {
namespace intel_cpu {

class InferRequestBase;
class InferRequest;

class Graph {
public:
    typedef std::shared_ptr<Graph> Ptr;
    WeightsSharing::Ptr weightsCache;

    enum class Status {
        NotReady = 0,
        ReadyStatic = 1,
        ReadyDynamic = 2
    };

    Graph() = default;
    ~Graph();

    bool IsReady() {
        return (status != Status::NotReady);
    }

    void setConfig(const Config &cfg);
    const Config& getConfig() const;

    void setProperty(const std::map<std::string, std::string> &properties);
    Config getProperty() const;

    template<typename NET>
    void CreateGraph(NET &network,
                     const ExtensionManager::Ptr& extMgr,
                     WeightsSharing::Ptr &w_cache,
                     const std::shared_ptr<std::mutex>& mutex);

    void CreateGraph(const std::vector<NodePtr> &graphNodes,
                     const std::vector<EdgePtr> &graphEdges,
                     WeightsSharing::Ptr &w_cache,
                     std::string name);

    bool hasMeanImageFor(const std::string& name) {
        return _normalizePreprocMap.find(name) != _normalizePreprocMap.end();
    }

    void PushInputData(const std::string& name, const InferenceEngine::Blob::Ptr &in);
    void PullOutputData(InferenceEngine::BlobMap &out);

    void Infer(InferRequestBase* request = nullptr);

    const std::vector<NodePtr>& GetNodes() const {
        return graphNodes;
    }

    std::vector<NodePtr>& GetNodes() {
        return graphNodes;
    }

    std::string GetName() const {
        return _name;
    }

    std::vector<EdgePtr>& GetEdges() {
        return graphEdges;
    }

    std::map<std::string, NodePtr>& GetInputNodesMap() {
        return inputNodesMap;
    }

    std::map<std::string, NodePtr>& GetOutputNodesMap() {
        return outputNodesMap;
    }

    NodePtr getInputNodeByName(const std::string &name) {
        auto input = inputNodesMap.find(name);
        if (input == inputNodesMap.end())
            IE_THROW() << "CPU execution graph doesn't contain input node with name: " << name;
        return input->second;
    }

    NodePtr getOutputNodeByName(const std::string &name) {
        auto output = outputNodesMap.find(name);
        if (output == outputNodesMap.end())
            IE_THROW() << "CPU execution graph doesn't contain output node with name: " << name;
        return output->second;
    }

    bool hasOutputWithName(const std::string& name) const {
        return outputNodesMap.count(name);
    }

    dnnl::engine getEngine() const {
        return eng;
    }

    void GetPerfData(std::map<std::string, InferenceEngine::InferenceEngineProfileInfo> &perfMap) const;

    void RemoveDroppedNodes();
    void RemoveDroppedEdges();
    void RemoveEdge(EdgePtr& edge);
    void DropNode(const NodePtr& node);
    void DropDWConvNode(const NodePtr& node);

    /**
     * @brief Insert Reorder node at the edge-specified location.
     * The Reorder node must be inserted in case when there are inplace conflicts or the input and output tensor descriptors do not match.
     * The Reorder node rearranges the elements in memory according to inDesc and outDesc, or reinterprets memory descriptor without
     * rearrangement of elements if isOptimized is true.
     * @param edge
     * pointer to the edge in the graph where Reorder node will be inserted
     * @param layerName
     * Reorder layer name
     * @param inDesc
     * input memory descriptor
     * @param outDesc
     * output memory descriptor
     * @param isOptimized
     * optimization flag; if isOptimized is true then Reorder node does nothing
     * @param src_perm
     * optimization flag; permutation applied to input desc before passing to reorder primitive
     * @param scales
     * pointer to the blob containing scales
     * @return pointer to the new Reorder node.
     */
    NodePtr InsertReorder(EdgePtr edge, std::string layerName, const MemoryDesc& inDesc,
            const MemoryDesc& outDesc, bool isOptimized = false, const std::vector<int> & src_perm = {});

    /**
     * @brief Insert Node at the edge-specified location.
     * This method supports two regimes. First, the node is inserted without initialization (i.e. supported descriptors initialization,
     * supported primitive descriptors selection, etc.), which can be useful after the InitEdges() completes. The second is just inserting the
     * node without initialization.
     * @param edge
     * pointer to the edge in the graph where the node will be inserted
     * @param node
     * pointer to the inserted node
     * @param initNode
     * parameter that determines whether the node needs to be initialized
     * @return true in case of success, false otherwise.
     */
    bool InsertNode(EdgePtr edge, NodePtr node, bool initNode = false);

    /**
     * @brief Insert Node between two specified nodes.
     * This procedure creates two edges that link the parent and child nodes to the inserted one and adds all created objects to the graph.
     * This method supports two regimes. First, the node is inserted without initialization (i.e. supported descriptors initialization,
     * supported primitive descriptors selection, etc.), which can be useful after the InitEdges() completes. The second is just inserting the
     * node without initialization.
     * @param parent
     * pointer to the parent node
     * @param child
     * pointer to the child node
     * @param parentPort
     * port number of the parent node to which the inserted node should be connected
     * @param childPort
     * port number of the child node to which the inserted node should be connected
     * @param initNode
     * parameter that determines whether the node needs to be initialized
     * @return true in case of success, false otherwise.
     */
    bool InsertNode(NodePtr parent, NodePtr child, NodePtr node, int parentPort, int childPort, bool initNode = false);

    std::shared_ptr<ngraph::Function> dump() const;

    void ResetInferCount() { infer_count = 0; }

    void SortTopologically();

    bool isQuantized() const {
        return isQuantizedFlag;
    }

    bool hasDynamicInput() const {
        return graphHasDynamicInput;
    }

protected:
    void VisitNode(NodePtr node, std::vector<NodePtr>& sortedNodes);

    void ForgetGraphData() {
        status = Status::NotReady;
        eng = dnnl::engine(dnnl::engine::kind::cpu, 0);

        inputNodesMap.clear();
        outputNodesMap.clear();
        graphNodes.clear();
        graphEdges.clear();
        _normalizePreprocMap.clear();
        syncNodesInds.clear();
    }
    Status status { Status::NotReady };
    Config config;

    // For dumping purposes. -1 - no counting, all other positive
    // values mean increment it within each Infer() call
    int infer_count = -1;

    bool reuse_io_tensors = true;

    MemoryPtr memWorkspace;

    std::vector<NodePtr> graphNodes;
    std::vector<EdgePtr> graphEdges;

    std::map<std::string, NormalizePreprocess> _normalizePreprocMap;
    std::string _name;

    bool isQuantizedFlag = false;
    bool graphHasDynamicInput = false;

    static dnnl::engine eng;

    void Replicate(const InferenceEngine::CNNNetwork &network, const ExtensionManager::Ptr& extMgr);
    void Replicate(const std::shared_ptr<const ov::Model> &subgraph, const ExtensionManager::Ptr& extMgr);
    void InitGraph();
    void InitNodes();
    void InitDescriptors();
    void InitOptimalPrimitiveDescriptors();
    void InitEdges();
    void Allocate();
    void AllocateWithReuse();
    void CreatePrimitives();
    void ExtractConstantAndExecutableNodes();
    void ExecuteNode(const NodePtr& node, const dnnl::stream& stream) const;
    void ExecuteConstantNodesOnly() const;
    void InferStatic(InferRequestBase* request);
    void InferDynamic(InferRequestBase* request);

    friend class LegacyInferRequest;
    friend class intel_cpu::InferRequest;
    friend class intel_cpu::InferRequestBase;
    friend std::shared_ptr<ngraph::Function> dump_graph_as_ie_ngraph_net(const Graph &graph);

private:
    // TODO: change std::map to std::unordered_map
    std::map<std::string, NodePtr> inputNodesMap;
    std::map<std::string, NodePtr> outputNodesMap;

    // these node pointers (from graphNodes) are to avoid regular checking for
    // constantness of nodes in ExecuteConstantNodesOnly, Infer methods and calls of
    // non-executable (optimized out) nodes, such as Input, Reshape, etc.
    std::vector<NodePtr> constantGraphNodes;
    std::vector<NodePtr> executableGraphNodes;

    MultiCachePtr rtParamsCache;
    std::shared_ptr<std::mutex> sharedMutex = nullptr;
    DnnlScratchPadPtr rtScratchPad;
    std::unordered_map<Node*, size_t> syncNodesInds;

    void EnforceBF16();
<<<<<<< HEAD

    // subgraph is special when EnforceBF16() on them.
    //
    // 1. the Input node of subgraph should expose the precision which most
    //    benefits the computational layers inside the subgraph. So if Input
    //    node has allowBF16 flag set, it will check its consumers/children nodes
    //    and expose the precision fit their needs best.
    //
    // 2. no need to skip any nodes when trying to enfore bf16
    //    since the input/output may be bf16.
    //
    bool isSubgraph = false;
=======
    void setMinSparseRate(float minSparseRate);
>>>>>>> 07a61d48
};

}   // namespace intel_cpu
}   // namespace ov<|MERGE_RESOLUTION|>--- conflicted
+++ resolved
@@ -269,7 +269,6 @@
     std::unordered_map<Node*, size_t> syncNodesInds;
 
     void EnforceBF16();
-<<<<<<< HEAD
 
     // subgraph is special when EnforceBF16() on them.
     //
@@ -282,9 +281,8 @@
     //    since the input/output may be bf16.
     //
     bool isSubgraph = false;
-=======
+
     void setMinSparseRate(float minSparseRate);
->>>>>>> 07a61d48
 };
 
 }   // namespace intel_cpu
