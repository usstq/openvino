--- conflicted
+++ resolved
@@ -526,8 +526,7 @@
                     :return: String with a name of the model.
                     :rtype: str
                  )");
-<<<<<<< HEAD
-    function.def("get_rt_info",
+    model.def("get_rt_info",
               (ov::RTMap & (ov::Model::*)()) & ov::Model::get_rt_info,
               py::return_value_policy::reference_internal,
               R"(
@@ -536,16 +535,10 @@
                 :return: A dictionary of user defined data.
                 :rtype: openvino.runtime.RTMap
              )");
-    function.def("get_friendly_name",
-                 &ov::Model::get_friendly_name,
-                 R"(
-                    Gets the friendly name for a function. If no
-=======
     model.def("get_friendly_name",
               &ov::Model::get_friendly_name,
               R"(
                     Gets the friendly name for a model. If no
->>>>>>> 415daecc
                     friendly name has been set via set_friendly_name
                     then the model's unique name is returned.
 
