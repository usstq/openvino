--- conflicted
+++ resolved
@@ -24,14 +24,7 @@
 class TRANSFORMATIONS_API RemoveSliceBeforeGatherElements;
 class TRANSFORMATIONS_API ReshapeUpThroughBEAWithConstScalar;
 
-<<<<<<< HEAD
-class TRANSFORMATIONS_API SharedTileOptimization;
-class TRANSFORMATIONS_API SharedGatherElementsOptimization;
 class TRANSFORMATIONS_API SharedTransposeOptimization;
-class TRANSFORMATIONS_API SharedSliceOptimization;
-=======
-class TRANSFORMATIONS_API SharedTransposeOptimization;
->>>>>>> 566644e5
 class TRANSFORMATIONS_API SharedConcatOptimization;
 class TRANSFORMATIONS_API SharedReshapeOptimization;
 
@@ -145,15 +138,6 @@
     Fused_RPE_MHA_Replacer();
 };
 
-<<<<<<< HEAD
-class ov::pass::SharedTileOptimization : public ov::pass::ModelPass {
-public:
-    OPENVINO_RTTI("SharedTileOptimization", "0");
-    bool run_on_model(const std::shared_ptr<ov::Model>& m) override;
-};
-
-=======
->>>>>>> 566644e5
 class ov::pass::SharedConcatOptimization : public ov::pass::ModelPass {
 public:
     OPENVINO_RTTI("SharedConcatOptimization", "0");
@@ -166,30 +150,12 @@
     bool run_on_model(const std::shared_ptr<ov::Model>& m) override;
 };
 
-<<<<<<< HEAD
-class ov::pass::SharedGatherElementsOptimization : public ov::pass::ModelPass {
-public:
-    OPENVINO_RTTI("SharedGatherElementsOptimization", "0");
-    bool run_on_model(const std::shared_ptr<ov::Model>& m) override;
-};
-
-=======
->>>>>>> 566644e5
 class ov::pass::SharedTransposeOptimization : public ov::pass::ModelPass {
 public:
     OPENVINO_RTTI("SharedTransposeOptimization", "0");
     bool run_on_model(const std::shared_ptr<ov::Model>& m) override;
 };
 
-<<<<<<< HEAD
-class ov::pass::SharedSliceOptimization : public ov::pass::ModelPass {
-public:
-    OPENVINO_RTTI("SharedSliceOptimization", "0");
-    bool run_on_model(const std::shared_ptr<ov::Model>& m) override;
-};
-
-=======
->>>>>>> 566644e5
 class ov::pass::GroupedSliceToVSplitOptimization : public ov::pass::ModelPass {
 public:
     OPENVINO_RTTI("GroupedSliceToVSplitOptimization", "0");
