--- conflicted
+++ resolved
@@ -17,32 +17,6 @@
 class TRANSFORMATIONS_API FindBatch;
 
 class TRANSFORMATIONS_API SymbolicOptimizations;
-<<<<<<< HEAD
-class TRANSFORMATIONS_API SymbolicPOC;
-class TRANSFORMATIONS_API ChainedMaximumOptimization;
-class TRANSFORMATIONS_API NopBroadcast;
-class TRANSFORMATIONS_API BroadcastOnes;
-class TRANSFORMATIONS_API RemoveSliceBeforeGatherElements;
-class TRANSFORMATIONS_API ReshapeUpThroughBEAWithConstScalar;
-
-class TRANSFORMATIONS_API SharedTransposeOptimization;
-class TRANSFORMATIONS_API SharedConcatOptimization;
-class TRANSFORMATIONS_API SharedReshapeOptimization;
-
-class TRANSFORMATIONS_API GroupedSliceToVSplitOptimization;
-class TRANSFORMATIONS_API ChainedReshapeOptimization;
-
-class TRANSFORMATIONS_API RPE_Optimization;
-class TRANSFORMATIONS_API Fused_RPE_MHA_Replacer;
-
-class TRANSFORMATIONS_API ApplyTableOfEquivalence;
-class TRANSFORMATIONS_API OptimizeLabelsUsedAsValues;
-class TRANSFORMATIONS_API LabelResolvingThroughSelect;
-
-class TRANSFORMATIONS_API DeReshapeMatMul;
-class TRANSFORMATIONS_API DeReshapeMatMulWithComplications;
-
-=======
 
 // pre-symbolic
 class TRANSFORMATIONS_API ReshapeUpThroughBEAWithConstScalar;  // To be added to NopOptimization
@@ -64,7 +38,6 @@
 class TRANSFORMATIONS_API Fused_RPE_MHA_Replacer;
 // NopElimination + SharedOpOptimization
 
->>>>>>> 0f30cedf
 }  // namespace pass
 }  // namespace ov
 
@@ -108,15 +81,6 @@
     NopBroadcast();
 };
 
-<<<<<<< HEAD
-class ov::pass::BroadcastOnes : public ov::pass::MatcherPass {
-public:
-    OPENVINO_RTTI("BroadcastOnes", "0");
-    BroadcastOnes();
-};
-
-=======
->>>>>>> 0f30cedf
 class ov::pass::DeReshapeMatMul : public ov::pass::MatcherPass {
 public:
     OPENVINO_RTTI("DeReshapeMatMul", "0");
@@ -135,21 +99,6 @@
     LabelResolvingThroughSelect();
 };
 
-<<<<<<< HEAD
-class ov::pass::RemoveSliceBeforeGatherElements : public ov::pass::MatcherPass {
-public:
-    OPENVINO_RTTI("RemoveSliceBeforeGatherElements", "0");
-    RemoveSliceBeforeGatherElements();
-};
-
-class ov::pass::ChainedReshapeOptimization : public ov::pass::MatcherPass {
-public:
-    OPENVINO_RTTI("ChainedReshapeOptimization", "0");
-    ChainedReshapeOptimization();
-};
-
-=======
->>>>>>> 0f30cedf
 class ov::pass::ReshapeUpThroughBEAWithConstScalar : public ov::pass::MatcherPass {
 public:
     OPENVINO_RTTI("ReshapeUpThroughBEAWithConstScalar", "0");
@@ -168,21 +117,6 @@
     Fused_RPE_MHA_Replacer();
 };
 
-<<<<<<< HEAD
-class ov::pass::SharedConcatOptimization : public ov::pass::ModelPass {
-public:
-    OPENVINO_RTTI("SharedConcatOptimization", "0");
-    bool run_on_model(const std::shared_ptr<ov::Model>& m) override;
-};
-
-class ov::pass::SharedReshapeOptimization : public ov::pass::ModelPass {
-public:
-    OPENVINO_RTTI("SharedReshapeOptimization", "0");
-    bool run_on_model(const std::shared_ptr<ov::Model>& m) override;
-};
-
-=======
->>>>>>> 0f30cedf
 class ov::pass::SharedTransposeOptimization : public ov::pass::ModelPass {
 public:
     OPENVINO_RTTI("SharedTransposeOptimization", "0");
