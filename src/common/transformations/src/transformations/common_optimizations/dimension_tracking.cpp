--- conflicted
+++ resolved
@@ -521,40 +521,6 @@
     register_matcher(m, matcher_pass_callback);
 }
 
-<<<<<<< HEAD
-ov::pass::BroadcastOnes::BroadcastOnes() {
-    MATCHER_SCOPE(BroadcastOnes);
-    auto input = pattern::any_input(pattern::has_static_rank());
-    auto ones = pattern::any_input();
-    auto broadcast = pattern::wrap_type<op::v1::Broadcast, op::v3::Broadcast, op::v0::Tile>({input, ones},
-                                                                                            pattern::has_static_rank());
-
-    ov::matcher_pass_callback matcher_pass_callback = [=](pattern::Matcher& m) {
-        const auto& broadcast = m.get_match_root();
-        OPENVINO_SUPPRESS_DEPRECATED_START
-        auto constant_output_shape = ov::get_constant_from_source(broadcast->input_value(1));
-        OPENVINO_SUPPRESS_DEPRECATED_END
-        if (!constant_output_shape)
-            return false;
-        auto data = constant_output_shape->cast_vector<int64_t>();
-        if (!std::all_of(begin(data), end(data), [](const int64_t& i) {
-                return i == 1;
-            }))
-            return false;
-        const auto& input_rank = broadcast->get_input_partial_shape(0).size();
-        const auto& output_rank = broadcast->get_output_partial_shape(0).size();
-        if (input_rank != output_rank)
-            return false;
-        broadcast->output(0).replace(broadcast->input_value(0));
-        return true;
-    };
-
-    auto m = std::make_shared<pattern::Matcher>(broadcast, matcher_name);
-    register_matcher(m, matcher_pass_callback);
-}
-
-=======
->>>>>>> 0f30cedf
 bool labels_eq_or_eq_static_dims(const ov::Dimension& lhs, const ov::Dimension& rhs) {
     bool labels_exist_and_equal = false;
 
@@ -975,44 +941,6 @@
     register_matcher(m, matcher_pass_callback);
 }
 
-<<<<<<< HEAD
-ov::pass::RemoveSliceBeforeGatherElements::RemoveSliceBeforeGatherElements() {
-    MATCHER_SCOPE(RemoveSliceBeforeGatherElements);
-
-    auto slice = pattern::wrap_type<op::v8::Slice>();
-    auto gather = pattern::wrap_type<op::v6::GatherElements>({slice, pattern::any_input()});
-
-    ov::matcher_pass_callback matcher_pass_callback = [=](pattern::Matcher& m) {
-        const auto& pattern_to_node = m.get_pattern_map();
-
-        auto is_constant_and_all_values_equal = [](const Output<Node>& output, const int64_t& v) -> bool {
-            OPENVINO_SUPPRESS_DEPRECATED_START
-            const auto& constant = ov::get_constant_from_source(output);
-            OPENVINO_SUPPRESS_DEPRECATED_END
-            if (!constant)
-                return false;
-            const auto& values = constant->cast_vector<int64_t>();
-            return std::all_of(values.begin(), values.end(), [&](const int64_t& i) {
-                return i == v;
-            });
-        };
-
-        const auto& slice_node = pattern_to_node.at(slice);
-        if (!is_constant_and_all_values_equal(slice_node->input_value(1), 0) ||
-            !is_constant_and_all_values_equal(slice_node->input_value(3), 1))
-            return false;
-        // we slice from 0 to
-        const auto& gather_node = pattern_to_node.at(gather);
-        gather_node->input(0).replace_source_output(slice_node->input_value(0));
-        return true;
-    };
-
-    auto m = std::make_shared<pattern::Matcher>(gather, matcher_name);
-    register_matcher(m, matcher_pass_callback);
-}
-
-=======
->>>>>>> 0f30cedf
 bool check_constant_is_non_negative_get_int_value(const ov::Output<ov::Node>& output, std::vector<int64_t>& data) {
     const auto& node = output.get_node_shared_ptr();
     const auto& constant = ov::as_type_ptr<ov::op::v0::Constant>(node);
@@ -1255,19 +1183,6 @@
                                                                   inputs_from_same_source_or_equal_int_constants);
 }
 
-<<<<<<< HEAD
-bool ov::pass::SharedConcatOptimization::run_on_model(const std::shared_ptr<ov::Model>& model) {
-    RUN_ON_FUNCTION_SCOPE(SharedConcatOptimization);
-    return shared_node_optimization_helper<ov::op::v0::Concat>(model, inputs_from_same_source_or_equal_int_constants);
-}
-
-bool ov::pass::SharedReshapeOptimization::run_on_model(const std::shared_ptr<ov::Model>& model) {
-    RUN_ON_FUNCTION_SCOPE(SharedReshapeOptimization);
-    return shared_node_optimization_helper<ov::op::v1::Reshape>(model, inputs_from_same_source_or_equal_int_constants);
-}
-
-=======
->>>>>>> 0f30cedf
 struct SliceAttrs {
     int64_t start, stop, axis;
 };
@@ -1637,37 +1552,10 @@
     REGISTER_PASS(manager_1, DeReshapeMatMulWithComplications)
     REGISTER_PASS(manager_1, ApplyTableOfEquivalence)
     REGISTER_PASS(manager_1, OptimizeLabelsUsedAsValues)
-<<<<<<< HEAD
-    REGISTER_PASS(manager_1, SharedConcatOptimization)
-    REGISTER_PASS(manager_1, SharedReshapeOptimization)
-=======
     REGISTER_PASS(manager_1, SharedOpOptimization)
->>>>>>> 0f30cedf
     REGISTER_PASS(manager_1, Fused_RPE_MHA_Replacer)
     // cleanup labels, erase SKIP_INVALIDATION
     manager_1.run_passes(m);
 
-<<<<<<< HEAD
-    // TODO Before this transformation:
-    // Nop + ReshapeUpThroughBEAWithConstScalar -- should be same optimization
-    // TS Slice Backward + Shared Transpose Optimization + TS Slice Forward
-    // Grouped Slice -> VSplit
-
-    // TODO: After Symbolic applied
-    // SymbolicPOC
-    // Chained Maximum Optimization
-    // NopBroadcast
-    //   LabelResolvingThroughSelect
-    //   ApplyTableOfEquivalence
-    //   OptimizeLabelsUsedAsValues
-    // DeReshape MatMul
-
-    // TODO After this transformation:
-    // Fuse RPE
-    // NopElimination // Broadcast (Tile) Ones + Remove Slice Before GatherElements
-    // SharedOpOptimization // Shared GatherElements
-
-=======
->>>>>>> 0f30cedf
     return true;  // cleans up all the label information
 }