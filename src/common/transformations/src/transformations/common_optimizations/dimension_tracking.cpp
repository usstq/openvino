--- conflicted
+++ resolved
@@ -14,16 +14,13 @@
 #include <vector>
 
 #include "itt.hpp"
-<<<<<<< HEAD
+#include "openvino/core/dimension_tracker.hpp"
 #include "openvino/core/validation_util.hpp"
 #include "openvino/pass/manager.hpp"
 #include "openvino/pass/pattern/op/or.hpp"
 #include "openvino/pass/pattern/op/pattern.hpp"
 #include "openvino/pass/pattern/op/wrap_type.hpp"
 #include "openvino/pass/visualize_tree.hpp"
-=======
-#include "openvino/core/dimension_tracker.hpp"
->>>>>>> 886fd0de
 
 void ov::batch_util::mark_with_unique_dimension_labels(const std::shared_ptr<ov::Model>& f,
                                                        const ov::DimensionTracker& dt) {
