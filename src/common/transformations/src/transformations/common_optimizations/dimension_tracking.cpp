// Copyright (C) 2018-2021 Intel Corporation
// SPDX-License-Identifier: Apache-2.0
//

#include "transformations/common_optimizations/dimension_tracking.hpp"

#include <memory>
#include <ngraph/rt_info.hpp>
<<<<<<< HEAD
#include <openvino/opsets/opset1.hpp>
#include <openvino/opsets/opset3.hpp>
#include <openvino/opsets/opset4.hpp>
#include <openvino/opsets/opset6.hpp>
#include <openvino/opsets/opset8.hpp>
=======
>>>>>>> 97fb4ed1
#include <vector>

#include "itt.hpp"
#include "openvino/core/bound_evaluation_util.hpp"
#include "openvino/core/dimension_tracker.hpp"
<<<<<<< HEAD
#include "openvino/core/validation_util.hpp"
#include "openvino/pass/manager.hpp"
#include "openvino/pass/pattern/op/or.hpp"
#include "openvino/pass/pattern/op/pattern.hpp"
#include "openvino/pass/pattern/op/wrap_type.hpp"
#include "openvino/pass/visualize_tree.hpp"
#include "ov_ops/fused_MHA_with_RPE.hpp"
#include "ov_ops/rotary_positional_embeddings.hpp"
#include "transformations/transpose_sinking/ts_slice.hpp"
=======
#include "openvino/op/convert.hpp"
#include "openvino/op/convert_like.hpp"
#include "openvino/op/convolution.hpp"
#include "openvino/op/deformable_convolution.hpp"
#include "openvino/op/detection_output.hpp"
#include "openvino/op/group_conv.hpp"
#include "openvino/op/matmul.hpp"
#include "openvino/op/parameter.hpp"
#include "openvino/op/result.hpp"
#include "openvino/op/shape_of.hpp"
>>>>>>> 97fb4ed1

void ov::batch_util::mark_with_unique_dimension_labels(const std::shared_ptr<ov::Model>& f,
                                                       const ov::DimensionTracker& dt) {
    ov::label_t i = 1;
    for (auto& parameter : f->get_parameters()) {
        ov::PartialShape new_shape = ov::PartialShape::dynamic(parameter->get_partial_shape().rank());
        for (auto& dim : new_shape)
            dt.set_up_for_tracking(dim, i++);
        parameter->set_partial_shape(new_shape);
    }
}

void ov::batch_util::mark_batch(const std::shared_ptr<ov::op::v0::Parameter>& parameter,
                                P2Btype& map,
                                const std::unordered_set<label_t>& batches) {
    auto& shape = parameter->get_partial_shape();
    if (map.count(parameter)) {  // we already marked this parameter as having a batch
        std::unordered_set<ov::label_t> intersection_in_all_three_sources_of_batch;
        auto mapped_batches = map[parameter];
        for (auto& dim : shape) {
            const auto& dim_label = ov::DimensionTracker::get_label(dim);
            if (batches.count(dim_label) && mapped_batches.count(dim_label)) {
                intersection_in_all_three_sources_of_batch.insert(dim_label);
            } else {
                ov::DimensionTracker::reset_tracking_info(dim);
            }
        }
    } else {
        // two cases possible:
        //     1) It is our first time marking batch for this node
        //     2) This node was marked as 'no_batch' previously. 'no_batch' has higher priority, batch won't be set
        for (auto& dim : shape) {
            const auto& dim_label = ov::DimensionTracker::get_label(dim);
            if (batches.count(dim_label)) {  // this is one of the batches
                map[parameter].insert(dim_label);
            } else {
                ov::DimensionTracker::reset_tracking_info(dim);
            }
        }
    }
    parameter->set_partial_shape(shape);
    parameter->validate_and_infer_types();
}

void ov::batch_util::mark_layout_independent_batch(const std::shared_ptr<ov::op::v0::Parameter>& parameter,
                                                   const std::shared_ptr<ov::Node>& result,
                                                   P2Btype& map) {
    TensorLabel p_labels, r_labels;

    for (const auto& dim : result->get_output_partial_shape(0))
        if (const auto& label = ov::DimensionTracker::get_label(dim))
            r_labels.push_back(label);
    for (const auto& dim : parameter->get_partial_shape()) {
        if (const auto& label = ov::DimensionTracker::get_label(dim)) {
            if (std::find(r_labels.begin(), r_labels.end(), label) != r_labels.end()) {
                mark_batch(parameter, map, std::unordered_set<label_t>{label});
                return;
            }
        }
    }
    // we should have mark the intersecting batch already, otherwise no intersection == no batch
    mark_no_batch(parameter, map);
}

void ov::batch_util::mark_no_batch(const std::shared_ptr<ov::op::v0::Parameter>& parameter, P2Btype& map) {
    if (map.count(parameter))
        map.erase(parameter);
    auto& shape = parameter->get_partial_shape();
    for (auto& dim : shape)
        ov::DimensionTracker::reset_tracking_info(dim);
    parameter->set_partial_shape(shape);
    parameter->validate_and_infer_types();
}

P2Btype ov::batch_util::find_batch(const std::shared_ptr<ov::Model>& f) {
    std::unordered_map<ov::Node::type_info_t, std::pair<size_t, size_t>> type_input_port_batch_index = {
        {ov::op::v1::Convolution::get_type_info_static(), {0, 0}},
        {ov::op::v1::GroupConvolution::get_type_info_static(), {0, 0}},
        {ov::op::v1::ConvolutionBackpropData::get_type_info_static(), {0, 0}},
        {ov::op::v1::GroupConvolutionBackpropData::get_type_info_static(), {0, 0}},
        {ov::op::v1::DeformableConvolution::get_type_info_static(), {0, 0}},
        {ov::op::v0::MatMul::get_type_info_static(), {0, 0}},  // transpose_a situation
    };

    P2Btype parameter_to_batch_labels;

    for (const auto& parameter : f->get_parameters()) {
        auto raw_parameter = parameter.get();
        std::vector<ngraph::Node*> layout_independent_results;

        std::deque<ngraph::Node*> nodes{raw_parameter};
        std::unordered_set<ngraph::Node*> visited;

        while (!nodes.empty()) {
            auto curr_node = nodes.front();
            nodes.pop_front();
            if (visited.count(curr_node))
                continue;
            visited.insert(curr_node);
            if (type_input_port_batch_index.count(curr_node->get_type_info())) {
                auto batch_placement = type_input_port_batch_index[curr_node->get_type_info()];
                const auto& shape = curr_node->input_value(batch_placement.first).get_partial_shape();
                const auto& batch_dim_label = ov::DimensionTracker::get_label(shape[batch_placement.second]);
                if (batch_dim_label == 0)
                    mark_no_batch(parameter, parameter_to_batch_labels);
                else
                    mark_batch(parameter, parameter_to_batch_labels, {batch_dim_label});
                continue;  // batch was or was not found at this point -- there is no point in searching further }
            }
            // node is not layout obvious -- checking if dims were propagated through
            bool all_outputs_labeled = true;
            for (const auto& output : curr_node->outputs()) {
                const auto& output_shape = output.get_partial_shape();
                bool name_stays = std::any_of(output_shape.cbegin(), output_shape.cend(), [](const Dimension& d) {
                    return ov::DimensionTracker::get_label(d) != 0;
                });
                all_outputs_labeled &= name_stays;
            }

            if (!all_outputs_labeled) {
                mark_no_batch(parameter, parameter_to_batch_labels);
                continue;  // label propagation stopped
            }

            if (ov::is_type<ov::op::v0::Result>(curr_node))
                layout_independent_results.push_back(curr_node);

            for (const auto& output : curr_node->outputs()) {
                // we do not need to walk through shape-of sub-graphs
                for (const auto& t_input : output.get_target_inputs()) {
                    if (ov::is_type<ov::op::v1::ConvertLike>(t_input.get_node()) ||
                        ov::is_type<ov::op::v0::ShapeOf>(t_input.get_node()) ||
                        ov::is_type<ov::op::v3::ShapeOf>(t_input.get_node()))
                        continue;
                    nodes.push_back(t_input.get_node());
                }
            }
        }

        for (auto& result : layout_independent_results)
            // there are no layout obvious operations on the Parameter-Result path
            // considering the outer-most matching dimension is batch
            mark_layout_independent_batch(parameter, result->shared_from_this(), parameter_to_batch_labels);
    }
    return parameter_to_batch_labels;
}

void ov::batch_util::restore_original_dimensions(
    const std::map<std::shared_ptr<ov::op::v0::Parameter>, ov::PartialShape>& parameter_to_shape,
    bool leave_batch_dynamic) {
    for (const auto& item : parameter_to_shape) {
        const auto& batch_marked_shape = item.first->get_partial_shape();
        auto original_shape = item.second;
        OPENVINO_ASSERT(batch_marked_shape.rank().is_static() && original_shape.rank().is_static());
        OPENVINO_ASSERT(batch_marked_shape.size() == original_shape.size());

        for (size_t n = 0; n < batch_marked_shape.size(); ++n) {
            if (const auto& label = ov::DimensionTracker::get_label(batch_marked_shape[n])) {
                if (leave_batch_dynamic)
                    original_shape[n] = Dimension::dynamic();
                ov::DimensionTracker::set_label(original_shape[n], label);
            }
        }
        item.first->set_partial_shape(original_shape);
    }
}

bool ov::batch_util::check_batch_tracks_through_all_the_nodes(const std::shared_ptr<ov::Model>& f) {
    bool failed_to_propagate_batch = false;
    for (const auto& node : f->get_ordered_ops()) {
        bool any_input_has_batch = false;
        for (const auto& input : node->input_values()) {
            const auto& input_shape = input.get_partial_shape();
            bool name_stays = false;
            bool others_are_static = true;
            for (const auto& dim : input_shape)
                if (ov::DimensionTracker::get_label(dim) == 0)
                    others_are_static = others_are_static && dim.is_static();
                else
                    name_stays = true;
            any_input_has_batch |= name_stays && others_are_static;
        }
        bool all_outputs_has_batch = true;
        for (const auto& output : node->outputs()) {
            const auto& output_shape = output.get_partial_shape();
            bool name_stays = false;
            bool others_are_static = true;
            for (const auto& dim : output_shape)
                if (ov::DimensionTracker::get_label(dim) == 0)
                    others_are_static = others_are_static && dim.is_static();
                else
                    name_stays = true;
            all_outputs_has_batch &= name_stays;  // && others_are_static;
        }
        if (any_input_has_batch && !all_outputs_has_batch && !ov::is_type<ov::op::v3::ShapeOf>(node) &&
            !ov::is_type<ov::op::v0::ShapeOf>(node) && !ov::is_type<ov::op::v1::ConvertLike>(node)) {
            failed_to_propagate_batch = true;
            node->validate_and_infer_types();
        }
    }
    const auto& results = f->get_results();
    for (const auto& result : results) {
        const auto& input_shape = result->get_input_partial_shape(0);
        bool name_stays = std::any_of(input_shape.cbegin(), input_shape.cend(), [](const ov::Dimension& d) {
            return ov::DimensionTracker::get_label(d);
        });
        failed_to_propagate_batch |= !name_stays;
    }
    return failed_to_propagate_batch;
}

bool ov::batch_util::detach_detection_output(const std::shared_ptr<ov::Model>& f) {
    ResultVector new_outputs, outputs_to_delete;
    for (auto& result_node : f->get_results()) {
        auto do_node = result_node->input_value(0).get_node_shared_ptr();
        if (ov::is_type<ov::op::v0::Convert>(do_node))  // cases with do->convert->result
            do_node = do_node->get_input_node_shared_ptr(0);
        if (ov::is_type<ov::op::v0::DetectionOutput>(do_node) || ov::is_type<ov::op::v8::DetectionOutput>(do_node)) {
            for (auto& new_result_src : do_node->input_values()) {
                auto new_result = std::make_shared<ov::op::v0::Result>(new_result_src);
                ngraph::copy_runtime_info(result_node, new_result);
                new_outputs.push_back(new_result);
            }
            outputs_to_delete.push_back(result_node);
        }
    }
    for (auto& result : outputs_to_delete)
        f->remove_result(result);
    f->add_results(new_outputs);
    return !new_outputs.empty() || !outputs_to_delete.empty();
}

bool ov::pass::FindBatch::run_on_model(const std::shared_ptr<ov::Model>& m) {
    RUN_ON_MODEL_SCOPE(FindBatch);
    auto te = std::make_shared<ov::TableOfEquivalence>();
    ov::DimensionTracker dt(te);

    bool model_has_changed = false;
    if (detach_do)
        model_has_changed |= batch_util::detach_detection_output(m);

    const auto& parameters = m->get_parameters();
    std::map<std::shared_ptr<ov::op::v0::Parameter>, PartialShape> parameter_to_shape;
    for (const auto& parameter : parameters) {
        auto shape = parameter->get_partial_shape();
        if (shape.rank().is_dynamic())
            return model_has_changed;
        parameter_to_shape[parameter] = shape;
    }

    ov::batch_util::mark_with_unique_dimension_labels(m, dt);
    m->validate_nodes_and_infer_types();

    ov::batch_util::find_batch(m);

    if (!track) {
        ov::batch_util::restore_original_dimensions(parameter_to_shape, false);
        m->validate_nodes_and_infer_types();
        return true;
    }

    ov::batch_util::restore_original_dimensions(parameter_to_shape);

    m->validate_nodes_and_infer_types();

    bool failed_to_propagate_batch = ov::batch_util::check_batch_tracks_through_all_the_nodes(m);

    if (failed_to_propagate_batch) {  // restore original input shape with labels
        for (const auto& item : parameter_to_shape)
            item.first->set_partial_shape(item.second);
    } else {  // restore original input shape with batch labels
        ov::batch_util::restore_original_dimensions(parameter_to_shape, false);
    }
    m->validate_nodes_and_infer_types();
    return true;
}

// count all the non-constant dimensions (what we need to validate and infer)
// + count how many nodes we need to validate and infer to collect all the necessary shape information the old way
//
// collect all constant dimensions from Parameter (if there are any) and Constant shapes (label them)
// perform validate_and_infer runs for all the nodes including body-graphs
// count all the unknown dimension that will be needed for calculation (no duplicates allowed)
// count the number of Operation that would be needed to be shape-inference-ed to get all the dimensions
//

void shape_work(ov::DimensionTracker& dt, ov::PartialShape& shape) {
    if (shape.rank().is_dynamic())
        return;
    for (auto& d : shape) {
        bool is_static = d.is_static(), has_label = ov::DimensionTracker::has_label(d);
        if (is_static && has_label)
            dt.reset_tracking_info(d);  // remove labels from static dims on shapes to reduce visual clutter
        if (is_static || has_label)
            continue;
        dt.set_up_for_tracking(d);
    }
}

void special_case_range_label_propagation(const std::shared_ptr<ov::Node>& node) {
    /* Label propagation through specific Range operation
          start    shift
            |  \   /
            |   Add   step == 1
            \    /    /
               Range
    */
    if (!ov::is_type<ov::opset1::Range>(node) && !ov::is_type<ov::opset4::Range>(node))
        return;

    auto output_shape = node->get_output_partial_shape(0);
    if (output_shape.rank().is_dynamic() || output_shape.size() != 1)
        return;

    OPENVINO_SUPPRESS_DEPRECATED_START
    auto step_value = ov::get_constant_from_source(node->input_value(2));
    OPENVINO_SUPPRESS_DEPRECATED_END
    if (!step_value || step_value->cast_vector<int64_t>()[0] != 1)
        return;

    auto start_labels = node->get_input_tensor(0).get_value_label();
    if (start_labels.size() != 1 || start_labels[0] == ov::no_label)
        return;
    auto start_label = start_labels[0];

    auto stop_node = node->input_value(1).get_node_shared_ptr();
    if (!ov::is_type<ov::opset1::Add>(stop_node))
        return;
    auto add_in0_labels = stop_node->get_input_tensor(0).get_value_label();
    if (add_in0_labels.size() != 1 || add_in0_labels[0] == ov::no_label)
        return;
    auto add_in0_label = add_in0_labels[0];

    auto add_in1_labels = stop_node->get_input_tensor(1).get_value_label();
    if (add_in1_labels.size() != 1 || add_in1_labels[0] == ov::no_label)
        return;
    auto add_in1_label = add_in1_labels[0];

    if (add_in0_label == start_label)
        ov::DimensionTracker::set_label(output_shape[0], add_in1_label);
    else if (add_in1_label == start_label)
        ov::DimensionTracker::set_label(output_shape[0], add_in0_label);
    node->set_output_type(0, node->get_output_element_type(0), output_shape);
}

bool ov::pass::SymbolicPOC::run_on_model(const std::shared_ptr<ov::Model>& m) {
    //    size_t curr_label = 1; // must be a field in this class to pass to the body
    auto te = std::make_shared<ov::TableOfEquivalence>();
    ov::DimensionTracker dt(te);

    size_t num_ops_to_shape_infer = 0;

    m->get_rt_info()["TABLE_OF_EQUIVALENCE"] = te;

    for (const auto& op : m->get_ordered_ops()) {
        bool shape_infer_op = false;
        op->invalidate_values();
        for (auto& output : op->outputs()) {
            output.get_rt_info()["SKIP_INVALIDATION"] = true;
            output.get_rt_info()["TABLE_OF_EQUIVALENCE"] = te;
        }
        op->validate_and_infer_types();
        // additional rules must be triggered here
        special_case_range_label_propagation(op);
        //
        for (auto& output : op->outputs()) {
            auto shape = output.get_partial_shape();
            shape_work(dt, shape);
            OPENVINO_SUPPRESS_DEPRECATED_START
            output.get_tensor().set_tensor_type(output.get_element_type(), shape);
            OPENVINO_SUPPRESS_DEPRECATED_END
            if (shape.is_dynamic())
                shape_infer_op = true;
        }
        num_ops_to_shape_infer += size_t(shape_infer_op);
    }
    //    std::cout << "Overall num ops: " << m->get_ordered_ops().size() << std::endl;
    //    std::cout << "num_ops_to_shape_infer = " << num_ops_to_shape_infer << std::endl;

    std::unordered_set<size_t> known_labels;
    size_t new_num_ops_to_shape_infer = 0;
    for (const auto& op : m->get_ordered_ops()) {
        bool shape_infer_op = false;
        for (auto& output : op->outputs()) {
            //            if (output.get_rt_info().count("SKIP_INVALIDATION"))
            //                output.get_rt_info().erase("SKIP_INVALIDATION");
            for (const auto& dim : output.get_partial_shape()) {
                if (dim.is_static())
                    continue;
                auto label = ov::DimensionTracker::get_label(dim);
                if (!known_labels.count(label)) {
                    // incorporate table of equivalence knowledge? maybe not
                    known_labels.insert(label);
                    if (!ov::is_type<ov::op::v0::Parameter>(op) && !ov::is_type<ov::op::v0::Constant>(op))
                        shape_infer_op = true;
                }
            }
        }
        new_num_ops_to_shape_infer += size_t(shape_infer_op);
    }
    //    std::cout << "new_num_ops_to_shape_infer = " << new_num_ops_to_shape_infer << std::endl;
    //    std::cout << "Percent: " << size_t(float(new_num_ops_to_shape_infer) / float(num_ops_to_shape_infer) * 100) <<
    //    "%"
    //              << std::endl;
    return false;
}

ov::pass::ChainedMaximumOptimization::ChainedMaximumOptimization() {
    MATCHER_SCOPE(ChainedMaximumOptimization);
    auto first_input = pattern::any_input();
    auto second_input = pattern::any_input();
    auto third_input = pattern::any_input();
    auto upper_max_label = pattern::wrap_type<opset1::Maximum>({first_input, second_input});
    auto lower_max_label = pattern::wrap_type<opset1::Maximum>({upper_max_label, third_input});

    ov::matcher_pass_callback matcher_pass_callback = [=](pattern::Matcher& m) {
        const auto& pattern_to_output = m.get_pattern_value_map();
        auto first_labels = pattern_to_output.at(first_input).get_tensor().get_value_label();
        auto second_labels = pattern_to_output.at(second_input).get_tensor().get_value_label();
        auto third_labels = pattern_to_output.at(third_input).get_tensor().get_value_label();

        auto valid_labels = [](const ov::TensorLabel& labels) {
            return !labels.empty() && std::all_of(labels.begin(), labels.end(), [](const label_t& l) {
                return l != 0;
            });
        };
        bool replaced = false;
        auto intermidiate = pattern_to_output.at(upper_max_label);
        if (valid_labels(first_labels) && valid_labels(third_labels) && first_labels == third_labels) {
            // Maximum(second_input, third_input)
            intermidiate.replace(pattern_to_output.at(second_input));
            replaced = true;
        } else if (valid_labels(second_labels) && valid_labels(third_labels) && second_labels == third_labels) {
            // Maximum(first_input, third_input)
            intermidiate.replace(pattern_to_output.at(first_input));
            replaced = true;
        }
        return replaced;
    };

    auto m = std::make_shared<pattern::Matcher>(lower_max_label, matcher_name);
    register_matcher(m, matcher_pass_callback);
}

ov::pass::NopBroadcast::NopBroadcast() {
    MATCHER_SCOPE(NopBroadcast);
    auto input_label = pattern::any_input(pattern::has_static_rank());
    auto shape_of = pattern::wrap_type<opset1::ShapeOf, opset3::ShapeOf>();
    auto ones = pattern::wrap_type<opset1::Constant>();
    auto maximum = pattern::wrap_type<opset1::Maximum>({shape_of, ones});
    auto broadcast = pattern::wrap_type<opset1::Broadcast, opset3::Broadcast>({input_label, maximum});

    ov::matcher_pass_callback matcher_pass_callback = [=](pattern::Matcher& m) {
        const auto& pattern_to_output = m.get_pattern_value_map();
        auto constant = ov::as_type_ptr<opset1::Constant>(pattern_to_output.at(ones).get_node_shared_ptr());
        if (!constant)
            return false;
        auto valid_labels = [](const ov::TensorLabel& labels) {
            return !labels.empty() && std::all_of(labels.begin(), labels.end(), [](const label_t& l) {
                return l != 0;
            });
        };
        auto shape_of_labels = pattern_to_output.at(shape_of).get_tensor().get_value_label();
        if (!valid_labels(shape_of_labels))
            return false;
        auto input = pattern_to_output.at(input_label);
        ov::TensorLabel input_labels;
        for (const auto& dim : input.get_partial_shape()) {
            if (dim.get_max_length() == 0)
                return false;
            input_labels.push_back(ov::DimensionTracker::get_label(dim));
        }
        if (!valid_labels(input_labels))
            return false;
        auto constant_content = constant->cast_vector<int64_t>();
        bool all_ones = std::all_of(constant_content.begin(), constant_content.end(), [](const int64_t& i) {
            return i == 1;
        });
        if (constant_content.size() > input.get_partial_shape().size() || !all_ones)
            return false;
        auto output = pattern_to_output.at(broadcast);
        output.replace(input);
        return true;
    };

    auto m = std::make_shared<pattern::Matcher>(broadcast, matcher_name);
    register_matcher(m, matcher_pass_callback);
}

ov::pass::BroadcastOnes::BroadcastOnes() {
    MATCHER_SCOPE(BroadcastOnes);
    auto input = pattern::any_input(pattern::has_static_rank());
    auto ones = pattern::any_input();
    auto broadcast = pattern::wrap_type<opset1::Broadcast, opset3::Broadcast, opset1::Tile>({input, ones},
                                                                                            pattern::has_static_rank());

    ov::matcher_pass_callback matcher_pass_callback = [=](pattern::Matcher& m) {
        const auto& broadcast = m.get_match_root();
        OPENVINO_SUPPRESS_DEPRECATED_START
        auto constant_output_shape = ov::get_constant_from_source(broadcast->input_value(1));
        OPENVINO_SUPPRESS_DEPRECATED_END
        if (!constant_output_shape)
            return false;
        auto data = constant_output_shape->cast_vector<int64_t>();
        if (!std::all_of(begin(data), end(data), [](const int64_t& i) {
                return i == 1;
            }))
            return false;
        const auto& input_rank = broadcast->get_input_partial_shape(0).size();
        const auto& output_rank = broadcast->get_output_partial_shape(0).size();
        if (input_rank != output_rank)
            return false;
        broadcast->output(0).replace(broadcast->input_value(0));
        return true;
    };

    auto m = std::make_shared<pattern::Matcher>(broadcast, matcher_name);
    register_matcher(m, matcher_pass_callback);
}

bool labels_eq_or_eq_static_dims(const ov::Dimension& lhs, const ov::Dimension& rhs) {
    auto lhs_label = ov::DimensionTracker::get_label(lhs);
    auto rhs_label = ov::DimensionTracker::get_label(rhs);
    bool labels_exist_and_equal = lhs_label != 0 && lhs_label == rhs_label;
    bool dims_are_static_and_equal = lhs.is_static() && lhs == rhs;
    return labels_exist_and_equal || dims_are_static_and_equal;
}

bool reshape_keeps_last_two_dims(const std::shared_ptr<ov::Node>& op) {
    const auto& before = op->get_input_partial_shape(0);
    const auto& after = op->get_output_partial_shape(0);
    if (before.rank().is_dynamic() || before.size() < 2)
        return false;
    if (after.rank().is_dynamic() || after.size() < 2)
        return false;
    for (size_t i = 2; i > 0; --i)
        if (!labels_eq_or_eq_static_dims(before[before.size() - i], after[after.size() - i]))
            return false;
    return true;
}

bool batches_are_equal(const std::shared_ptr<ov::Node>& op_0, const std::shared_ptr<ov::Node>& op_1) {
    auto input_0 = op_0->get_input_partial_shape(0);
    auto input_1 = op_1->get_input_partial_shape(0);
    for (size_t i = 0; i < input_0.size() - 2; ++i)  // we are sure of its rank
        if (!labels_eq_or_eq_static_dims(input_0[i], input_1[i]))
            return false;
    auto output_0 = op_0->get_output_partial_shape(0);
    auto output_1 = op_1->get_output_partial_shape(0);
    for (size_t i = 0; i < output_0.size() - 2; ++i)  // we are sure of its rank
        if (!labels_eq_or_eq_static_dims(output_0[i], output_1[i]))
            return false;
    return true;
}

bool pass_labels_through(const ov::Output<ov::Node>& input, const ov::Output<ov::Node>& output) {
    const auto &in_shape = input.get_partial_shape(), &out_shape = output.get_partial_shape();
    if (in_shape.rank().is_dynamic() || out_shape.rank().is_dynamic())
        return false;
    if (in_shape.size() != out_shape.size())
        return false;
    for (size_t i = 0; i < in_shape.size(); ++i)
        if (!labels_eq_or_eq_static_dims(in_shape[i], out_shape[i]))
            return false;
    return true;
}

bool output_has_single_target_input_and_its_bea_node_has_only_one_output_on_zero_port(
    const ov::Output<ov::Node>& output) {
    auto target_inputs = output.get_target_inputs();
    if (target_inputs.size() != 1)
        return false;
    auto node = target_inputs.begin()->get_node();
    if (node->get_output_size() != 1)
        return false;
    if (node->outputs()[0].get_index() != 0)
        return false;
    if (!ov::is_type<ov::op::util::BinaryElementwiseArithmetic>(node))
        return false;
    return true;
}

bool are_equal_int_constants(const ov::Output<ov::Node>& lhs, const ov::Output<ov::Node>& rhs) {
    if (lhs == rhs)
        return true;
    OPENVINO_SUPPRESS_DEPRECATED_START
    auto lhs_constant = ov::get_constant_from_source(lhs);
    auto rhs_constant = ov::get_constant_from_source(rhs);
    OPENVINO_SUPPRESS_DEPRECATED_END
    if (!lhs_constant || !rhs_constant)
        return false;
    return lhs_constant->template cast_vector<int64_t>() == rhs_constant->template cast_vector<int64_t>();
}

ov::pass::DeReshapeMatMul::DeReshapeMatMul() {
    MATCHER_SCOPE(DeReshapeMatMul);

    auto reshape_0 = pattern::wrap_type<opset1::Reshape>(pattern::has_static_rank());
    auto bea_0 = pattern::wrap_type<op::util::BinaryElementwiseArithmetic>({reshape_0, pattern::any_input()});
    auto or_0 = std::make_shared<pattern::op::Or>(OutputVector{reshape_0, bea_0});
    // FIXME: put all checks in the pattern of reshape and bea
    auto reshape_1 = pattern::wrap_type<opset1::Reshape>(pattern::has_static_rank());
    auto bea_1 = pattern::wrap_type<op::util::BinaryElementwiseArithmetic>({reshape_1, pattern::any_input()});
    auto or_1 = std::make_shared<pattern::op::Or>(OutputVector{reshape_1, bea_1});
    // FIXME: put all checks in the pattern of reshape and bea
    auto matmul = pattern::wrap_type<opset1::MatMul>({or_0, or_1});

    auto reshape_2 = pattern::wrap_type<opset1::Reshape>({matmul, pattern::any_input()}, pattern::has_static_rank());

    ov::matcher_pass_callback matcher_pass_callback = [=](pattern::Matcher& m) {
        const auto& pattern_to_output = m.get_pattern_value_map();

        // find bottom Reshape check that output "batch" dims are equal to pre-first Reshape ones
        // and check that two last dims are same

        auto reshape_0_node = pattern_to_output.at(reshape_0).get_node_shared_ptr();
        auto reshape_1_node = pattern_to_output.at(reshape_1).get_node_shared_ptr();
        auto matmul_node = pattern_to_output.at(matmul).get_node_shared_ptr();
        if (reshape_0_node->get_input_partial_shape(0).rank().is_dynamic() ||
            reshape_0_node->get_output_partial_shape(0).rank().is_dynamic())
            return false;
        if (reshape_1_node->get_input_partial_shape(0).rank().is_dynamic() ||
            reshape_1_node->get_output_partial_shape(0).rank().is_dynamic())
            return false;
        if (reshape_0_node->get_input_partial_shape(0).size() != reshape_1_node->get_input_partial_shape(0).size())
            return false;
        if (reshape_0_node->get_output_partial_shape(0).size() != reshape_1_node->get_output_partial_shape(0).size())
            return false;
        if (!reshape_keeps_last_two_dims(reshape_0_node) || !reshape_keeps_last_two_dims(reshape_1_node))
            return false;
        if (!batches_are_equal(reshape_0_node, reshape_1_node))
            return false;
        // proved MatMul could have been executed on the non-Reshaped input tensors

        std::vector<Node*> nodes_for_revalidation{matmul_node.get()};
        Output<Node> output = matmul_node->output(0);
        // to reduce number of Reshapes -- searching for Reshape on the output of the MatMul skipping nodes which don't
        // influence output
        if (output.get_target_inputs().size() != 1)
            return false;
        auto reshape_output = ov::as_type<opset1::Reshape>(output.get_target_inputs().begin()->get_node());
        if (!reshape_output)
            return false;  // we didn't find Reshape back on the output of the MatMul

        reshape_0_node->output(0).replace(reshape_0_node->input_value(0));
        reshape_1_node->output(0).replace(reshape_1_node->input_value(0));
        reshape_output->output(0).replace(reshape_output->input_value(0));
        for (auto& node : nodes_for_revalidation)
            node->validate_and_infer_types();
        return true;
    };

    auto m = std::make_shared<pattern::Matcher>(reshape_2, matcher_name);
    register_matcher(m, matcher_pass_callback);
}

ov::pass::RemoveSliceBeforeGatherElements::RemoveSliceBeforeGatherElements() {
    MATCHER_SCOPE(RemoveSliceBeforeGatherElements);

    auto slice = pattern::wrap_type<opset8::Slice>();
    auto gather = pattern::wrap_type<opset8::GatherElements>({slice, pattern::any_input()});

    ov::matcher_pass_callback matcher_pass_callback = [=](pattern::Matcher& m) {
        const auto& pattern_to_node = m.get_pattern_map();

        auto is_constant_and_all_values_equal = [](const Output<Node>& output, const int64_t& v) -> bool {
            OPENVINO_SUPPRESS_DEPRECATED_START
            const auto& constant = ov::get_constant_from_source(output);
            OPENVINO_SUPPRESS_DEPRECATED_END
            if (!constant)
                return false;
            const auto& values = constant->cast_vector<int64_t>();
            return std::all_of(values.begin(), values.end(), [&](const int64_t& i) {
                return i == v;
            });
        };

        const auto& slice_node = pattern_to_node.at(slice);
        if (!is_constant_and_all_values_equal(slice_node->input_value(1), 0) ||
            !is_constant_and_all_values_equal(slice_node->input_value(3), 1))
            return false;
        // we slice from 0 to
        const auto& gather_node = pattern_to_node.at(gather);
        gather_node->input(0).replace_source_output(slice_node->input_value(0));
        return true;
    };

    auto m = std::make_shared<pattern::Matcher>(gather, matcher_name);
    register_matcher(m, matcher_pass_callback);
}

bool check_constant_is_non_negative_get_int_value(const ov::Output<ov::Node>& output, std::vector<int64_t>& data) {
    const auto& node = output.get_node_shared_ptr();
    const auto& constant = ov::as_type_ptr<ov::opset1::Constant>(node);
    if (!constant)
        return false;
    data = constant->cast_vector<int64_t>();
    return std::all_of(data.begin(), data.end(), [](const int64_t& i) {
        return i >= 0;
    });
}
//
// ov::pass::ChainedVariadicSplitOptimization::ChainedVariadicSplitOptimization() {
//    MATCHER_SCOPE(ChainedVariadicSplitOptimization);
//
//    auto first_vsplit = pattern::any_input();
//    auto axis = pattern::wrap_type<opset1::Constant>();
//    auto length = pattern::wrap_type<opset1::Constant>();
//    auto second_vsplit = pattern::wrap_type<opset1::VariadicSplit>({first_vsplit, axis, length});
//
//    ov::matcher_pass_callback matcher_pass_callback = [=](pattern::Matcher& m) {
//        const auto& pattern_to_node = m.get_pattern_map();
//        auto first = pattern_to_node.at(first_vsplit);
//        if (!ov::as_type_ptr<opset1::VariadicSplit>(first))
//            return false;
//        auto second = pattern_to_node.at(second_vsplit);
//        if (!are_equal_int_constants(first->input_value(1), second->input_value(1)))
//            return false;
//        std::vector<int64_t> split_length_1, split_length_2;
//        if (!check_constant_is_non_negative_get_int_value(first->input_value(2), split_length_1))
//            return false;
//        if (!check_constant_is_non_negative_get_int_value(second->input_value(2), split_length_2))
//            return false;
//
//        auto output_index = second->input_value(0).get_index();
//        if (first->output(output_index).get_target_inputs().size() != 1)
//            return false;
//        std::cout << "Output index: " << output_index << std::endl;
//        std::cout << "First : " << first << std::endl;
//        std::cout << PartialShape{split_length_1} << std::endl;
//        std::cout << "Second: " << second << std::endl;
//        std::cout << PartialShape{split_length_2} << std::endl;
//
//        int64_t summ_first = 0;
//        for (const auto& i : split_length_1)
//            summ_first += i;
//        std::cout << "Summ of dim before: " << summ_first << std::endl;
//
//        // first split info collection
//        split_length_1.erase(split_length_1.begin() + output_index);
//        split_length_1.insert(split_length_1.begin() + output_index, split_length_2.begin(), split_length_2.end());
//        summ_first = 0;
//        for (const auto& i : split_length_1)
//            summ_first += i;
//        std::cout << "Summ of dim after: " << summ_first << std::endl;
//
//        std::cout << "Resulting length: " << PartialShape{split_length_1} << std::endl;
//        auto outputs_1 = first->outputs();
//        auto outputs_2 = second->outputs();
//        outputs_1.erase(outputs_1.begin() + output_index);
//        outputs_1.insert(outputs_1.begin() + output_index, outputs_2.begin(), outputs_2.end());
//
//        auto new_split_length =
//            std::make_shared<opset1::Constant>(element::i64, Shape{split_length_1.size()}, split_length_1);
//        first->input(2).replace_source_output(new_split_length->output(0));
//        first->validate_and_infer_types();
//        for (size_t i = 0; i < outputs_1.size(); ++i)
//            for (auto& input : outputs_1[i].get_target_inputs())
//                input.replace_source_output(first->output(i));
//        std::cout << "Resulting VSplit" << std::endl;
//        std::cout << first << std::endl;
//        return true;
//    };
//
//    auto m = std::make_shared<pattern::Matcher>(second_vsplit, matcher_name);
//    register_matcher(m, matcher_pass_callback);
//}

ov::pass::RPE_Optimization::RPE_Optimization() {
    MATCHER_SCOPE(RPE_Optimization);

    auto sin = pattern::wrap_type<opset6::GatherElements, opset1::Unsqueeze>();  // any_input doesn't work here
    auto cos = pattern::wrap_type<opset6::GatherElements, opset1::Unsqueeze>();  // any_input doesn't work here

    auto source = pattern::any_input(pattern::has_static_rank());

    // rotate_half begin
    auto split_length =
        pattern::wrap_type<opset1::Constant>(pattern::op::as_value_predicate([](std::shared_ptr<Node> n) -> bool {
            const auto& constant = ov::as_type_ptr<opset1::Constant>(n);
            if (!constant)
                return false;
            const auto& value = constant->cast_vector<int64_t>();
            return value.size() == 2 && value[0] == value[1];
        }));  // make sure constant contains 2 elements with same content; it may be -1, but we fix it earlier
    auto axis = pattern::any_input();
    auto vsplit = pattern::wrap_type<opset1::VariadicSplit>({source, axis, split_length});
    vsplit->set_output_size(2);
    auto minus_1 =
        pattern::wrap_type<opset1::Constant>(pattern::op::as_value_predicate([](std::shared_ptr<Node> n) -> bool {
            const auto& constant = ov::as_type_ptr<opset1::Constant>(n);
            if (!constant)
                return false;
            const auto& value = constant->cast_vector<int64_t>();
            return value.size() == 1 && value[0] == -1;
        }));  // make sure it is == -1
    auto neg = pattern::wrap_type<opset1::Multiply>({vsplit->output(1), minus_1});
    auto concat = pattern::wrap_type<opset1::Concat>({neg, vsplit->output(0)});  // make sure axis eq to vsplit eq -1
    // rotate half end
    auto mul_sin = pattern::wrap_type<opset1::Multiply>({concat, sin});
    auto mul_cos = pattern::wrap_type<opset1::Multiply>({source, cos});
    auto add = pattern::wrap_type<opset1::Add>({mul_cos, mul_sin});

    ov::matcher_pass_callback matcher_pass_callback = [=](pattern::Matcher& m) {
        auto value_map = m.get_pattern_value_map();

        auto input = value_map.at(source);
        auto concat_node = ov::as_type_ptr<opset1::Concat>(value_map.at(concat).get_node_shared_ptr());
        if (!concat_node)
            return false;
        OPENVINO_SUPPRESS_DEPRECATED_START
        auto split_axis_node = ov::get_constant_from_source(value_map.at(axis));
        OPENVINO_SUPPRESS_DEPRECATED_END
        if (!split_axis_node)
            return false;
        auto value = split_axis_node->cast_vector<int64_t>();
        if (value.size() != 1)
            return false;
        auto concat_axis = concat_node->get_concatenation_axis();
        concat_axis = concat_axis < 0 ? concat_axis + input.get_partial_shape().size() : concat_axis;
        auto split_axis = value[0];
        split_axis = split_axis < 0 ? split_axis + input.get_partial_shape().size() : split_axis;
        if (concat_axis != split_axis)
            return false;
        auto rope = std::make_shared<ov::op::internal::RPE>(input,
                                                            value_map.at(sin),
                                                            value_map.at(cos),
                                                            concat_node->get_axis());
        value_map.at(add).replace(rope->output(0));  // TODO: update fused names
        return true;
    };
    auto m = std::make_shared<pattern::Matcher>(add, matcher_name);
    register_matcher(m, matcher_pass_callback);
}

ov::pass::Fused_RPE_MHA_Replacer::Fused_RPE_MHA_Replacer() {
    MATCHER_SCOPE(Fused_RPE_MHA_Replacer);
    auto source = pattern::any_input(pattern::has_static_rank());

    auto parameter_values = pattern::wrap_type<opset1::Parameter>();
    auto parameter_keys = pattern::wrap_type<opset1::Parameter>();

    auto sin = pattern::wrap_type<opset6::GatherElements>();  // any_input doesn't work here
    auto cos = pattern::wrap_type<opset6::GatherElements>();  // any_input doesn't work here

    auto bool_constant = pattern::wrap_type<opset1::Constant>([](const ov::Output<Node>& out) -> bool {
        auto is_boolean = out.get_element_type() == element::boolean;
        auto shape = out.get_shape();
        auto is_2D_matrix = shape.size() == 4 && shape[0] == 1 && shape[1] == 1 && shape[2] == shape[3];
        return is_boolean && is_2D_matrix;
    });
    auto slice_1 = pattern::wrap_type<opset8::Slice>(
        {bool_constant, pattern::any_input(), pattern::any_input(), pattern::any_input(), pattern::any_input()});
    auto bool_mask = pattern::wrap_type<opset8::Slice>(
        {slice_1, pattern::any_input(), pattern::any_input(), pattern::any_input(), pattern::any_input()});

    auto attention_mask = pattern::any_input();

    auto vsplit_1 = pattern::wrap_type<opset1::VariadicSplit>({source, pattern::any_input(), pattern::any_input()});
    vsplit_1->set_output_size(3);

    auto vsplit_2 =
        pattern::wrap_type<opset1::VariadicSplit>({vsplit_1->output(0), pattern::any_input(), pattern::any_input()});
    vsplit_2->set_output_size(2);
    auto rope_1 = pattern::wrap_type<op::internal::RPE>({vsplit_2->output(0), sin, cos});
    auto concat_1 = pattern::wrap_type<opset1::Concat>({rope_1, vsplit_2->output(1)});

    auto vsplit_3 =
        pattern::wrap_type<opset1::VariadicSplit>({vsplit_1->output(1), pattern::any_input(), pattern::any_input()});
    vsplit_3->set_output_size(2);
    auto rope_2 = pattern::wrap_type<op::internal::RPE>({vsplit_3->output(0), sin, cos});
    auto concat_2 = pattern::wrap_type<opset1::Concat>({rope_2, vsplit_3->output(1)});

    auto concat_with_prev_k = pattern::wrap_type<opset1::Concat>({parameter_keys, concat_2});
    auto some_constant = pattern::wrap_type<opset1::Constant>();
    auto multiply = pattern::wrap_type<opset1::Multiply>({concat_with_prev_k, some_constant});

    auto matmul_1 = pattern::wrap_type<opset1::MatMul>({concat_1, multiply});

    auto inf_constant = pattern::wrap_type<opset1::Constant>();
    auto select = pattern::wrap_type<opset1::Select>({bool_mask, matmul_1, inf_constant});

    auto add = pattern::wrap_type<opset1::Add>({select, attention_mask});
    auto softmax = pattern::wrap_type<opset1::Softmax>({add});

    auto concat_with_prev_v = pattern::wrap_type<opset1::Concat>({parameter_values, vsplit_1->output(2)});
    auto matmul_2 = pattern::wrap_type<opset1::MatMul>({softmax, concat_with_prev_v});

    auto transpose = pattern::wrap_type<opset1::Transpose>({matmul_2, pattern::any_input()});
    auto reshape = pattern::wrap_type<opset1::Reshape>({transpose, pattern::any_input()});

    ov::matcher_pass_callback matcher_pass_callback = [=](pattern::Matcher& m) {
        auto value_map = m.get_pattern_value_map();
        OPENVINO_SUPPRESS_DEPRECATED_START
        auto split_d_head = ov::get_constant_from_source(value_map.at(vsplit_1).get_node_shared_ptr()->input_value(2));
        OPENVINO_SUPPRESS_DEPRECATED_END
        if (!split_d_head)
            return false;
        auto d_head_value = split_d_head->cast_vector<int64_t>()[1];
        if (d_head_value < 0)
            return false;  // being extra cautious -- it may be -1, but we converted it earlier
        auto node = std::make_shared<ov::op::internal::FusedMHA_RPE>(value_map.at(source),
                                                                     value_map.at(sin),
                                                                     value_map.at(cos),
                                                                     value_map.at(parameter_keys),
                                                                     value_map.at(parameter_values),
                                                                     value_map.at(bool_mask),
                                                                     value_map.at(attention_mask),
                                                                     value_map.at(some_constant),
                                                                     d_head_value);

        value_map.at(reshape).replace(node->output(0));             // TODO: update fused names
        value_map.at(concat_with_prev_k).replace(node->output(1));  // Make sure we aren't making a loop in the graph
        value_map.at(concat_with_prev_v).replace(node->output(2));
        return true;
    };
    auto m = std::make_shared<pattern::Matcher>(reshape, matcher_name);
    register_matcher(m, matcher_pass_callback);
}

template <class T>
bool all_secondary_inputs_from_same_source_or_equal_int_constants(const std::shared_ptr<T>& lhs,
                                                                  const std::shared_ptr<T>& rhs) {
    if (lhs->get_input_size() != rhs->get_input_size())
        return false;
    size_t input_size = lhs->get_input_size();
    for (size_t i = 1; i < input_size; ++i) {
        if (lhs->input_value(i) == rhs->input_value(i))
            continue;
        OPENVINO_SUPPRESS_DEPRECATED_START
        auto lhs_constant = ov::get_constant_from_source(lhs->input_value(i));
        auto rhs_constant = ov::get_constant_from_source(rhs->input_value(i));
        OPENVINO_SUPPRESS_DEPRECATED_END
        if (!lhs_constant || !rhs_constant)
            return false;
        if (lhs_constant->template cast_vector<int64_t>() != rhs_constant->template cast_vector<int64_t>())
            return false;
    }
    return true;
}

bool gather_elements_perform_same(const std::shared_ptr<ov::opset6::GatherElements>& lhs,
                                  const std::shared_ptr<ov::opset6::GatherElements>& rhs) {
    // 0 input value is already checked -- it is the same, we only need to check input with idx 1 and axis value
    return lhs->get_axis() == rhs->get_axis() && lhs->input_value(1) == rhs->input_value(1);
}

template <class T>
bool shared_node_optimization_helper(const std::shared_ptr<ov::Model>& model,
                                     bool (*are_equal)(const std::shared_ptr<T>&, const std::shared_ptr<T>&)) {
    // only works for 0 index inputs
    bool graph_rewritten = false;

    std::map<ov::Output<ov::Node>, std::vector<std::shared_ptr<T>>> source_to_typed_op;
    for (const auto& node : model->get_ordered_ops()) {
        // Recursively apply transformation for sub-graph based operations
        if (auto sub_graph_node = std::dynamic_pointer_cast<ov::op::util::SubGraphOp>(node)) {
            if (auto sub_graph = sub_graph_node->get_function()) {
                graph_rewritten |= shared_node_optimization_helper<T>(sub_graph, are_equal);
            }
        }
        if (auto op = ov::as_type_ptr<T>(node)) {
            source_to_typed_op[op->input_value(0)].push_back(op);
        }
    }
    for (auto& pair : source_to_typed_op) {
        if (pair.second.size() < 2)
            continue;
        auto root_op = pair.second[0];
        for (auto& child_op : pair.second) {
            if (root_op->get_instance_id() != child_op->get_instance_id() && are_equal(root_op, child_op)) {
                graph_rewritten |= replace_output_update_name(child_op->output(0), root_op->output(0));
            }
        }
    }
    return graph_rewritten;
}

bool ov::pass::SharedTileOptimization::run_on_model(const std::shared_ptr<ov::Model>& model) {
    RUN_ON_FUNCTION_SCOPE(SharedTileOptimization);
    return shared_node_optimization_helper<ov::opset1::Tile>(
        model,
        all_secondary_inputs_from_same_source_or_equal_int_constants);
}

bool ov::pass::SharedGatherElementsOptimization::run_on_model(const std::shared_ptr<ov::Model>& model) {
    RUN_ON_FUNCTION_SCOPE(SharedGatherElementsOptimization);
    return shared_node_optimization_helper<ov::opset6::GatherElements>(model, gather_elements_perform_same);
}

bool ov::pass::SharedTransposeOptimization::run_on_model(const std::shared_ptr<ov::Model>& model) {
    RUN_ON_FUNCTION_SCOPE(SharedTransposeOptimization);
    return shared_node_optimization_helper<ov::opset1::Transpose>(
        model,
        all_secondary_inputs_from_same_source_or_equal_int_constants);
}

bool ov::pass::SharedSliceOptimization::run_on_model(const std::shared_ptr<ov::Model>& model) {
    RUN_ON_FUNCTION_SCOPE(SharedSliceOptimization);
    return shared_node_optimization_helper<ov::opset8::Slice>(
        model,
        all_secondary_inputs_from_same_source_or_equal_int_constants);
}

struct SliceAttrs {
    int64_t start, stop, axis;
};

bool slice_is_suitable_for_optimization(const std::shared_ptr<ov::opset8::Slice>& op, SliceAttrs& attrs) {
    if (op->get_input_size() != 5 || op->get_input_partial_shape(0).rank().is_dynamic())
        return false;

    const auto& data_rank = op->get_input_partial_shape(0).rank().get_length();
    for (size_t i = 1; i < 5; ++i) {
        auto input_as_constant = ov::as_type_ptr<ov::opset1::Constant>(op->get_input_node_shared_ptr(i));
        if (!input_as_constant)
            return false;
        if (shape_size(input_as_constant->get_shape()) != 1)
            return false;

        int64_t value = input_as_constant->cast_vector<int64_t>()[0];

        if ((i == 1 || i == 2) && value < 0)
            return false;
        if (i == 1)
            attrs.start = value;
        if (i == 2)
            attrs.stop = value;
        if (i == 3 && input_as_constant->cast_vector<int64_t>()[0] != 1)
            return false;  // step should be equal 1 for this optimization
        if (i == 4)
            attrs.axis = value >= 0 ? value : value + data_rank;
    }
    if (op->get_input_partial_shape(0)[attrs.axis].is_dynamic())
        return false;
    return true;
}

bool ov::pass::GroupedSliceToVSplitOptimization::run_on_model(const std::shared_ptr<ov::Model>& model) {
    RUN_ON_FUNCTION_SCOPE(GroupedSliceToVSplitOptimization);
    bool graph_rewritten = false;

    struct SliceWithAttrs {
        std::shared_ptr<opset8::Slice> slice;
        SliceAttrs attrs;
    };

    using OutputWithAxis = std::pair<ov::Output<ov::Node>, int64_t>;

    std::map<OutputWithAxis, std::vector<SliceWithAttrs>> source_to_typed_op;
    std::vector<OutputWithAxis> ordered_outputs;
    for (const auto& node : model->get_ordered_ops()) {
        // Recursively apply transformation for sub-graph based operations
        if (auto sub_graph_node = std::dynamic_pointer_cast<ov::op::util::SubGraphOp>(node)) {
            if (auto sub_graph = sub_graph_node->get_function()) {
                graph_rewritten |= run_on_model(sub_graph);
            }
        }
        if (auto op = ov::as_type_ptr<opset8::Slice>(node)) {
            SliceAttrs attributes{};
            if (slice_is_suitable_for_optimization(op, attributes)) {
                OutputWithAxis current_output = {op->input_value(0), attributes.axis};
                source_to_typed_op[current_output].push_back({op, attributes});
                if (std::find(ordered_outputs.begin(), ordered_outputs.end(), current_output) == ordered_outputs.end())
                    ordered_outputs.push_back(current_output);
            }
        }
    }
    std::reverse(ordered_outputs.begin(), ordered_outputs.end());
    for (const auto& output_with_axis : ordered_outputs) {
        const auto& axis = output_with_axis.second;
        const auto& output = output_with_axis.first;
        auto attributes = source_to_typed_op[output_with_axis];

        std::sort(attributes.begin(), attributes.end(), [](const SliceWithAttrs& lhs, const SliceWithAttrs& rhs) {
            return lhs.attrs.start < rhs.attrs.start;
        });
        int64_t prev_stop = 0;
        bool valid_for_replacement = true;
        for (auto& slice_with_attrs : attributes) {
            // they shouldn't overlap and no holes while slicing
            if (prev_stop != slice_with_attrs.attrs.start)
                valid_for_replacement = false;
            prev_stop = slice_with_attrs.attrs.stop;
        }
        if (!valid_for_replacement)
            continue;

        std::vector<int64_t> split_lengths;
        // we made sure that dimension is static before
        const int64_t& dimension = output.get_partial_shape()[axis].get_length();
        int64_t dimension_length_left = dimension;
        for (auto& slice_with_attrs : attributes) {
            int64_t sliced = slice_with_attrs.attrs.stop - slice_with_attrs.attrs.start;
            if (sliced > dimension_length_left)
                split_lengths.push_back(-1);
            else
                split_lengths.push_back(sliced);
            dimension_length_left -= sliced;
        }
        if (std::count(split_lengths.begin(), split_lengths.end(), -1) > 1)
            continue;

        int64_t current_sum = 0;
        for (const auto& i : split_lengths)
            if (i != -1)
                current_sum += i;
        for (auto& i : split_lengths)
            if (i == -1) {
                i = dimension - current_sum;
                current_sum = dimension;
            }
        if (current_sum != dimension)
            continue;  // there are some l
        auto split_lengths_const =
            opset1::Constant::create(ngraph::element::i64, ngraph::Shape{split_lengths.size()}, split_lengths);
        auto axis_const = opset1::Constant::create(ngraph::element::i64, ngraph::Shape{}, {axis});
        auto variadic_split = std::make_shared<opset1::VariadicSplit>(output, axis_const, split_lengths_const);

        auto i = 0;
        NodeVector ops_to_replace;
        for (auto& slice_with_attrs : attributes) {
            slice_with_attrs.slice->output(0).replace(variadic_split->output(i));
            ops_to_replace.push_back(slice_with_attrs.slice);
            ++i;
        }
        copy_runtime_info(ops_to_replace, variadic_split);
        graph_rewritten = true;
    }
    return graph_rewritten;
}

bool ov::pass::ApplyTableOfEquivalence::run_on_model(const std::shared_ptr<ov::Model>& m) {
    RUN_ON_FUNCTION_SCOPE(ApplyTableOfEquivalence);

    // get table of equivalence
    auto rt_info = m->get_rt_info();
    if (!rt_info.count("TABLE_OF_EQUIVALENCE"))
        return false;
    auto te = rt_info["TABLE_OF_EQUIVALENCE"].as<std::shared_ptr<ov::TableOfEquivalence>>();
    if (te == nullptr)
        return false;
    auto equivalence_table = te->get_equivalence_table();

    for (const auto& op : m->get_ordered_ops()) {
        for (auto& output : op->outputs()) {
            auto shape = output.get_partial_shape();
            for (auto& d : shape) {
                if (d.is_static())
                    continue;
                auto label = ov::DimensionTracker::get_label(d);
                if (label != ov::no_label && equivalence_table.count(label) &&
                    *equivalence_table[label]->begin() != ov::no_label) {
                    label = std::min(label, *equivalence_table[label]->begin());
                    ov::DimensionTracker::set_label(d, label);
                }
            }
            op->set_output_type(output.get_index(), output.get_element_type(), shape);
            auto value_labels = output.get_tensor().get_value_label();
            if (!value_labels.empty() &&
                !std::all_of(value_labels.begin(), value_labels.end(), [](const ov::label_t& i) {
                    return i == ov::no_label;
                })) {
                for (auto& label : value_labels) {
                    if (equivalence_table.count(label) && *equivalence_table[label]->begin() != ov::no_label)
                        label = std::min(label, *equivalence_table[label]->begin());
                }
                output.get_tensor().set_value_label(value_labels);
            }
        }
    }
    return false;
}

int64_t get_idx_of_label_in_source(const ov::Output<ov::Node> source, const ov::label_t& label) {
    int64_t idx = -1;
    if (label == ov::no_label)
        return idx;
    auto pshape = source.get_partial_shape();
    auto rank = pshape.rank();
    if (rank.is_dynamic())
        return idx;
    for (int64_t i = 0; i < rank.get_length(); ++i) {
        auto l = ov::DimensionTracker::get_label(pshape[i]);
        if (l == label) {
            idx = i;
            break;
        }
    }
    return idx;
}

std::shared_ptr<ov::Node> get_node_representing_label_from_source_by_idx(const ov::Output<ov::Node>& source,
                                                                         const ov::element::Type& et,
                                                                         const ov::Shape& shape,
                                                                         const int64_t& idx) {
    if (idx == -1)
        return nullptr;  // -1 index doesn't mean counting from the back -- it means we didn't find where the label
                         // comes from
    auto shape_of = std::make_shared<ov::opset3::ShapeOf>(source, et);
    auto axis = ov::opset1::Constant::create(ov::element::i64, {}, {0});
    auto indices = ov::opset1::Constant::create(ov::element::i64, shape, {idx});
    auto gather = std::make_shared<ov::opset8::Gather>(shape_of, indices, axis);
    evaluate_both_bounds(gather->output(0));
    return gather;
}

std::shared_ptr<ov::Node> get_node_representing_label_from_source_by_label(const ov::Output<ov::Node>& source,
                                                                           const ov::element::Type& et,
                                                                           const ov::Shape& shape,
                                                                           const ov::label_t& label) {
    return get_node_representing_label_from_source_by_idx(source, et, shape, get_idx_of_label_in_source(source, label));
}

// label to source map
using LTS_map = std::unordered_map<ov::label_t, ov::Output<ov::Node>>;

void optimize_value_usage(ov::Output<ov::Node>& output, LTS_map& label_shape_source, LTS_map& label_value_source) {
    auto value_labels = output.get_tensor().get_value_label();
    if (value_labels.size() != 1)
        return;
    auto label = value_labels[0];
    if (label == ov::no_label)
        return;
    auto pshape = output.get_partial_shape();
    if (pshape.is_dynamic() || ov::shape_size(pshape.to_shape()) != 1)
        return;
    auto shape = pshape.to_shape();  // scalar of some form of tensor with one element
    auto et = output.get_element_type();

    auto default_et = ov::element::i64;
    auto default_shape = ov::Shape{1};

    std::shared_ptr<ov::Node> alternative_source = nullptr;

    if (label_shape_source.count(label)) {
        auto source = label_shape_source[label];
        auto concat = ov::as_type_ptr<ov::opset1::Concat>(source.get_node_shared_ptr());
        int64_t idx = get_idx_of_label_in_source(source, label);
        if (concat && idx != -1 && idx == concat->get_concatenation_axis() && concat->get_input_size() == 2) {
            // optimize using the knowledge of the Concat SI and what happens on the axis
            auto lhs_source = concat->input_value(0);
            const auto& lhs_pshape = lhs_source.get_partial_shape();
            auto rhs_source = concat->input_value(1);
            const auto& rhs_pshape = rhs_source.get_partial_shape();
            if (lhs_pshape.rank().is_static() && rhs_pshape.rank().is_static()) {
                auto lhs_label = ov::DimensionTracker::get_label(lhs_pshape[idx]);
                auto rhs_label = ov::DimensionTracker::get_label(rhs_pshape[idx]);
                std::shared_ptr<ov::Node> lhs_alternative = nullptr, rhs_alternative = nullptr;
                // get lhs_label from value or shape source
                if (label_value_source.count(lhs_label))
                    lhs_alternative = label_value_source[lhs_label].get_node_shared_ptr();
                if (!lhs_alternative && label_shape_source.count(lhs_label)) {
                    lhs_alternative = get_node_representing_label_from_source_by_label(label_shape_source[lhs_label],
                                                                                       default_et,
                                                                                       default_shape,
                                                                                       lhs_label);
                    if (lhs_alternative)
                        label_value_source[lhs_label] = lhs_alternative->output(0);
                }
                // get rhs_label from value or shape source
                if (label_value_source.count(rhs_label))
                    rhs_alternative = label_value_source[lhs_label].get_node_shared_ptr();
                if (!rhs_alternative && label_shape_source.count(rhs_label)) {
                    rhs_alternative = get_node_representing_label_from_source_by_label(label_shape_source[rhs_label],
                                                                                       default_et,
                                                                                       default_shape,
                                                                                       rhs_label);
                    if (rhs_alternative)
                        label_value_source[rhs_label] = rhs_alternative->output(0);
                }
                if (lhs_alternative && rhs_alternative) {
                    alternative_source = std::make_shared<ov::opset1::Add>(lhs_alternative, rhs_alternative);
                    label_value_source[label] = alternative_source->output(0);
                }
            }
        }
    }
    if (!alternative_source && label_value_source.count(label)) {
        auto value_source = label_value_source[label];
        alternative_source = value_source.get_node_shared_ptr();
    }
    if (!alternative_source && label_shape_source.count(label)) {
        // replacement via constructing the label source and saving it for the future
        alternative_source = get_node_representing_label_from_source_by_label(label_shape_source[label],
                                                                              default_et,
                                                                              default_shape,
                                                                              label);
        if (alternative_source)
            label_value_source[label] = alternative_source->output(0);
    }
    if (alternative_source != nullptr) {
        auto value_source = alternative_source->output(0);
        if (value_source.get_shape() != shape && (shape.empty() || shape == ov::Shape{0}))
            value_source = std::make_shared<ov::opset1::Squeeze>(value_source);
        else if (value_source.get_shape() != shape)
            value_source = std::make_shared<ov::opset1::Reshape>(
                value_source,
                ov::opset1::Constant::create(ov::element::i64, ov::Shape{shape.size()}, shape),
                false);
        if (value_source.get_element_type() != et)
            value_source = std::make_shared<ov::opset1::Convert>(value_source, et);
        output.replace(value_source);
    } else {
        // in case we can not optimize it -- it is label which appeared just now on the value path
        label_value_source[label] = output;
    }
}

void save_shape_sources(const ov::Output<ov::Node>& output, LTS_map& label_shape_source) {
    auto shape = output.get_partial_shape();
    for (const auto& d : shape) {
        if (d.is_static())
            continue;
        auto label = ov::DimensionTracker::get_label(d);
        if (label == ov::no_label || label_shape_source.count(label))
            continue;
        label_shape_source[label] = output;
    }
}

bool ov::pass::OptimizeLabelsUsedAsValues::run_on_model(const std::shared_ptr<ov::Model>& m) {
    RUN_ON_FUNCTION_SCOPE(OptimizeLabelsUsedAsValues);
    LTS_map label_shape_source;
    LTS_map label_value_source;
    for (const auto& op : m->get_ordered_ops()) {
        for (auto& output : op->outputs()) {
            optimize_value_usage(output, label_shape_source, label_value_source);
            save_shape_sources(output, label_shape_source);
        }
    }
    return true;
}

bool ov::pass::SymbolicOptimizations::run_on_model(const std::shared_ptr<ov::Model>& m) {
    RUN_ON_FUNCTION_SCOPE(SymbolicOptimizations);

#define VISUALIZE(man, file) std::cout;  // << "Skipped visualization to " << (file) << std::endl;
                                         //#define VISUALIZE(man, file) REGISTER_PASS(man, VisualizeTree, file)

    ov::pass::Manager pre_symbolic_manager(get_pass_config());
    pre_symbolic_manager.set_per_pass_validation(false);
    VISUALIZE(pre_symbolic_manager, "00_before_BroadcastOnes.svg")
    REGISTER_PASS(pre_symbolic_manager, BroadcastOnes)
    VISUALIZE(pre_symbolic_manager, "0_after_BroadcastOnes_before_SharedTileOptimization.svg")
    REGISTER_PASS(pre_symbolic_manager, SharedTileOptimization)
    VISUALIZE(pre_symbolic_manager, "1_after_SharedTileOptimization_before_TSSliceBackward.svg")
    auto pre_optimizations_0 = pre_symbolic_manager.register_pass<ov::pass::GraphRewrite>();
    ADD_MATCHER(pre_optimizations_0, transpose_sinking::TSSliceBackward)
    pre_optimizations_0->set_name("ov::pass::GraphRewrite::PreSymbolicOptimizations::0");
    VISUALIZE(pre_symbolic_manager, "2_after_TSSliceBackward_before_SharedTransposeOptimization.svg")
    REGISTER_PASS(pre_symbolic_manager, SharedTransposeOptimization)
    VISUALIZE(pre_symbolic_manager, "3_after_SharedTransposeOptimization_before_SharedSliceOptimization.svg")
    REGISTER_PASS(pre_symbolic_manager, SharedSliceOptimization)
    VISUALIZE(pre_symbolic_manager, "4_after_SharedSliceOptimization_before_GroupedSliceToVSplitOptimization.svg")
    REGISTER_PASS(pre_symbolic_manager, GroupedSliceToVSplitOptimization)
    pre_symbolic_manager.run_passes(m);

    ov::pass::Manager manager(get_pass_config());
    manager.set_per_pass_validation(false);
    VISUALIZE(manager, "5_after_GroupedSliceToVSplitOptimization_before_SymbolicPOC.svg")
    REGISTER_PASS(manager, SymbolicPOC)
    VISUALIZE(manager, "6_after_SymbolicPOC_before_optimizations_0_ChainedMaximumOptimization_NopBroadcast.svg")

    auto optimizations_0 = manager.register_pass<ov::pass::GraphRewrite>();
    ADD_MATCHER(optimizations_0, ChainedMaximumOptimization)
    ADD_MATCHER(optimizations_0, NopBroadcast)
    VISUALIZE(manager, "7_after_optimizations_0_before_BroadcastOnes.svg")
    REGISTER_PASS(manager, BroadcastOnes)
    optimizations_0->set_name("ov::pass::GraphRewrite::SymbolicOptimizations::0");
    manager.run_passes(m);

    ov::pass::Manager manager_1(get_pass_config());
    manager_1.set_per_pass_validation(false);
    VISUALIZE(manager_1, "8_after_BroadcastOnes_before_DeReshapeMatMul_RemoveSliceBeforeGatherElements.svg")
    auto optimizations_1 = manager_1.register_pass<ov::pass::GraphRewrite>();
    ADD_MATCHER(optimizations_1, DeReshapeMatMul)
    ADD_MATCHER(optimizations_1, RemoveSliceBeforeGatherElements)
    VISUALIZE(manager_1,
              "9_after_DeReshapeMatMul_RemoveSliceBeforeGatherElements_before_SharedGatherElementsOptimization.svg")
    REGISTER_PASS(manager_1, SharedGatherElementsOptimization)
    optimizations_1->set_name("ov::pass::GraphRewrite::SymbolicOptimizations::1");
    VISUALIZE(manager_1, "10_after_SharedGatherElementsOptimization_before_RPE_Optimization.svg")
    //    REGISTER_PASS(manager_1, RPE_Optimization)
    VISUALIZE(manager_1, "11_after_RPE_Optimization_before_OptimizeLabelsUsedAsValues.svg")
    REGISTER_PASS(manager_1, OptimizeLabelsUsedAsValues)
    VISUALIZE(manager_1, "12_after_OptimizeLabelsUsedAsValues_before_ApplyTableOfEquivalence.svg")
    REGISTER_PASS(manager_1, ApplyTableOfEquivalence)
    VISUALIZE(manager_1, "13_after_ApplyTableOfEquivalence_before_Fused_RPE_MHA_Replacer.svg")
    REGISTER_PASS(manager_1, Fused_RPE_MHA_Replacer)
    // cleanup labels, erase SKIP_INVALIDATION
    VISUALIZE(manager_1, "final_model.svg")
    manager_1.run_passes(m);
    return true;  // cleans up all the label information
}<|MERGE_RESOLUTION|>--- conflicted
+++ resolved
@@ -6,20 +6,11 @@
 
 #include <memory>
 #include <ngraph/rt_info.hpp>
-<<<<<<< HEAD
-#include <openvino/opsets/opset1.hpp>
-#include <openvino/opsets/opset3.hpp>
-#include <openvino/opsets/opset4.hpp>
-#include <openvino/opsets/opset6.hpp>
-#include <openvino/opsets/opset8.hpp>
-=======
->>>>>>> 97fb4ed1
 #include <vector>
 
 #include "itt.hpp"
 #include "openvino/core/bound_evaluation_util.hpp"
 #include "openvino/core/dimension_tracker.hpp"
-<<<<<<< HEAD
 #include "openvino/core/validation_util.hpp"
 #include "openvino/pass/manager.hpp"
 #include "openvino/pass/pattern/op/or.hpp"
@@ -29,7 +20,6 @@
 #include "ov_ops/fused_MHA_with_RPE.hpp"
 #include "ov_ops/rotary_positional_embeddings.hpp"
 #include "transformations/transpose_sinking/ts_slice.hpp"
-=======
 #include "openvino/op/convert.hpp"
 #include "openvino/op/convert_like.hpp"
 #include "openvino/op/convolution.hpp"
@@ -40,7 +30,6 @@
 #include "openvino/op/parameter.hpp"
 #include "openvino/op/result.hpp"
 #include "openvino/op/shape_of.hpp"
->>>>>>> 97fb4ed1
 
 void ov::batch_util::mark_with_unique_dimension_labels(const std::shared_ptr<ov::Model>& f,
                                                        const ov::DimensionTracker& dt) {
@@ -348,7 +337,7 @@
             \    /    /
                Range
     */
-    if (!ov::is_type<ov::opset1::Range>(node) && !ov::is_type<ov::opset4::Range>(node))
+    if (!ov::is_type<ov::op::v0::Range>(node) && !ov::is_type<ov::op::v4::Range>(node))
         return;
 
     auto output_shape = node->get_output_partial_shape(0);
@@ -367,7 +356,7 @@
     auto start_label = start_labels[0];
 
     auto stop_node = node->input_value(1).get_node_shared_ptr();
-    if (!ov::is_type<ov::opset1::Add>(stop_node))
+    if (!ov::is_type<ov::op::v1::Add>(stop_node))
         return;
     auto add_in0_labels = stop_node->get_input_tensor(0).get_value_label();
     if (add_in0_labels.size() != 1 || add_in0_labels[0] == ov::no_label)
@@ -453,8 +442,8 @@
     auto first_input = pattern::any_input();
     auto second_input = pattern::any_input();
     auto third_input = pattern::any_input();
-    auto upper_max_label = pattern::wrap_type<opset1::Maximum>({first_input, second_input});
-    auto lower_max_label = pattern::wrap_type<opset1::Maximum>({upper_max_label, third_input});
+    auto upper_max_label = pattern::wrap_type<op::v1::Maximum>({first_input, second_input});
+    auto lower_max_label = pattern::wrap_type<op::v1::Maximum>({upper_max_label, third_input});
 
     ov::matcher_pass_callback matcher_pass_callback = [=](pattern::Matcher& m) {
         const auto& pattern_to_output = m.get_pattern_value_map();
@@ -488,14 +477,14 @@
 ov::pass::NopBroadcast::NopBroadcast() {
     MATCHER_SCOPE(NopBroadcast);
     auto input_label = pattern::any_input(pattern::has_static_rank());
-    auto shape_of = pattern::wrap_type<opset1::ShapeOf, opset3::ShapeOf>();
-    auto ones = pattern::wrap_type<opset1::Constant>();
-    auto maximum = pattern::wrap_type<opset1::Maximum>({shape_of, ones});
-    auto broadcast = pattern::wrap_type<opset1::Broadcast, opset3::Broadcast>({input_label, maximum});
+    auto shape_of = pattern::wrap_type<op::v0::ShapeOf, op::v3::ShapeOf>();
+    auto ones = pattern::wrap_type<op::v0::Constant>();
+    auto maximum = pattern::wrap_type<op::v1::Maximum>({shape_of, ones});
+    auto broadcast = pattern::wrap_type<op::v1::Broadcast, op::v3::Broadcast>({input_label, maximum});
 
     ov::matcher_pass_callback matcher_pass_callback = [=](pattern::Matcher& m) {
         const auto& pattern_to_output = m.get_pattern_value_map();
-        auto constant = ov::as_type_ptr<opset1::Constant>(pattern_to_output.at(ones).get_node_shared_ptr());
+        auto constant = ov::as_type_ptr<op::v0::Constant>(pattern_to_output.at(ones).get_node_shared_ptr());
         if (!constant)
             return false;
         auto valid_labels = [](const ov::TensorLabel& labels) {
@@ -534,7 +523,7 @@
     MATCHER_SCOPE(BroadcastOnes);
     auto input = pattern::any_input(pattern::has_static_rank());
     auto ones = pattern::any_input();
-    auto broadcast = pattern::wrap_type<opset1::Broadcast, opset3::Broadcast, opset1::Tile>({input, ones},
+    auto broadcast = pattern::wrap_type<op::v1::Broadcast, op::v3::Broadcast, op::v0::Tile>({input, ones},
                                                                                             pattern::has_static_rank());
 
     ov::matcher_pass_callback matcher_pass_callback = [=](pattern::Matcher& m) {
@@ -638,17 +627,17 @@
 ov::pass::DeReshapeMatMul::DeReshapeMatMul() {
     MATCHER_SCOPE(DeReshapeMatMul);
 
-    auto reshape_0 = pattern::wrap_type<opset1::Reshape>(pattern::has_static_rank());
+    auto reshape_0 = pattern::wrap_type<op::v1::Reshape>(pattern::has_static_rank());
     auto bea_0 = pattern::wrap_type<op::util::BinaryElementwiseArithmetic>({reshape_0, pattern::any_input()});
     auto or_0 = std::make_shared<pattern::op::Or>(OutputVector{reshape_0, bea_0});
     // FIXME: put all checks in the pattern of reshape and bea
-    auto reshape_1 = pattern::wrap_type<opset1::Reshape>(pattern::has_static_rank());
+    auto reshape_1 = pattern::wrap_type<op::v1::Reshape>(pattern::has_static_rank());
     auto bea_1 = pattern::wrap_type<op::util::BinaryElementwiseArithmetic>({reshape_1, pattern::any_input()});
     auto or_1 = std::make_shared<pattern::op::Or>(OutputVector{reshape_1, bea_1});
     // FIXME: put all checks in the pattern of reshape and bea
-    auto matmul = pattern::wrap_type<opset1::MatMul>({or_0, or_1});
-
-    auto reshape_2 = pattern::wrap_type<opset1::Reshape>({matmul, pattern::any_input()}, pattern::has_static_rank());
+    auto matmul = pattern::wrap_type<op::v0::MatMul>({or_0, or_1});
+
+    auto reshape_2 = pattern::wrap_type<op::v1::Reshape>({matmul, pattern::any_input()}, pattern::has_static_rank());
 
     ov::matcher_pass_callback matcher_pass_callback = [=](pattern::Matcher& m) {
         const auto& pattern_to_output = m.get_pattern_value_map();
@@ -681,7 +670,7 @@
         // influence output
         if (output.get_target_inputs().size() != 1)
             return false;
-        auto reshape_output = ov::as_type<opset1::Reshape>(output.get_target_inputs().begin()->get_node());
+        auto reshape_output = ov::as_type<op::v1::Reshape>(output.get_target_inputs().begin()->get_node());
         if (!reshape_output)
             return false;  // we didn't find Reshape back on the output of the MatMul
 
@@ -700,8 +689,8 @@
 ov::pass::RemoveSliceBeforeGatherElements::RemoveSliceBeforeGatherElements() {
     MATCHER_SCOPE(RemoveSliceBeforeGatherElements);
 
-    auto slice = pattern::wrap_type<opset8::Slice>();
-    auto gather = pattern::wrap_type<opset8::GatherElements>({slice, pattern::any_input()});
+    auto slice = pattern::wrap_type<op::v8::Slice>();
+    auto gather = pattern::wrap_type<op::v6::GatherElements>({slice, pattern::any_input()});
 
     ov::matcher_pass_callback matcher_pass_callback = [=](pattern::Matcher& m) {
         const auto& pattern_to_node = m.get_pattern_map();
@@ -734,7 +723,7 @@
 
 bool check_constant_is_non_negative_get_int_value(const ov::Output<ov::Node>& output, std::vector<int64_t>& data) {
     const auto& node = output.get_node_shared_ptr();
-    const auto& constant = ov::as_type_ptr<ov::opset1::Constant>(node);
+    const auto& constant = ov::as_type_ptr<ov::op::v0::Constant>(node);
     if (!constant)
         return false;
     data = constant->cast_vector<int64_t>();
@@ -747,14 +736,14 @@
 //    MATCHER_SCOPE(ChainedVariadicSplitOptimization);
 //
 //    auto first_vsplit = pattern::any_input();
-//    auto axis = pattern::wrap_type<opset1::Constant>();
-//    auto length = pattern::wrap_type<opset1::Constant>();
-//    auto second_vsplit = pattern::wrap_type<opset1::VariadicSplit>({first_vsplit, axis, length});
+//    auto axis = pattern::wrap_type<op::v0::Constant>();
+//    auto length = pattern::wrap_type<op::v0::Constant>();
+//    auto second_vsplit = pattern::wrap_type<op::v1::VariadicSplit>({first_vsplit, axis, length});
 //
 //    ov::matcher_pass_callback matcher_pass_callback = [=](pattern::Matcher& m) {
 //        const auto& pattern_to_node = m.get_pattern_map();
 //        auto first = pattern_to_node.at(first_vsplit);
-//        if (!ov::as_type_ptr<opset1::VariadicSplit>(first))
+//        if (!ov::as_type_ptr<op::v1::VariadicSplit>(first))
 //            return false;
 //        auto second = pattern_to_node.at(second_vsplit);
 //        if (!are_equal_int_constants(first->input_value(1), second->input_value(1)))
@@ -794,7 +783,7 @@
 //        outputs_1.insert(outputs_1.begin() + output_index, outputs_2.begin(), outputs_2.end());
 //
 //        auto new_split_length =
-//            std::make_shared<opset1::Constant>(element::i64, Shape{split_length_1.size()}, split_length_1);
+//            std::make_shared<op::v0::Constant>(element::i64, Shape{split_length_1.size()}, split_length_1);
 //        first->input(2).replace_source_output(new_split_length->output(0));
 //        first->validate_and_infer_types();
 //        for (size_t i = 0; i < outputs_1.size(); ++i)
@@ -812,43 +801,43 @@
 ov::pass::RPE_Optimization::RPE_Optimization() {
     MATCHER_SCOPE(RPE_Optimization);
 
-    auto sin = pattern::wrap_type<opset6::GatherElements, opset1::Unsqueeze>();  // any_input doesn't work here
-    auto cos = pattern::wrap_type<opset6::GatherElements, opset1::Unsqueeze>();  // any_input doesn't work here
+    auto sin = pattern::wrap_type<op::v6::GatherElements, op::v0::Unsqueeze>();  // any_input doesn't work here
+    auto cos = pattern::wrap_type<op::v6::GatherElements, op::v0::Unsqueeze>();  // any_input doesn't work here
 
     auto source = pattern::any_input(pattern::has_static_rank());
 
     // rotate_half begin
     auto split_length =
-        pattern::wrap_type<opset1::Constant>(pattern::op::as_value_predicate([](std::shared_ptr<Node> n) -> bool {
-            const auto& constant = ov::as_type_ptr<opset1::Constant>(n);
+        pattern::wrap_type<op::v0::Constant>(pattern::op::as_value_predicate([](std::shared_ptr<Node> n) -> bool {
+            const auto& constant = ov::as_type_ptr<op::v0::Constant>(n);
             if (!constant)
                 return false;
             const auto& value = constant->cast_vector<int64_t>();
             return value.size() == 2 && value[0] == value[1];
         }));  // make sure constant contains 2 elements with same content; it may be -1, but we fix it earlier
     auto axis = pattern::any_input();
-    auto vsplit = pattern::wrap_type<opset1::VariadicSplit>({source, axis, split_length});
+    auto vsplit = pattern::wrap_type<op::v1::VariadicSplit>({source, axis, split_length});
     vsplit->set_output_size(2);
     auto minus_1 =
-        pattern::wrap_type<opset1::Constant>(pattern::op::as_value_predicate([](std::shared_ptr<Node> n) -> bool {
-            const auto& constant = ov::as_type_ptr<opset1::Constant>(n);
+        pattern::wrap_type<op::v0::Constant>(pattern::op::as_value_predicate([](std::shared_ptr<Node> n) -> bool {
+            const auto& constant = ov::as_type_ptr<op::v0::Constant>(n);
             if (!constant)
                 return false;
             const auto& value = constant->cast_vector<int64_t>();
             return value.size() == 1 && value[0] == -1;
         }));  // make sure it is == -1
-    auto neg = pattern::wrap_type<opset1::Multiply>({vsplit->output(1), minus_1});
-    auto concat = pattern::wrap_type<opset1::Concat>({neg, vsplit->output(0)});  // make sure axis eq to vsplit eq -1
+    auto neg = pattern::wrap_type<op::v1::Multiply>({vsplit->output(1), minus_1});
+    auto concat = pattern::wrap_type<op::v0::Concat>({neg, vsplit->output(0)});  // make sure axis eq to vsplit eq -1
     // rotate half end
-    auto mul_sin = pattern::wrap_type<opset1::Multiply>({concat, sin});
-    auto mul_cos = pattern::wrap_type<opset1::Multiply>({source, cos});
-    auto add = pattern::wrap_type<opset1::Add>({mul_cos, mul_sin});
+    auto mul_sin = pattern::wrap_type<op::v1::Multiply>({concat, sin});
+    auto mul_cos = pattern::wrap_type<op::v1::Multiply>({source, cos});
+    auto add = pattern::wrap_type<op::v1::Add>({mul_cos, mul_sin});
 
     ov::matcher_pass_callback matcher_pass_callback = [=](pattern::Matcher& m) {
         auto value_map = m.get_pattern_value_map();
 
         auto input = value_map.at(source);
-        auto concat_node = ov::as_type_ptr<opset1::Concat>(value_map.at(concat).get_node_shared_ptr());
+        auto concat_node = ov::as_type_ptr<op::v0::Concat>(value_map.at(concat).get_node_shared_ptr());
         if (!concat_node)
             return false;
         OPENVINO_SUPPRESS_DEPRECATED_START
@@ -880,57 +869,57 @@
     MATCHER_SCOPE(Fused_RPE_MHA_Replacer);
     auto source = pattern::any_input(pattern::has_static_rank());
 
-    auto parameter_values = pattern::wrap_type<opset1::Parameter>();
-    auto parameter_keys = pattern::wrap_type<opset1::Parameter>();
-
-    auto sin = pattern::wrap_type<opset6::GatherElements>();  // any_input doesn't work here
-    auto cos = pattern::wrap_type<opset6::GatherElements>();  // any_input doesn't work here
-
-    auto bool_constant = pattern::wrap_type<opset1::Constant>([](const ov::Output<Node>& out) -> bool {
+    auto parameter_values = pattern::wrap_type<op::v0::Parameter>();
+    auto parameter_keys = pattern::wrap_type<op::v0::Parameter>();
+
+    auto sin = pattern::wrap_type<op::v6::GatherElements>();  // any_input doesn't work here
+    auto cos = pattern::wrap_type<op::v6::GatherElements>();  // any_input doesn't work here
+
+    auto bool_constant = pattern::wrap_type<op::v0::Constant>([](const ov::Output<Node>& out) -> bool {
         auto is_boolean = out.get_element_type() == element::boolean;
         auto shape = out.get_shape();
         auto is_2D_matrix = shape.size() == 4 && shape[0] == 1 && shape[1] == 1 && shape[2] == shape[3];
         return is_boolean && is_2D_matrix;
     });
-    auto slice_1 = pattern::wrap_type<opset8::Slice>(
+    auto slice_1 = pattern::wrap_type<op::v8::Slice>(
         {bool_constant, pattern::any_input(), pattern::any_input(), pattern::any_input(), pattern::any_input()});
-    auto bool_mask = pattern::wrap_type<opset8::Slice>(
+    auto bool_mask = pattern::wrap_type<op::v8::Slice>(
         {slice_1, pattern::any_input(), pattern::any_input(), pattern::any_input(), pattern::any_input()});
 
     auto attention_mask = pattern::any_input();
 
-    auto vsplit_1 = pattern::wrap_type<opset1::VariadicSplit>({source, pattern::any_input(), pattern::any_input()});
+    auto vsplit_1 = pattern::wrap_type<op::v1::VariadicSplit>({source, pattern::any_input(), pattern::any_input()});
     vsplit_1->set_output_size(3);
 
     auto vsplit_2 =
-        pattern::wrap_type<opset1::VariadicSplit>({vsplit_1->output(0), pattern::any_input(), pattern::any_input()});
+        pattern::wrap_type<op::v1::VariadicSplit>({vsplit_1->output(0), pattern::any_input(), pattern::any_input()});
     vsplit_2->set_output_size(2);
     auto rope_1 = pattern::wrap_type<op::internal::RPE>({vsplit_2->output(0), sin, cos});
-    auto concat_1 = pattern::wrap_type<opset1::Concat>({rope_1, vsplit_2->output(1)});
+    auto concat_1 = pattern::wrap_type<op::v0::Concat>({rope_1, vsplit_2->output(1)});
 
     auto vsplit_3 =
-        pattern::wrap_type<opset1::VariadicSplit>({vsplit_1->output(1), pattern::any_input(), pattern::any_input()});
+        pattern::wrap_type<op::v1::VariadicSplit>({vsplit_1->output(1), pattern::any_input(), pattern::any_input()});
     vsplit_3->set_output_size(2);
     auto rope_2 = pattern::wrap_type<op::internal::RPE>({vsplit_3->output(0), sin, cos});
-    auto concat_2 = pattern::wrap_type<opset1::Concat>({rope_2, vsplit_3->output(1)});
-
-    auto concat_with_prev_k = pattern::wrap_type<opset1::Concat>({parameter_keys, concat_2});
-    auto some_constant = pattern::wrap_type<opset1::Constant>();
-    auto multiply = pattern::wrap_type<opset1::Multiply>({concat_with_prev_k, some_constant});
-
-    auto matmul_1 = pattern::wrap_type<opset1::MatMul>({concat_1, multiply});
-
-    auto inf_constant = pattern::wrap_type<opset1::Constant>();
-    auto select = pattern::wrap_type<opset1::Select>({bool_mask, matmul_1, inf_constant});
-
-    auto add = pattern::wrap_type<opset1::Add>({select, attention_mask});
-    auto softmax = pattern::wrap_type<opset1::Softmax>({add});
-
-    auto concat_with_prev_v = pattern::wrap_type<opset1::Concat>({parameter_values, vsplit_1->output(2)});
-    auto matmul_2 = pattern::wrap_type<opset1::MatMul>({softmax, concat_with_prev_v});
-
-    auto transpose = pattern::wrap_type<opset1::Transpose>({matmul_2, pattern::any_input()});
-    auto reshape = pattern::wrap_type<opset1::Reshape>({transpose, pattern::any_input()});
+    auto concat_2 = pattern::wrap_type<op::v0::Concat>({rope_2, vsplit_3->output(1)});
+
+    auto concat_with_prev_k = pattern::wrap_type<op::v0::Concat>({parameter_keys, concat_2});
+    auto some_constant = pattern::wrap_type<op::v0::Constant>();
+    auto multiply = pattern::wrap_type<op::v1::Multiply>({concat_with_prev_k, some_constant});
+
+    auto matmul_1 = pattern::wrap_type<op::v0::MatMul>({concat_1, multiply});
+
+    auto inf_constant = pattern::wrap_type<op::v0::Constant>();
+    auto select = pattern::wrap_type<op::v1::Select>({bool_mask, matmul_1, inf_constant});
+
+    auto add = pattern::wrap_type<op::v1::Add>({select, attention_mask});
+    auto softmax = pattern::wrap_type<op::v1::Softmax>({add});
+
+    auto concat_with_prev_v = pattern::wrap_type<op::v0::Concat>({parameter_values, vsplit_1->output(2)});
+    auto matmul_2 = pattern::wrap_type<op::v0::MatMul>({softmax, concat_with_prev_v});
+
+    auto transpose = pattern::wrap_type<op::v1::Transpose>({matmul_2, pattern::any_input()});
+    auto reshape = pattern::wrap_type<op::v1::Reshape>({transpose, pattern::any_input()});
 
     ov::matcher_pass_callback matcher_pass_callback = [=](pattern::Matcher& m) {
         auto value_map = m.get_pattern_value_map();
@@ -982,8 +971,8 @@
     return true;
 }
 
-bool gather_elements_perform_same(const std::shared_ptr<ov::opset6::GatherElements>& lhs,
-                                  const std::shared_ptr<ov::opset6::GatherElements>& rhs) {
+bool gather_elements_perform_same(const std::shared_ptr<ov::op::v6::GatherElements>& lhs,
+                                  const std::shared_ptr<ov::op::v6::GatherElements>& rhs) {
     // 0 input value is already checked -- it is the same, we only need to check input with idx 1 and axis value
     return lhs->get_axis() == rhs->get_axis() && lhs->input_value(1) == rhs->input_value(1);
 }
@@ -1021,26 +1010,26 @@
 
 bool ov::pass::SharedTileOptimization::run_on_model(const std::shared_ptr<ov::Model>& model) {
     RUN_ON_FUNCTION_SCOPE(SharedTileOptimization);
-    return shared_node_optimization_helper<ov::opset1::Tile>(
+    return shared_node_optimization_helper<ov::op::v0::Tile>(
         model,
         all_secondary_inputs_from_same_source_or_equal_int_constants);
 }
 
 bool ov::pass::SharedGatherElementsOptimization::run_on_model(const std::shared_ptr<ov::Model>& model) {
     RUN_ON_FUNCTION_SCOPE(SharedGatherElementsOptimization);
-    return shared_node_optimization_helper<ov::opset6::GatherElements>(model, gather_elements_perform_same);
+    return shared_node_optimization_helper<ov::op::v6::GatherElements>(model, gather_elements_perform_same);
 }
 
 bool ov::pass::SharedTransposeOptimization::run_on_model(const std::shared_ptr<ov::Model>& model) {
     RUN_ON_FUNCTION_SCOPE(SharedTransposeOptimization);
-    return shared_node_optimization_helper<ov::opset1::Transpose>(
+    return shared_node_optimization_helper<ov::op::v1::Transpose>(
         model,
         all_secondary_inputs_from_same_source_or_equal_int_constants);
 }
 
 bool ov::pass::SharedSliceOptimization::run_on_model(const std::shared_ptr<ov::Model>& model) {
     RUN_ON_FUNCTION_SCOPE(SharedSliceOptimization);
-    return shared_node_optimization_helper<ov::opset8::Slice>(
+    return shared_node_optimization_helper<ov::op::v8::Slice>(
         model,
         all_secondary_inputs_from_same_source_or_equal_int_constants);
 }
@@ -1049,13 +1038,13 @@
     int64_t start, stop, axis;
 };
 
-bool slice_is_suitable_for_optimization(const std::shared_ptr<ov::opset8::Slice>& op, SliceAttrs& attrs) {
+bool slice_is_suitable_for_optimization(const std::shared_ptr<ov::op::v8::Slice>& op, SliceAttrs& attrs) {
     if (op->get_input_size() != 5 || op->get_input_partial_shape(0).rank().is_dynamic())
         return false;
 
     const auto& data_rank = op->get_input_partial_shape(0).rank().get_length();
     for (size_t i = 1; i < 5; ++i) {
-        auto input_as_constant = ov::as_type_ptr<ov::opset1::Constant>(op->get_input_node_shared_ptr(i));
+        auto input_as_constant = ov::as_type_ptr<ov::op::v0::Constant>(op->get_input_node_shared_ptr(i));
         if (!input_as_constant)
             return false;
         if (shape_size(input_as_constant->get_shape()) != 1)
@@ -1084,7 +1073,7 @@
     bool graph_rewritten = false;
 
     struct SliceWithAttrs {
-        std::shared_ptr<opset8::Slice> slice;
+        std::shared_ptr<op::v8::Slice> slice;
         SliceAttrs attrs;
     };
 
@@ -1099,7 +1088,7 @@
                 graph_rewritten |= run_on_model(sub_graph);
             }
         }
-        if (auto op = ov::as_type_ptr<opset8::Slice>(node)) {
+        if (auto op = ov::as_type_ptr<op::v8::Slice>(node)) {
             SliceAttrs attributes{};
             if (slice_is_suitable_for_optimization(op, attributes)) {
                 OutputWithAxis current_output = {op->input_value(0), attributes.axis};
@@ -1156,9 +1145,9 @@
         if (current_sum != dimension)
             continue;  // there are some l
         auto split_lengths_const =
-            opset1::Constant::create(ngraph::element::i64, ngraph::Shape{split_lengths.size()}, split_lengths);
-        auto axis_const = opset1::Constant::create(ngraph::element::i64, ngraph::Shape{}, {axis});
-        auto variadic_split = std::make_shared<opset1::VariadicSplit>(output, axis_const, split_lengths_const);
+            op::v0::Constant::create(ngraph::element::i64, ngraph::Shape{split_lengths.size()}, split_lengths);
+        auto axis_const = op::v0::Constant::create(ngraph::element::i64, ngraph::Shape{}, {axis});
+        auto variadic_split = std::make_shared<op::v1::VariadicSplit>(output, axis_const, split_lengths_const);
 
         auto i = 0;
         NodeVector ops_to_replace;
@@ -1240,10 +1229,10 @@
     if (idx == -1)
         return nullptr;  // -1 index doesn't mean counting from the back -- it means we didn't find where the label
                          // comes from
-    auto shape_of = std::make_shared<ov::opset3::ShapeOf>(source, et);
-    auto axis = ov::opset1::Constant::create(ov::element::i64, {}, {0});
-    auto indices = ov::opset1::Constant::create(ov::element::i64, shape, {idx});
-    auto gather = std::make_shared<ov::opset8::Gather>(shape_of, indices, axis);
+    auto shape_of = std::make_shared<ov::op::v3::ShapeOf>(source, et);
+    auto axis = ov::op::v0::Constant::create(ov::element::i64, {}, {0});
+    auto indices = ov::op::v0::Constant::create(ov::element::i64, shape, {idx});
+    auto gather = std::make_shared<ov::op::v8::Gather>(shape_of, indices, axis);
     evaluate_both_bounds(gather->output(0));
     return gather;
 }
@@ -1278,7 +1267,7 @@
 
     if (label_shape_source.count(label)) {
         auto source = label_shape_source[label];
-        auto concat = ov::as_type_ptr<ov::opset1::Concat>(source.get_node_shared_ptr());
+        auto concat = ov::as_type_ptr<ov::op::v0::Concat>(source.get_node_shared_ptr());
         int64_t idx = get_idx_of_label_in_source(source, label);
         if (concat && idx != -1 && idx == concat->get_concatenation_axis() && concat->get_input_size() == 2) {
             // optimize using the knowledge of the Concat SI and what happens on the axis
@@ -1313,7 +1302,7 @@
                         label_value_source[rhs_label] = rhs_alternative->output(0);
                 }
                 if (lhs_alternative && rhs_alternative) {
-                    alternative_source = std::make_shared<ov::opset1::Add>(lhs_alternative, rhs_alternative);
+                    alternative_source = std::make_shared<ov::op::v1::Add>(lhs_alternative, rhs_alternative);
                     label_value_source[label] = alternative_source->output(0);
                 }
             }
@@ -1335,14 +1324,14 @@
     if (alternative_source != nullptr) {
         auto value_source = alternative_source->output(0);
         if (value_source.get_shape() != shape && (shape.empty() || shape == ov::Shape{0}))
-            value_source = std::make_shared<ov::opset1::Squeeze>(value_source);
+            value_source = std::make_shared<ov::op::v0::Squeeze>(value_source);
         else if (value_source.get_shape() != shape)
-            value_source = std::make_shared<ov::opset1::Reshape>(
+            value_source = std::make_shared<ov::op::v1::Reshape>(
                 value_source,
-                ov::opset1::Constant::create(ov::element::i64, ov::Shape{shape.size()}, shape),
+                ov::op::v0::Constant::create(ov::element::i64, ov::Shape{shape.size()}, shape),
                 false);
         if (value_source.get_element_type() != et)
-            value_source = std::make_shared<ov::opset1::Convert>(value_source, et);
+            value_source = std::make_shared<ov::op::v0::Convert>(value_source, et);
         output.replace(value_source);
     } else {
         // in case we can not optimize it -- it is label which appeared just now on the value path
