// Copyright (C) 2018-2021 Intel Corporation
// SPDX-License-Identifier: Apache-2.0
//

#include "transformations/common_optimizations/dimension_tracking.hpp"

#include <memory>
#include <ngraph/rt_info.hpp>
#include <vector>

#include "itt.hpp"
#include "openvino/core/bound_evaluation_util.hpp"
#include "openvino/core/dimension_tracker.hpp"
#include "openvino/core/validation_util.hpp"
#include "openvino/op/convert.hpp"
#include "openvino/op/convert_like.hpp"
#include "openvino/op/convolution.hpp"
#include "openvino/op/deformable_convolution.hpp"
#include "openvino/op/detection_output.hpp"
#include "openvino/op/group_conv.hpp"
#include "openvino/op/matmul.hpp"
#include "openvino/op/parameter.hpp"
#include "openvino/op/result.hpp"
#include "openvino/op/shape_of.hpp"
#include "openvino/pass/manager.hpp"
#include "openvino/pass/pattern/op/or.hpp"
#include "openvino/pass/pattern/op/pattern.hpp"
#include "openvino/pass/pattern/op/wrap_type.hpp"
#include "openvino/pass/visualize_tree.hpp"
#include "ov_ops/fused_MHA_with_RPE.hpp"
#include "ov_ops/rotary_positional_embeddings.hpp"
#include "transformations/common_optimizations/nop_elimination.hpp"
<<<<<<< HEAD
=======
#include "transformations/common_optimizations/shared_ops_optimization.hpp"
>>>>>>> 566644e5
#include "transformations/transpose_sinking/ts_slice.hpp"

void ov::batch_util::mark_with_unique_dimension_labels(const std::shared_ptr<ov::Model>& f,
                                                       const ov::DimensionTracker& dt) {
    ov::label_t i = 1;
    for (auto& parameter : f->get_parameters()) {
        ov::PartialShape new_shape = ov::PartialShape::dynamic(parameter->get_partial_shape().rank());
        for (auto& dim : new_shape)
            dt.set_up_for_tracking(dim, i++);
        parameter->set_partial_shape(new_shape);
    }
}

void ov::batch_util::mark_batch(const std::shared_ptr<ov::op::v0::Parameter>& parameter,
                                P2Btype& map,
                                const std::unordered_set<label_t>& batches) {
    auto& shape = parameter->get_partial_shape();
    if (map.count(parameter)) {  // we already marked this parameter as having a batch
        std::unordered_set<ov::label_t> intersection_in_all_three_sources_of_batch;
        auto mapped_batches = map[parameter];
        for (auto& dim : shape) {
            const auto& dim_label = ov::DimensionTracker::get_label(dim);
            if (batches.count(dim_label) && mapped_batches.count(dim_label)) {
                intersection_in_all_three_sources_of_batch.insert(dim_label);
            } else {
                ov::DimensionTracker::reset_tracking_info(dim);
            }
        }
    } else {
        // two cases possible:
        //     1) It is our first time marking batch for this node
        //     2) This node was marked as 'no_batch' previously. 'no_batch' has higher priority, batch won't be set
        for (auto& dim : shape) {
            const auto& dim_label = ov::DimensionTracker::get_label(dim);
            if (batches.count(dim_label)) {  // this is one of the batches
                map[parameter].insert(dim_label);
            } else {
                ov::DimensionTracker::reset_tracking_info(dim);
            }
        }
    }
    parameter->set_partial_shape(shape);
    parameter->validate_and_infer_types();
}

void ov::batch_util::mark_layout_independent_batch(const std::shared_ptr<ov::op::v0::Parameter>& parameter,
                                                   const std::shared_ptr<ov::Node>& result,
                                                   P2Btype& map) {
    TensorLabel p_labels, r_labels;

    for (const auto& dim : result->get_output_partial_shape(0))
        if (const auto& label = ov::DimensionTracker::get_label(dim))
            r_labels.push_back(label);
    for (const auto& dim : parameter->get_partial_shape()) {
        if (const auto& label = ov::DimensionTracker::get_label(dim)) {
            if (std::find(r_labels.begin(), r_labels.end(), label) != r_labels.end()) {
                mark_batch(parameter, map, std::unordered_set<label_t>{label});
                return;
            }
        }
    }
    // we should have mark the intersecting batch already, otherwise no intersection == no batch
    mark_no_batch(parameter, map);
}

void ov::batch_util::mark_no_batch(const std::shared_ptr<ov::op::v0::Parameter>& parameter, P2Btype& map) {
    if (map.count(parameter))
        map.erase(parameter);
    auto& shape = parameter->get_partial_shape();
    for (auto& dim : shape)
        ov::DimensionTracker::reset_tracking_info(dim);
    parameter->set_partial_shape(shape);
    parameter->validate_and_infer_types();
}

P2Btype ov::batch_util::find_batch(const std::shared_ptr<ov::Model>& f) {
    std::unordered_map<ov::Node::type_info_t, std::pair<size_t, size_t>> type_input_port_batch_index = {
        {ov::op::v1::Convolution::get_type_info_static(), {0, 0}},
        {ov::op::v1::GroupConvolution::get_type_info_static(), {0, 0}},
        {ov::op::v1::ConvolutionBackpropData::get_type_info_static(), {0, 0}},
        {ov::op::v1::GroupConvolutionBackpropData::get_type_info_static(), {0, 0}},
        {ov::op::v1::DeformableConvolution::get_type_info_static(), {0, 0}},
        {ov::op::v0::MatMul::get_type_info_static(), {0, 0}},  // transpose_a situation
    };

    P2Btype parameter_to_batch_labels;

    for (const auto& parameter : f->get_parameters()) {
        auto raw_parameter = parameter.get();
        std::vector<ngraph::Node*> layout_independent_results;

        std::deque<ngraph::Node*> nodes{raw_parameter};
        std::unordered_set<ngraph::Node*> visited;

        while (!nodes.empty()) {
            auto curr_node = nodes.front();
            nodes.pop_front();
            if (visited.count(curr_node))
                continue;
            visited.insert(curr_node);
            if (type_input_port_batch_index.count(curr_node->get_type_info())) {
                auto batch_placement = type_input_port_batch_index[curr_node->get_type_info()];
                const auto& shape = curr_node->input_value(batch_placement.first).get_partial_shape();
                const auto& batch_dim_label = ov::DimensionTracker::get_label(shape[batch_placement.second]);
                if (batch_dim_label == 0)
                    mark_no_batch(parameter, parameter_to_batch_labels);
                else
                    mark_batch(parameter, parameter_to_batch_labels, {batch_dim_label});
                continue;  // batch was or was not found at this point -- there is no point in searching further }
            }
            // node is not layout obvious -- checking if dims were propagated through
            bool all_outputs_labeled = true;
            for (const auto& output : curr_node->outputs()) {
                const auto& output_shape = output.get_partial_shape();
                bool name_stays = std::any_of(output_shape.cbegin(), output_shape.cend(), [](const Dimension& d) {
                    return ov::DimensionTracker::get_label(d) != 0;
                });
                all_outputs_labeled &= name_stays;
            }

            if (!all_outputs_labeled) {
                mark_no_batch(parameter, parameter_to_batch_labels);
                continue;  // label propagation stopped
            }

            if (ov::is_type<ov::op::v0::Result>(curr_node))
                layout_independent_results.push_back(curr_node);

            for (const auto& output : curr_node->outputs()) {
                // we do not need to walk through shape-of sub-graphs
                for (const auto& t_input : output.get_target_inputs()) {
                    if (ov::is_type<ov::op::v1::ConvertLike>(t_input.get_node()) ||
                        ov::is_type<ov::op::v0::ShapeOf>(t_input.get_node()) ||
                        ov::is_type<ov::op::v3::ShapeOf>(t_input.get_node()))
                        continue;
                    nodes.push_back(t_input.get_node());
                }
            }
        }

        for (auto& result : layout_independent_results)
            // there are no layout obvious operations on the Parameter-Result path
            // considering the outer-most matching dimension is batch
            mark_layout_independent_batch(parameter, result->shared_from_this(), parameter_to_batch_labels);
    }
    return parameter_to_batch_labels;
}

void ov::batch_util::restore_original_dimensions(
    const std::map<std::shared_ptr<ov::op::v0::Parameter>, ov::PartialShape>& parameter_to_shape,
    bool leave_batch_dynamic) {
    for (const auto& item : parameter_to_shape) {
        const auto& batch_marked_shape = item.first->get_partial_shape();
        auto original_shape = item.second;
        OPENVINO_ASSERT(batch_marked_shape.rank().is_static() && original_shape.rank().is_static());
        OPENVINO_ASSERT(batch_marked_shape.size() == original_shape.size());

        for (size_t n = 0; n < batch_marked_shape.size(); ++n) {
            if (const auto& label = ov::DimensionTracker::get_label(batch_marked_shape[n])) {
                if (leave_batch_dynamic)
                    original_shape[n] = Dimension::dynamic();
                ov::DimensionTracker::set_label(original_shape[n], label);
            }
        }
        item.first->set_partial_shape(original_shape);
    }
}

bool ov::batch_util::check_batch_tracks_through_all_the_nodes(const std::shared_ptr<ov::Model>& f) {
    bool failed_to_propagate_batch = false;
    for (const auto& node : f->get_ordered_ops()) {
        bool any_input_has_batch = false;
        for (const auto& input : node->input_values()) {
            const auto& input_shape = input.get_partial_shape();
            bool name_stays = false;
            bool others_are_static = true;
            for (const auto& dim : input_shape)
                if (ov::DimensionTracker::get_label(dim) == 0)
                    others_are_static = others_are_static && dim.is_static();
                else
                    name_stays = true;
            any_input_has_batch |= name_stays && others_are_static;
        }
        bool all_outputs_has_batch = true;
        for (const auto& output : node->outputs()) {
            const auto& output_shape = output.get_partial_shape();
            bool name_stays = false;
            bool others_are_static = true;
            for (const auto& dim : output_shape)
                if (ov::DimensionTracker::get_label(dim) == 0)
                    others_are_static = others_are_static && dim.is_static();
                else
                    name_stays = true;
            all_outputs_has_batch &= name_stays;  // && others_are_static;
        }
        if (any_input_has_batch && !all_outputs_has_batch && !ov::is_type<ov::op::v3::ShapeOf>(node) &&
            !ov::is_type<ov::op::v0::ShapeOf>(node) && !ov::is_type<ov::op::v1::ConvertLike>(node)) {
            failed_to_propagate_batch = true;
            node->validate_and_infer_types();
        }
    }
    const auto& results = f->get_results();
    for (const auto& result : results) {
        const auto& input_shape = result->get_input_partial_shape(0);
        bool name_stays = std::any_of(input_shape.cbegin(), input_shape.cend(), [](const ov::Dimension& d) {
            return ov::DimensionTracker::get_label(d);
        });
        failed_to_propagate_batch |= !name_stays;
    }
    return failed_to_propagate_batch;
}

bool ov::batch_util::detach_detection_output(const std::shared_ptr<ov::Model>& f) {
    ResultVector new_outputs, outputs_to_delete;
    for (auto& result_node : f->get_results()) {
        auto do_node = result_node->input_value(0).get_node_shared_ptr();
        if (ov::is_type<ov::op::v0::Convert>(do_node))  // cases with do->convert->result
            do_node = do_node->get_input_node_shared_ptr(0);
        if (ov::is_type<ov::op::v0::DetectionOutput>(do_node) || ov::is_type<ov::op::v8::DetectionOutput>(do_node)) {
            for (auto& new_result_src : do_node->input_values()) {
                auto new_result = std::make_shared<ov::op::v0::Result>(new_result_src);
                ngraph::copy_runtime_info(result_node, new_result);
                new_outputs.push_back(new_result);
            }
            outputs_to_delete.push_back(result_node);
        }
    }
    for (auto& result : outputs_to_delete)
        f->remove_result(result);
    f->add_results(new_outputs);
    return !new_outputs.empty() || !outputs_to_delete.empty();
}

bool ov::pass::FindBatch::run_on_model(const std::shared_ptr<ov::Model>& m) {
    RUN_ON_MODEL_SCOPE(FindBatch);
    auto te = std::make_shared<ov::TableOfEquivalence>();
    ov::DimensionTracker dt(te);

    bool model_has_changed = false;
    if (detach_do)
        model_has_changed |= batch_util::detach_detection_output(m);

    const auto& parameters = m->get_parameters();
    std::map<std::shared_ptr<ov::op::v0::Parameter>, PartialShape> parameter_to_shape;
    for (const auto& parameter : parameters) {
        auto shape = parameter->get_partial_shape();
        if (shape.rank().is_dynamic())
            return model_has_changed;
        parameter_to_shape[parameter] = shape;
    }

    ov::batch_util::mark_with_unique_dimension_labels(m, dt);
    m->validate_nodes_and_infer_types();

    ov::batch_util::find_batch(m);

    if (!track) {
        ov::batch_util::restore_original_dimensions(parameter_to_shape, false);
        m->validate_nodes_and_infer_types();
        return true;
    }

    ov::batch_util::restore_original_dimensions(parameter_to_shape);

    m->validate_nodes_and_infer_types();

    bool failed_to_propagate_batch = ov::batch_util::check_batch_tracks_through_all_the_nodes(m);

    if (failed_to_propagate_batch) {  // restore original input shape with labels
        for (const auto& item : parameter_to_shape)
            item.first->set_partial_shape(item.second);
    } else {  // restore original input shape with batch labels
        ov::batch_util::restore_original_dimensions(parameter_to_shape, false);
    }
    m->validate_nodes_and_infer_types();
    return true;
}

// count all the non-constant dimensions (what we need to validate and infer)
// + count how many nodes we need to validate and infer to collect all the necessary shape information the old way
//
// collect all constant dimensions from Parameter (if there are any) and Constant shapes (label them)
// perform validate_and_infer runs for all the nodes including body-graphs
// count all the unknown dimension that will be needed for calculation (no duplicates allowed)
// count the number of Operation that would be needed to be shape-inference-ed to get all the dimensions
//

void shape_work(ov::DimensionTracker& dt, ov::PartialShape& shape) {
    if (shape.rank().is_dynamic())
        return;
    for (auto& d : shape) {
        bool is_static = d.is_static(), has_label = ov::DimensionTracker::has_label(d);
        if (is_static && has_label)
            dt.reset_tracking_info(d);  // remove labels from static dims on shapes to reduce visual clutter
        if (is_static || has_label)
            continue;
        dt.set_up_for_tracking(d);
    }
}

void special_case_range_label_propagation(const std::shared_ptr<ov::Node>& node) {
    /* Label propagation through specific Range operation
          start    shift
            |  \   /
            |   Add   step == 1
            \    /    /
               Range
    */
    if (!ov::is_type<ov::op::v0::Range>(node) && !ov::is_type<ov::op::v4::Range>(node))
        return;

    auto output_shape = node->get_output_partial_shape(0);
    if (output_shape.rank().is_dynamic() || output_shape.size() != 1)
        return;

    OPENVINO_SUPPRESS_DEPRECATED_START
    auto step_value = ov::get_constant_from_source(node->input_value(2));
    OPENVINO_SUPPRESS_DEPRECATED_END
    if (!step_value || step_value->cast_vector<int64_t>()[0] != 1)
        return;

    auto start_labels = node->get_input_tensor(0).get_value_label();
    if (start_labels.size() != 1 || start_labels[0] == ov::no_label)
        return;
    auto start_label = start_labels[0];

    auto stop_node = node->input_value(1).get_node_shared_ptr();
    if (!ov::is_type<ov::op::v1::Add>(stop_node))
        return;
    auto add_in0_labels = stop_node->get_input_tensor(0).get_value_label();
    if (add_in0_labels.size() != 1 || add_in0_labels[0] == ov::no_label)
        return;
    auto add_in0_label = add_in0_labels[0];

    auto add_in1_labels = stop_node->get_input_tensor(1).get_value_label();
    if (add_in1_labels.size() != 1 || add_in1_labels[0] == ov::no_label)
        return;
    auto add_in1_label = add_in1_labels[0];

    if (add_in0_label == start_label)
        ov::DimensionTracker::set_label(output_shape[0], add_in1_label);
    else if (add_in1_label == start_label)
        ov::DimensionTracker::set_label(output_shape[0], add_in0_label);
    node->set_output_type(0, node->get_output_element_type(0), output_shape);
}

bool ov::pass::SymbolicPOC::run_on_model(const std::shared_ptr<ov::Model>& m) {
    //    size_t curr_label = 1; // must be a field in this class to pass to the body
    auto te = std::make_shared<ov::TableOfEquivalence>();
    ov::DimensionTracker dt(te);

    size_t num_ops_to_shape_infer = 0;

    m->get_rt_info()["TABLE_OF_EQUIVALENCE"] = te;

    for (const auto& op : m->get_ordered_ops()) {
        bool shape_infer_op = false;
        op->invalidate_values();
        for (auto& output : op->outputs()) {
            output.get_rt_info()["SKIP_INVALIDATION"] = true;
            output.get_rt_info()["TABLE_OF_EQUIVALENCE"] = te;
        }
        op->validate_and_infer_types();
        // additional rules must be triggered here
        special_case_range_label_propagation(op);
        //
        for (auto& output : op->outputs()) {
            auto shape = output.get_partial_shape();
            shape_work(dt, shape);
            OPENVINO_SUPPRESS_DEPRECATED_START
            output.get_tensor().set_tensor_type(output.get_element_type(), shape);
            OPENVINO_SUPPRESS_DEPRECATED_END
            if (shape.is_dynamic())
                shape_infer_op = true;
        }
        num_ops_to_shape_infer += size_t(shape_infer_op);
    }
    //    std::cout << "Overall num ops: " << m->get_ordered_ops().size() << std::endl;
    //    std::cout << "num_ops_to_shape_infer = " << num_ops_to_shape_infer << std::endl;

    std::unordered_set<size_t> known_labels;
    size_t new_num_ops_to_shape_infer = 0;
    for (const auto& op : m->get_ordered_ops()) {
        bool shape_infer_op = false;
        for (auto& output : op->outputs()) {
            //            if (output.get_rt_info().count("SKIP_INVALIDATION"))
            //                output.get_rt_info().erase("SKIP_INVALIDATION");
            for (const auto& dim : output.get_partial_shape()) {
                if (dim.is_static())
                    continue;
                auto label = ov::DimensionTracker::get_label(dim);
                if (!known_labels.count(label)) {
                    // incorporate table of equivalence knowledge? maybe not
                    known_labels.insert(label);
                    if (!ov::is_type<ov::op::v0::Parameter>(op) && !ov::is_type<ov::op::v0::Constant>(op))
                        shape_infer_op = true;
                }
            }
        }
        new_num_ops_to_shape_infer += size_t(shape_infer_op);
    }
    //    std::cout << "new_num_ops_to_shape_infer = " << new_num_ops_to_shape_infer << std::endl;
    //    std::cout << "Percent: " << size_t(float(new_num_ops_to_shape_infer) / float(num_ops_to_shape_infer) * 100) <<
    //    "%"
    //              << std::endl;
    return false;
}

ov::pass::ChainedMaximumOptimization::ChainedMaximumOptimization() {
    MATCHER_SCOPE(ChainedMaximumOptimization);
    auto first_input = pattern::any_input();
    auto second_input = pattern::any_input();
    auto third_input = pattern::any_input();
    auto upper_max_label = pattern::wrap_type<op::v1::Maximum>({first_input, second_input});
    auto lower_max_label = pattern::wrap_type<op::v1::Maximum>({upper_max_label, third_input});

    ov::matcher_pass_callback matcher_pass_callback = [=](pattern::Matcher& m) {
        const auto& pattern_to_output = m.get_pattern_value_map();
        auto first_labels = pattern_to_output.at(first_input).get_tensor().get_value_label();
        auto second_labels = pattern_to_output.at(second_input).get_tensor().get_value_label();
        auto third_labels = pattern_to_output.at(third_input).get_tensor().get_value_label();

        auto valid_labels = [](const ov::TensorLabel& labels) {
            return !labels.empty() && std::all_of(labels.begin(), labels.end(), [](const label_t& l) {
                return l != 0;
            });
        };
        bool replaced = false;
        auto intermidiate = pattern_to_output.at(upper_max_label);
        if (valid_labels(first_labels) && valid_labels(third_labels) && first_labels == third_labels) {
            // Maximum(second_input, third_input)
            intermidiate.replace(pattern_to_output.at(second_input));
            replaced = true;
        } else if (valid_labels(second_labels) && valid_labels(third_labels) && second_labels == third_labels) {
            // Maximum(first_input, third_input)
            intermidiate.replace(pattern_to_output.at(first_input));
            replaced = true;
        }
        return replaced;
    };

    auto m = std::make_shared<pattern::Matcher>(lower_max_label, matcher_name);
    register_matcher(m, matcher_pass_callback);
}

ov::pass::NopBroadcast::NopBroadcast() {
    MATCHER_SCOPE(NopBroadcast);
    auto input_label = pattern::any_input(pattern::has_static_rank());
    auto shape_of = pattern::wrap_type<op::v0::ShapeOf, op::v3::ShapeOf>();
    auto ones = pattern::wrap_type<op::v0::Constant>();
    auto maximum = pattern::wrap_type<op::v1::Maximum>({shape_of, ones});
    auto broadcast = pattern::wrap_type<op::v1::Broadcast, op::v3::Broadcast>({input_label, maximum});

    ov::matcher_pass_callback matcher_pass_callback = [=](pattern::Matcher& m) {
        const auto& pattern_to_output = m.get_pattern_value_map();
        auto constant = ov::as_type_ptr<op::v0::Constant>(pattern_to_output.at(ones).get_node_shared_ptr());
        if (!constant)
            return false;
        auto valid_labels = [](const ov::TensorLabel& labels) {
            return !labels.empty() && std::all_of(labels.begin(), labels.end(), [](const label_t& l) {
                return l != 0;
            });
        };
        auto shape_of_labels = pattern_to_output.at(shape_of).get_tensor().get_value_label();
        if (!valid_labels(shape_of_labels))
            return false;
        auto input = pattern_to_output.at(input_label);
        ov::TensorLabel input_labels;
        for (const auto& dim : input.get_partial_shape()) {
            if (dim.get_max_length() == 0)
                return false;
            input_labels.push_back(ov::DimensionTracker::get_label(dim));
        }
        if (!valid_labels(input_labels))
            return false;
        auto constant_content = constant->cast_vector<int64_t>();
        bool all_ones = std::all_of(constant_content.begin(), constant_content.end(), [](const int64_t& i) {
            return i == 1;
        });
        if (constant_content.size() > input.get_partial_shape().size() || !all_ones)
            return false;
        auto output = pattern_to_output.at(broadcast);
        output.replace(input);
        return true;
    };

    auto m = std::make_shared<pattern::Matcher>(broadcast, matcher_name);
    register_matcher(m, matcher_pass_callback);
}

ov::pass::BroadcastOnes::BroadcastOnes() {
    MATCHER_SCOPE(BroadcastOnes);
    auto input = pattern::any_input(pattern::has_static_rank());
    auto ones = pattern::any_input();
    auto broadcast = pattern::wrap_type<op::v1::Broadcast, op::v3::Broadcast, op::v0::Tile>({input, ones},
                                                                                            pattern::has_static_rank());

    ov::matcher_pass_callback matcher_pass_callback = [=](pattern::Matcher& m) {
        const auto& broadcast = m.get_match_root();
        OPENVINO_SUPPRESS_DEPRECATED_START
        auto constant_output_shape = ov::get_constant_from_source(broadcast->input_value(1));
        OPENVINO_SUPPRESS_DEPRECATED_END
        if (!constant_output_shape)
            return false;
        auto data = constant_output_shape->cast_vector<int64_t>();
        if (!std::all_of(begin(data), end(data), [](const int64_t& i) {
                return i == 1;
            }))
            return false;
        const auto& input_rank = broadcast->get_input_partial_shape(0).size();
        const auto& output_rank = broadcast->get_output_partial_shape(0).size();
        if (input_rank != output_rank)
            return false;
        broadcast->output(0).replace(broadcast->input_value(0));
        return true;
    };

    auto m = std::make_shared<pattern::Matcher>(broadcast, matcher_name);
    register_matcher(m, matcher_pass_callback);
}

bool labels_eq_or_eq_static_dims(const ov::Dimension& lhs, const ov::Dimension& rhs) {
    bool labels_exist_and_equal = false;

    auto lhs_label = ov::DimensionTracker::get_label(lhs);
    auto rhs_label = ov::DimensionTracker::get_label(rhs);
    auto table_l = ov::DimensionTracker::get_table_of_equivalence(lhs);
    auto table_r = ov::DimensionTracker::get_table_of_equivalence(rhs);
    if (table_l)
        labels_exist_and_equal = lhs_label != 0 && table_l->are_equal(lhs, rhs);
    else if (table_r)
        labels_exist_and_equal = lhs_label != 0 && table_r->are_equal(lhs, rhs);
    else
        labels_exist_and_equal = lhs_label != 0 && lhs_label == rhs_label;
    bool dims_are_static_and_equal = lhs.is_static() && lhs == rhs;
    return labels_exist_and_equal || dims_are_static_and_equal;
}

bool last_two_dims_are_equal(const ov::PartialShape& lhs, const ov::PartialShape& rhs) {
    if (lhs.rank().is_dynamic() || lhs.size() < 2)
        return false;
    if (rhs.rank().is_dynamic() || rhs.size() < 2)
        return false;
    for (size_t i = 2; i > 0; --i)
        if (!labels_eq_or_eq_static_dims(lhs[lhs.size() - i], rhs[rhs.size() - i]))
            return false;
    return true;
}

bool equalize_two_last_dims(const ov::PartialShape& from, ov::PartialShape& to) {
    if (from.rank().is_dynamic() || from.size() < 2 || to.rank().is_dynamic() || to.size() < 2)
        return false;
    for (size_t i = 2; i > 0; --i) {
        const auto& from_dim = from[from.size() - i];
        auto& to_dim = to[to.size() - i];
        if (from_dim.is_static() || to_dim.is_static())
            continue;
        auto from_label = ov::DimensionTracker::get_label(from_dim);
        if (from_label == ov::no_label)
            continue;
        ov::DimensionTracker::set_label(to_dim, from_label);
        auto from_table = ov::DimensionTracker::get_table_of_equivalence(from_dim);
        if (from_table)
            from_table->set_as_equal(from_dim, to_dim);
    }
    return true;
}

bool reshape_keeps_last_two_dims(const std::shared_ptr<ov::Node>& op) {
    return last_two_dims_are_equal(op->get_input_partial_shape(0), op->get_output_partial_shape(0));
}

bool batches_are_equal(const ov::PartialShape& lhs, const ov::PartialShape& rhs, bool one_dim_can_differ = false) {
    if (lhs.rank().is_dynamic() || rhs.rank().is_dynamic() || lhs.size() != rhs.size())
        return false;
    size_t num_dims_differ = 0;
    for (size_t i = 0; i < lhs.size() - 2; ++i)
        num_dims_differ += !labels_eq_or_eq_static_dims(lhs[i], rhs[i]);
    return num_dims_differ <= one_dim_can_differ;
}

bool batches_are_equal(const std::shared_ptr<ov::Node>& op_0, const std::shared_ptr<ov::Node>& op_1) {
    auto input_0 = op_0->get_input_partial_shape(0);
    auto input_1 = op_1->get_input_partial_shape(0);
    auto output_0 = op_0->get_output_partial_shape(0);
    auto output_1 = op_1->get_output_partial_shape(0);
    return batches_are_equal(input_0, input_1, true) && batches_are_equal(output_0, output_1);
}

ov::pass::LabelResolvingThroughSelect::LabelResolvingThroughSelect() {
    MATCHER_SCOPE(LabelResolvingThroughSelect);
    auto input_reshape = pattern::wrap_type<op::v1::Reshape>();
    auto select = pattern::wrap_type<op::v1::Select>({pattern::any_input(), pattern::any_input(), input_reshape});
    auto softmax = pattern::wrap_type<op::v1::Softmax>({select});  // axis?
    auto reshape = pattern::wrap_type<op::v1::Reshape>({softmax, pattern::any_input()});

    ov::matcher_pass_callback matcher_pass_callback = [=](pattern::Matcher& m) {
        const auto& value_map = m.get_pattern_value_map();
        auto reshape_0 = value_map.at(input_reshape).get_node_shared_ptr();
        auto reshape_1 = value_map.at(reshape).get_node_shared_ptr();
        if (reshape_keeps_last_two_dims(reshape_1))
            return false;  // reshape doesn't need optimization
        if (!last_two_dims_are_equal(reshape_0->get_output_partial_shape(0), reshape_1->get_output_partial_shape(0)))
            return false;
        // we established that data from input_reshape wasn't broadcasted via Select
        auto select_output = value_map.at(select);
        auto select_output_pshape = select_output.get_partial_shape();
        const auto& reshape_pshape = reshape_1->get_output_partial_shape(0);
        if (!equalize_two_last_dims(reshape_pshape, select_output_pshape))
            return false;
        select_output.get_node_shared_ptr()->set_output_type(0, select_output.get_element_type(), select_output_pshape);
        value_map.at(softmax).get_node_shared_ptr()->validate_and_infer_types();
        return true;
    };

    auto m = std::make_shared<pattern::Matcher>(reshape, matcher_name);
    register_matcher(m, matcher_pass_callback);
}

ov::pass::ReshapeUpThroughBEAWithConstScalar::ReshapeUpThroughBEAWithConstScalar() {
    MATCHER_SCOPE(ReshapeUpThroughBEAWithConstScalar);
    auto bea = pattern::wrap_type<op::util::BinaryElementwiseArithmetic>(
        {pattern::any_input(pattern::rank_equals(0)), pattern::any_input(pattern::rank_equals(0))},
        pattern::consumers_count(1));
    auto reshape = pattern::wrap_type<op::v1::Reshape>({bea, pattern::any_input()}, pattern::rank_equals(1));

    ov::matcher_pass_callback matcher_pass_callback = [=](pattern::Matcher& m) {
        const auto& node_map = m.get_pattern_map();
        auto bea_node = node_map.at(bea);
        auto reshape_node = node_map.at(reshape);
        auto new_bea = bea_node->clone_with_new_inputs(
            {op::util::make_try_fold<op::v1::Reshape>(bea_node->input_value(0),
                                                      op::v0::Constant::create(element::i32, {1}, {1}),
                                                      false),
             op::util::make_try_fold<op::v1::Reshape>(bea_node->input_value(1),
                                                      op::v0::Constant::create(element::i32, {1}, {1}),
                                                      false)});
        reshape_node->output(0).replace(new_bea->output(0));
        return true;
    };

    auto m = std::make_shared<pattern::Matcher>(reshape, matcher_name);
    register_matcher(m, matcher_pass_callback);
}

bool pass_labels_through(const ov::Output<ov::Node>& input, const ov::Output<ov::Node>& output) {
    const auto &in_shape = input.get_partial_shape(), &out_shape = output.get_partial_shape();
    if (in_shape.rank().is_dynamic() || out_shape.rank().is_dynamic())
        return false;
    if (in_shape.size() != out_shape.size())
        return false;
    for (size_t i = 0; i < in_shape.size(); ++i)
        if (!labels_eq_or_eq_static_dims(in_shape[i], out_shape[i]))
            return false;
    return true;
}

bool output_has_single_target_input_and_its_bea_node_has_only_one_output_on_zero_port(
    const ov::Output<ov::Node>& output) {
    auto target_inputs = output.get_target_inputs();
    if (target_inputs.size() != 1)
        return false;
    auto node = target_inputs.begin()->get_node();
    if (node->get_output_size() != 1)
        return false;
    if (node->outputs()[0].get_index() != 0)
        return false;
    if (!ov::is_type<ov::op::util::BinaryElementwiseArithmetic>(node))
        return false;
    return true;
}

bool are_equal_int_constants(const ov::Output<ov::Node>& lhs, const ov::Output<ov::Node>& rhs) {
    if (lhs == rhs)
        return true;
    OPENVINO_SUPPRESS_DEPRECATED_START
    auto lhs_constant = ov::get_constant_from_source(lhs);
    auto rhs_constant = ov::get_constant_from_source(rhs);
    OPENVINO_SUPPRESS_DEPRECATED_END
    if (!lhs_constant || !rhs_constant)
        return false;
    return lhs_constant->template cast_vector<int64_t>() == rhs_constant->template cast_vector<int64_t>();
}

ov::pass::DeReshapeMatMul::DeReshapeMatMul() {
    MATCHER_SCOPE(DeReshapeMatMul);

    auto reshape_0 = pattern::wrap_type<op::v1::Reshape>(pattern::has_static_rank());
    auto bea_0 = pattern::wrap_type<op::util::BinaryElementwiseArithmetic>({reshape_0, pattern::any_input()});
    auto or_0 = std::make_shared<pattern::op::Or>(OutputVector{reshape_0, bea_0});
    // FIXME: put all checks in the pattern of reshape and bea
    auto reshape_1 = pattern::wrap_type<op::v1::Reshape>(pattern::has_static_rank());
    auto bea_1 = pattern::wrap_type<op::util::BinaryElementwiseArithmetic>({reshape_1, pattern::any_input()});
    auto or_1 = std::make_shared<pattern::op::Or>(OutputVector{reshape_1, bea_1});
    // FIXME: put all checks in the pattern of reshape and bea
    auto matmul = pattern::wrap_type<op::v0::MatMul>({or_0, or_1});

    auto reshape_2 = pattern::wrap_type<op::v1::Reshape>({matmul, pattern::any_input()}, pattern::has_static_rank());

    ov::matcher_pass_callback matcher_pass_callback = [=](pattern::Matcher& m) {
        const auto& pattern_to_output = m.get_pattern_value_map();

        // find bottom Reshape check that output "batch" dims are equal to pre-first Reshape ones
        // and check that two last dims are same

        auto reshape_0_node = pattern_to_output.at(reshape_0).get_node_shared_ptr();
        auto reshape_1_node = pattern_to_output.at(reshape_1).get_node_shared_ptr();
        auto matmul_node = pattern_to_output.at(matmul).get_node_shared_ptr();
        if (reshape_0_node->get_input_partial_shape(0).rank().is_dynamic() ||
            reshape_0_node->get_output_partial_shape(0).rank().is_dynamic())
            return false;
        if (reshape_1_node->get_input_partial_shape(0).rank().is_dynamic() ||
            reshape_1_node->get_output_partial_shape(0).rank().is_dynamic())
            return false;
        if (reshape_0_node->get_input_partial_shape(0).size() != reshape_1_node->get_input_partial_shape(0).size())
            return false;
        if (reshape_0_node->get_output_partial_shape(0).size() != reshape_1_node->get_output_partial_shape(0).size())
            return false;
        if (!reshape_keeps_last_two_dims(reshape_0_node) || !reshape_keeps_last_two_dims(reshape_1_node))
            return false;
        if (!batches_are_equal(reshape_0_node, reshape_1_node))
            return false;
        // proved MatMul could have been executed on the non-Reshaped input tensors

        std::vector<Node*> nodes_for_revalidation{matmul_node.get()};
        Output<Node> output = matmul_node->output(0);
        // to reduce number of Reshapes -- searching for Reshape on the output of the MatMul skipping nodes which don't
        // influence output
        if (output.get_target_inputs().size() != 1)
            return false;
        auto reshape_output = ov::as_type<op::v1::Reshape>(output.get_target_inputs().begin()->get_node());
        if (!reshape_output)
            return false;  // we didn't find Reshape back on the output of the MatMul

        reshape_0_node->output(0).replace(reshape_0_node->input_value(0));
        reshape_1_node->output(0).replace(reshape_1_node->input_value(0));
        reshape_output->output(0).replace(reshape_output->input_value(0));
        for (auto& node : nodes_for_revalidation)
            node->validate_and_infer_types();
        return true;
    };

    auto m = std::make_shared<pattern::Matcher>(reshape_2, matcher_name);
    register_matcher(m, matcher_pass_callback);
}

ov::Output<ov::Node> get_shape_from_sources(const ov::Output<ov::Node>& batch_dims_source,
                                            const ov::Output<ov::Node>& non_batch_dims_source) {
    auto batch_indices = std::vector<size_t>(batch_dims_source.get_partial_shape().size() - 2);
    std::iota(batch_indices.begin(), batch_indices.end(), 0);
    auto batch_dims =
        ov::op::util::node_to_get_shape_value_of_indices_from_shape_source(batch_dims_source, batch_indices);
    auto non_batch_indices = std::vector<size_t>(2);
    std::iota(non_batch_indices.begin(), non_batch_indices.end(), non_batch_dims_source.get_partial_shape().size() - 2);
    auto non_batch_dims =
        ov::op::util::node_to_get_shape_value_of_indices_from_shape_source(non_batch_dims_source, non_batch_indices);
    auto target_shape = std::make_shared<ov::op::v0::Concat>(ov::OutputVector{batch_dims, non_batch_dims}, 0);
    return target_shape->output(0);
}

ov::pass::DeReshapeMatMulWithComplications::DeReshapeMatMulWithComplications() {
    MATCHER_SCOPE(DeReshapeMatMulWithComplications);

    // lhs of MatMul
    auto lhs_reshape =
        pattern::wrap_type<op::v1::Reshape>(pattern::op::as_value_predicate([](std::shared_ptr<Node> n) -> bool {
            return reshape_keeps_last_two_dims(n);
        }));

    // rhs of MatMul
    auto rhs_reshape =
        pattern::wrap_type<op::v1::Reshape>(pattern::op::as_value_predicate([](std::shared_ptr<Node> n) -> bool {
            return reshape_keeps_last_two_dims(n);
        }));
    auto rhs_concat =
        pattern::wrap_type<op::v0::Concat>({pattern::any_input(), rhs_reshape},
                                           pattern::op::as_value_predicate([](std::shared_ptr<Node> n) -> bool {
                                               auto output_pshape = n->get_output_partial_shape(0);
                                               if (output_pshape.rank().is_dynamic() || output_pshape.size() <= 2)
                                                   return false;
                                               const auto& concat = ov::as_type_ptr<ov::op::v0::Concat>(n);
                                               if (!concat)
                                                   return false;
                                               return concat->get_concatenation_axis() >= output_pshape.size() - 2;
                                           }));
    auto rhs_reshape_or_concat = std::make_shared<pattern::op::Or>(OutputVector{rhs_reshape, rhs_concat});

    auto rhs_bea_scalar = pattern::any_input([](ov::Output<Node> out) {
        return out.get_partial_shape().is_static() && ov::shape_size(out.get_shape()) == 1;
    });
    auto rhs_bea = pattern::wrap_type<op::util::BinaryElementwiseArithmetic>({rhs_reshape_or_concat, rhs_bea_scalar});
    auto rhs_bea_or_concat = std::make_shared<pattern::op::Or>(OutputVector{rhs_reshape_or_concat, rhs_bea});

    auto matmul = pattern::wrap_type<op::v0::MatMul>({lhs_reshape, rhs_bea_or_concat});

    auto constant = pattern::wrap_type<op::v0::Constant>();
    auto zero_dim_value = pattern::wrap_type<op::v1::Multiply>({constant, pattern::any_input()});
    auto dimensions_concat =
        pattern::wrap_type<op::v0::Concat>({zero_dim_value, pattern::any_input(), pattern::any_input()});
    auto add_reshape = pattern::wrap_type<op::v1::Reshape>({pattern::any_input(), dimensions_concat});
    auto add = pattern::wrap_type<op::v1::Add>({matmul, add_reshape});

    auto matmul_or_add = std::make_shared<pattern::op::Or>(OutputVector{matmul, add});
    auto final_reshape = pattern::wrap_type<op::v1::Reshape>({matmul_or_add, pattern::any_input()});

    ov::matcher_pass_callback matcher_pass_callback = [=](pattern::Matcher& m) {
        const auto& pattern_to_node = m.get_pattern_map();
        const auto& pattern_to_output = m.get_pattern_value_map();
        std::vector<Node*> nodes_for_revalidation{pattern_to_node.at(matmul).get()};

        // reshapes check: BEGIN
        // reshape_keeps_last_two_dims checks were already done in the pattern
        auto reshape_0_node = pattern_to_node.at(lhs_reshape);
        auto reshape_1_node = pattern_to_node.at(rhs_reshape);
        if (!batches_are_equal(reshape_0_node, reshape_1_node))
            return false;
        auto reshape_2_node = pattern_to_node.at(final_reshape);
        if (!batches_are_equal(reshape_0_node->get_input_partial_shape(0),
                               reshape_2_node->get_output_partial_shape(0),
                               true) &&
            !batches_are_equal(reshape_1_node->get_input_partial_shape(0),
                               reshape_2_node->get_output_partial_shape(0),
                               true))
            return false;
        // reshapes check: END

        // checks for Add -- if we can optimally delete Reshapes
        if (pattern_to_node.count(add) && pattern_to_node.count(add_reshape)) {
            auto add_reshape_node = pattern_to_node.at(add_reshape);
            auto output_rank = add_reshape_node->get_output_partial_shape(0).rank();
            auto reshape_rank = reshape_0_node->get_input_partial_shape(0).rank();
            auto input_shape = reshape_0_node->get_input_partial_shape(0);
            auto pattern_concat = add_reshape_node->get_input_node_shared_ptr(1);
            if (output_rank.is_dynamic() || output_rank != 3 || reshape_rank != 4 ||
                !as_type_ptr<op::v0::Concat>(pattern_concat) || input_shape.rank().is_dynamic() ||
                input_shape.rank() != 4)
                return false;

            int64_t constant_dim_of_batch = -1;
            int64_t constant_dim_idx = -1;
            if (input_shape[0].is_static()) {
                constant_dim_of_batch = input_shape[0].get_length();
                constant_dim_idx = 0;
            } else if (input_shape[1].is_static()) {
                constant_dim_of_batch = input_shape[1].get_length();
                constant_dim_idx = 1;
            }
            if (constant_dim_of_batch == -1 || constant_dim_idx == -1)
                return false;
            if (pattern_concat->input_value(0).get_shape() != Shape{1})
                return false;
            if (!as_type_ptr<op::v1::Multiply>(pattern_concat->get_input_node_shared_ptr(0)))
                return false;
            int64_t const_val = -1;
            if (auto constant = ov::as_type_ptr<op::v0::Constant>(
                    pattern_concat->get_input_node_shared_ptr(0)->get_input_node_shared_ptr(0))) {
                const_val = constant->cast_vector<int64_t>()[0];
            } else if (auto constant = ov::as_type_ptr<op::v0::Constant>(
                           pattern_concat->get_input_node_shared_ptr(0)->get_input_node_shared_ptr(1))) {
                const_val = constant->cast_vector<int64_t>()[0];
            }
            if (const_val == -1 || constant_dim_of_batch != const_val)
                return false;

            auto mm_output_shape = pattern_to_output.at(matmul).get_partial_shape();
            auto final_reshape_shape = pattern_to_output.at(final_reshape).get_partial_shape();
            if (!last_two_dims_are_equal(mm_output_shape, final_reshape_shape))
                return false;

            const auto& add_output_shape = pattern_to_node.at(add)->get_output_partial_shape(0);
            auto add_dim = add_output_shape[output_rank.get_length() - 1];
            auto table = ov::DimensionTracker::get_table_of_equivalence(add_dim);
            if (!table)
                return false;
            table->set_as_equal(add_dim, mm_output_shape[output_rank.get_length() - 1]);
            if (!reshape_keeps_last_two_dims(reshape_2_node))
                return false;

            auto concat_inputs = pattern_concat->input_values();
            std::vector<int64_t> new_batch_constant_val = {(constant_dim_idx == 0 ? constant_dim_of_batch : -1),
                                                           (constant_dim_idx == 0 ? -1 : constant_dim_of_batch)};
            concat_inputs[0] =
                op::v0::Constant::create(concat_inputs[0].get_element_type(), Shape{2}, new_batch_constant_val);
            auto new_shape_concat = std::make_shared<op::v0::Concat>(concat_inputs, 0);
            // TODO: take cate of -1s and 0s in the input of this reshape
            auto new_add_reshape = std::make_shared<op::v1::Reshape>(add_reshape_node, new_shape_concat, false);
            pattern_to_node.at(add)
                ->input(!bool(pattern_to_node.at(matmul)->output(0).get_target_inputs().begin()->get_index()))
                .replace_source_output(new_add_reshape);
            nodes_for_revalidation.push_back(pattern_to_node.at(add).get());
        } else {
            if (!reshape_keeps_last_two_dims(reshape_2_node))
                return false;
        }
        // resolving Reshape on the rhs branch with Concat
        if (auto concat_node = ov::as_type_ptr<op::v0::Concat>(pattern_to_node.at(rhs_concat))) {
            auto axis = concat_node->get_concatenation_axis();
            if (axis == concat_node->get_output_partial_shape(0).size() - 1)
                axis = -1;
            else
                axis = -2;
            auto target_shape_of_input =
                get_shape_from_sources(reshape_1_node->input_value(0), concat_node->input_value(0));
            auto input_reshape =
                std::make_shared<op::v1::Reshape>(concat_node->input_value(0), target_shape_of_input, false);
            reshape_1_node->output(0).replace(reshape_1_node->input_value(0));
            auto new_concat =
                concat_node->clone_with_new_inputs({input_reshape->output(0), concat_node->input_value(1)});
            ov::as_type_ptr<ov::op::v0::Concat>(new_concat)->set_axis(axis);
            ov::as_type_ptr<ov::op::v0::Concat>(new_concat)->set_concatenation_axis(axis);
            new_concat->validate_and_infer_types();
            auto target_shape_of_output = get_shape_from_sources(input_reshape->input_value(0), new_concat->output(0));
            auto output_reshape =
                std::make_shared<op::v1::Reshape>(new_concat->output(0), target_shape_of_output, false);
            if (pattern_to_node.count(rhs_bea)) {
                auto bea = pattern_to_node.at(rhs_bea);
                auto idx_of_non_scalar_data = bea->input_value(0) == pattern_to_output.at(rhs_bea_scalar) ? 1 : 0;
                bea->input(idx_of_non_scalar_data).replace_source_output(new_concat);
                nodes_for_revalidation.push_back(bea.get());
            } else {
                auto rhs_idx = 1;
                pattern_to_node.at(matmul)->input(rhs_idx).replace_source_output(new_concat);
            }
            concat_node->output(0).replace(output_reshape->output(0));
            output_reshape->set_friendly_name(concat_node->get_friendly_name());
        }

        // resolving Reshape on the lhs branch
        reshape_0_node->output(0).replace(reshape_0_node->input_value(0));

        reshape_2_node->output(0).replace(reshape_2_node->input_value(0));

        for (auto& node : nodes_for_revalidation)
            node->validate_and_infer_types();
        return true;
    };

    auto m = std::make_shared<pattern::Matcher>(final_reshape, matcher_name);
    register_matcher(m, matcher_pass_callback);
}

ov::pass::RemoveSliceBeforeGatherElements::RemoveSliceBeforeGatherElements() {
    MATCHER_SCOPE(RemoveSliceBeforeGatherElements);

    auto slice = pattern::wrap_type<op::v8::Slice>();
    auto gather = pattern::wrap_type<op::v6::GatherElements>({slice, pattern::any_input()});

    ov::matcher_pass_callback matcher_pass_callback = [=](pattern::Matcher& m) {
        const auto& pattern_to_node = m.get_pattern_map();

        auto is_constant_and_all_values_equal = [](const Output<Node>& output, const int64_t& v) -> bool {
            OPENVINO_SUPPRESS_DEPRECATED_START
            const auto& constant = ov::get_constant_from_source(output);
            OPENVINO_SUPPRESS_DEPRECATED_END
            if (!constant)
                return false;
            const auto& values = constant->cast_vector<int64_t>();
            return std::all_of(values.begin(), values.end(), [&](const int64_t& i) {
                return i == v;
            });
        };

        const auto& slice_node = pattern_to_node.at(slice);
        if (!is_constant_and_all_values_equal(slice_node->input_value(1), 0) ||
            !is_constant_and_all_values_equal(slice_node->input_value(3), 1))
            return false;
        // we slice from 0 to
        const auto& gather_node = pattern_to_node.at(gather);
        gather_node->input(0).replace_source_output(slice_node->input_value(0));
        return true;
    };

    auto m = std::make_shared<pattern::Matcher>(gather, matcher_name);
    register_matcher(m, matcher_pass_callback);
}

bool check_constant_is_non_negative_get_int_value(const ov::Output<ov::Node>& output, std::vector<int64_t>& data) {
    const auto& node = output.get_node_shared_ptr();
    const auto& constant = ov::as_type_ptr<ov::op::v0::Constant>(node);
    if (!constant)
        return false;
    data = constant->cast_vector<int64_t>();
    return std::all_of(data.begin(), data.end(), [](const int64_t& i) {
        return i >= 0;
    });
}

ov::pass::RPE_Optimization::RPE_Optimization() {
    MATCHER_SCOPE(RPE_Optimization);

    auto sin = pattern::wrap_type<op::v6::GatherElements, op::v0::Unsqueeze>();  // any_input doesn't work here
    auto cos = pattern::wrap_type<op::v6::GatherElements, op::v0::Unsqueeze>();  // any_input doesn't work here

    auto source = pattern::any_input(pattern::has_static_rank());

    // rotate_half begin
    auto split_length =
        pattern::wrap_type<op::v0::Constant>(pattern::op::as_value_predicate([](std::shared_ptr<Node> n) -> bool {
            const auto& constant = ov::as_type_ptr<op::v0::Constant>(n);
            if (!constant)
                return false;
            const auto& value = constant->cast_vector<int64_t>();
            return value.size() == 2 && value[0] == value[1];
        }));  // make sure constant contains 2 elements with same content; it may be -1, but we fix it earlier
    auto axis = pattern::any_input();
    auto vsplit = pattern::wrap_type<op::v1::VariadicSplit>({source, axis, split_length});
    vsplit->set_output_size(2);
    auto minus_1 =
        pattern::wrap_type<op::v0::Constant>(pattern::op::as_value_predicate([](std::shared_ptr<Node> n) -> bool {
            const auto& constant = ov::as_type_ptr<op::v0::Constant>(n);
            if (!constant)
                return false;
            const auto& value = constant->cast_vector<int64_t>();
            return value.size() == 1 && value[0] == -1;
        }));  // make sure it is == -1
    auto neg = pattern::wrap_type<op::v1::Multiply>({vsplit->output(1), minus_1});
    auto concat = pattern::wrap_type<op::v0::Concat>({neg, vsplit->output(0)});  // make sure axis eq to vsplit eq -1
    // rotate half end
    auto mul_sin = pattern::wrap_type<op::v1::Multiply>({concat, sin});
    auto mul_cos = pattern::wrap_type<op::v1::Multiply>({source, cos});
    auto add = pattern::wrap_type<op::v1::Add>({mul_cos, mul_sin});

    ov::matcher_pass_callback matcher_pass_callback = [=](pattern::Matcher& m) {
        auto value_map = m.get_pattern_value_map();

        auto input = value_map.at(source);
        auto concat_node = ov::as_type_ptr<op::v0::Concat>(value_map.at(concat).get_node_shared_ptr());
        if (!concat_node)
            return false;
        OPENVINO_SUPPRESS_DEPRECATED_START
        auto split_axis_node = ov::get_constant_from_source(value_map.at(axis));
        OPENVINO_SUPPRESS_DEPRECATED_END
        if (!split_axis_node)
            return false;
        auto value = split_axis_node->cast_vector<int64_t>();
        if (value.size() != 1)
            return false;
        auto concat_axis = concat_node->get_concatenation_axis();
        concat_axis = concat_axis < 0 ? concat_axis + input.get_partial_shape().size() : concat_axis;
        auto split_axis = value[0];
        split_axis = split_axis < 0 ? split_axis + input.get_partial_shape().size() : split_axis;
        if (concat_axis != split_axis)
            return false;
        auto rope = std::make_shared<ov::op::internal::RPE>(input,
                                                            value_map.at(sin),
                                                            value_map.at(cos),
                                                            concat_node->get_axis());
        value_map.at(add).replace(rope->output(0));  // TODO: update fused names
        return true;
    };
    auto m = std::make_shared<pattern::Matcher>(add, matcher_name);
    register_matcher(m, matcher_pass_callback);
}

ov::pass::Fused_RPE_MHA_Replacer::Fused_RPE_MHA_Replacer() {
    MATCHER_SCOPE(Fused_RPE_MHA_Replacer);
    auto source = pattern::any_input(pattern::has_static_rank());

    auto parameter_values = pattern::wrap_type<op::v0::Parameter>();
    auto parameter_keys = pattern::wrap_type<op::v0::Parameter>();

    auto sin = pattern::wrap_type<op::v6::GatherElements>();  // any_input doesn't work here
    auto cos = pattern::wrap_type<op::v6::GatherElements>();  // any_input doesn't work here

    auto bool_constant = pattern::wrap_type<op::v0::Constant>([](const ov::Output<Node>& out) -> bool {
        auto is_boolean = out.get_element_type() == element::boolean;
        auto shape = out.get_shape();
        auto is_2D_matrix = shape.size() == 4 && shape[0] == 1 && shape[1] == 1 && shape[2] == shape[3];
        return is_boolean && is_2D_matrix;
    });
    auto slice_1 = pattern::wrap_type<op::v8::Slice>(
        {bool_constant, pattern::any_input(), pattern::any_input(), pattern::any_input(), pattern::any_input()});
    auto bool_mask = pattern::wrap_type<op::v8::Slice>(
        {slice_1, pattern::any_input(), pattern::any_input(), pattern::any_input(), pattern::any_input()});

    auto attention_mask = pattern::any_input();

    auto vsplit_1 = pattern::wrap_type<op::v1::VariadicSplit>({source, pattern::any_input(), pattern::any_input()});
    vsplit_1->set_output_size(3);

    auto vsplit_2 =
        pattern::wrap_type<op::v1::VariadicSplit>({vsplit_1->output(0), pattern::any_input(), pattern::any_input()});
    vsplit_2->set_output_size(2);
    auto rope_1 = pattern::wrap_type<op::internal::RPE>({vsplit_2->output(0), sin, cos});
    auto concat_1 = pattern::wrap_type<op::v0::Concat>({rope_1, vsplit_2->output(1)});

    auto vsplit_3 =
        pattern::wrap_type<op::v1::VariadicSplit>({vsplit_1->output(1), pattern::any_input(), pattern::any_input()});
    vsplit_3->set_output_size(2);
    auto rope_2 = pattern::wrap_type<op::internal::RPE>({vsplit_3->output(0), sin, cos});
    auto concat_2 = pattern::wrap_type<op::v0::Concat>({rope_2, vsplit_3->output(1)});

    auto concat_with_prev_k = pattern::wrap_type<op::v0::Concat>({parameter_keys, concat_2});
    auto some_constant = pattern::wrap_type<op::v0::Constant>();
    auto multiply = pattern::wrap_type<op::v1::Multiply>({concat_with_prev_k, some_constant});

    auto matmul_1 = pattern::wrap_type<op::v0::MatMul>({concat_1, multiply});

    auto inf_constant = pattern::wrap_type<op::v0::Constant>();
    auto select = pattern::wrap_type<op::v1::Select>({bool_mask, matmul_1, inf_constant});

    auto add = pattern::wrap_type<op::v1::Add>({select, attention_mask});
    auto softmax = pattern::wrap_type<op::v1::Softmax>({add});

    auto concat_with_prev_v = pattern::wrap_type<op::v0::Concat>({parameter_values, vsplit_1->output(2)});
    auto matmul_2 = pattern::wrap_type<op::v0::MatMul>({softmax, concat_with_prev_v});

    auto transpose = pattern::wrap_type<op::v1::Transpose>({matmul_2, pattern::any_input()});
    auto reshape = pattern::wrap_type<op::v1::Reshape>({transpose, pattern::any_input()});

    ov::matcher_pass_callback matcher_pass_callback = [=](pattern::Matcher& m) {
        auto value_map = m.get_pattern_value_map();
        OPENVINO_SUPPRESS_DEPRECATED_START
        auto split_d_head = ov::get_constant_from_source(value_map.at(vsplit_1).get_node_shared_ptr()->input_value(2));
        OPENVINO_SUPPRESS_DEPRECATED_END
        if (!split_d_head)
            return false;
        auto d_head_value = split_d_head->cast_vector<int64_t>()[1];
        if (d_head_value < 0)
            return false;  // being extra cautious -- it may be -1, but we converted it earlier
        auto node = std::make_shared<ov::op::internal::FusedMHA_RPE>(value_map.at(source),
                                                                     value_map.at(sin),
                                                                     value_map.at(cos),
                                                                     value_map.at(parameter_keys),
                                                                     value_map.at(parameter_values),
                                                                     value_map.at(bool_mask),
                                                                     value_map.at(attention_mask),
                                                                     value_map.at(some_constant),
                                                                     d_head_value);

        value_map.at(reshape).replace(node->output(0));             // TODO: update fused names
        value_map.at(concat_with_prev_k).replace(node->output(1));  // Make sure we aren't making a loop in the graph
        value_map.at(concat_with_prev_v).replace(node->output(2));
        return true;
    };
    auto m = std::make_shared<pattern::Matcher>(reshape, matcher_name);
    register_matcher(m, matcher_pass_callback);
}

template <class T>
bool inputs_from_same_source_or_equal_int_constants(const std::shared_ptr<T>& lhs,
                                                    const std::shared_ptr<T>& rhs,
                                                    const size_t& max_const_size = 10) {
    if (lhs->get_input_size() != rhs->get_input_size())
        return false;
    size_t input_size = lhs->get_input_size();
    for (size_t i = 0; i < input_size; ++i) {
        if (lhs->input_value(i) == rhs->input_value(i))
            continue;
        OPENVINO_SUPPRESS_DEPRECATED_START
        auto lhs_constant = ov::get_constant_from_source(lhs->input_value(i));
        auto rhs_constant = ov::get_constant_from_source(rhs->input_value(i));
        OPENVINO_SUPPRESS_DEPRECATED_END
        if (!lhs_constant || !rhs_constant)
            return false;
        if (lhs_constant->get_shape() != rhs_constant->get_shape() ||
            ov::shape_size(lhs_constant->get_shape()) > max_const_size)
            return false;
        if (lhs_constant->get_element_type() != rhs_constant->get_element_type() ||
            !lhs_constant->get_element_type().is_integral())
            return false;
        return lhs_constant->template cast_vector<int64_t>() == rhs_constant->template cast_vector<int64_t>();
    }
    return true;
}

bool gather_elements_perform_same(const std::shared_ptr<ov::op::v6::GatherElements>& lhs,
                                  const std::shared_ptr<ov::op::v6::GatherElements>& rhs,
                                  const size_t& max_const_size) {
    // 0 input value is already checked -- it is the same, we only need to check input with idx 1 and axis value
    return lhs->get_axis() == rhs->get_axis() &&
           inputs_from_same_source_or_equal_int_constants(lhs, rhs, max_const_size);
}

template <class T>
bool shared_node_optimization_helper(const std::shared_ptr<ov::Model>& model,
                                     bool (*are_equal)(const std::shared_ptr<T>&,
                                                       const std::shared_ptr<T>&,
                                                       const size_t&)) {
    // only works for 0 index inputs
    bool graph_rewritten = false;

    std::map<ov::Output<ov::Node>, std::vector<std::shared_ptr<T>>> source_to_typed_op;
    for (const auto& node : model->get_ordered_ops()) {
        // Recursively apply transformation for sub-graph based operations
        if (auto sub_graph_node = std::dynamic_pointer_cast<ov::op::util::SubGraphOp>(node)) {
            if (auto sub_graph = sub_graph_node->get_function()) {
                graph_rewritten |= shared_node_optimization_helper<T>(sub_graph, are_equal);
            }
        }
        if (auto op = ov::as_type_ptr<T>(node)) {
            for (const auto& input : op->input_values()) {
                if (!ov::as_type_ptr<ov::op::v0::Constant>(input.get_node_shared_ptr())) {
                    source_to_typed_op[input].push_back(op);
                    break;
                }
            }
        }
    }
    for (auto& pair : source_to_typed_op) {
        if (pair.second.size() < 2)
            continue;
        auto root_op = pair.second[0];
        for (auto& child_op : pair.second) {
            if (root_op->get_instance_id() != child_op->get_instance_id() && are_equal(root_op, child_op, 10)) {
                graph_rewritten |= replace_output_update_name(child_op->output(0), root_op->output(0));
            }
        }
    }
    return graph_rewritten;
}

<<<<<<< HEAD
bool ov::pass::SharedTileOptimization::run_on_model(const std::shared_ptr<ov::Model>& model) {
    RUN_ON_FUNCTION_SCOPE(SharedTileOptimization);
    return shared_node_optimization_helper<ov::op::v0::Tile>(model, inputs_from_same_source_or_equal_int_constants);
}

bool ov::pass::SharedGatherElementsOptimization::run_on_model(const std::shared_ptr<ov::Model>& model) {
    RUN_ON_FUNCTION_SCOPE(SharedGatherElementsOptimization);
    return shared_node_optimization_helper<ov::op::v6::GatherElements>(model, gather_elements_perform_same);
}

=======
>>>>>>> 566644e5
bool ov::pass::SharedTransposeOptimization::run_on_model(const std::shared_ptr<ov::Model>& model) {
    RUN_ON_FUNCTION_SCOPE(SharedTransposeOptimization);
    return shared_node_optimization_helper<ov::op::v1::Transpose>(model,
                                                                  inputs_from_same_source_or_equal_int_constants);
}

<<<<<<< HEAD
bool ov::pass::SharedSliceOptimization::run_on_model(const std::shared_ptr<ov::Model>& model) {
    RUN_ON_FUNCTION_SCOPE(SharedSliceOptimization);
    return shared_node_optimization_helper<ov::op::v8::Slice>(model, inputs_from_same_source_or_equal_int_constants);
}

=======
>>>>>>> 566644e5
bool ov::pass::SharedConcatOptimization::run_on_model(const std::shared_ptr<ov::Model>& model) {
    RUN_ON_FUNCTION_SCOPE(SharedConcatOptimization);
    return shared_node_optimization_helper<ov::op::v0::Concat>(model, inputs_from_same_source_or_equal_int_constants);
}

bool ov::pass::SharedReshapeOptimization::run_on_model(const std::shared_ptr<ov::Model>& model) {
    RUN_ON_FUNCTION_SCOPE(SharedReshapeOptimization);
    return shared_node_optimization_helper<ov::op::v1::Reshape>(model, inputs_from_same_source_or_equal_int_constants);
}

struct SliceAttrs {
    int64_t start, stop, axis;
};

bool slice_is_suitable_for_optimization(const std::shared_ptr<ov::op::v8::Slice>& op, SliceAttrs& attrs) {
    if (op->get_input_size() != 5 || op->get_input_partial_shape(0).rank().is_dynamic())
        return false;

    const auto& data_rank = op->get_input_partial_shape(0).rank().get_length();
    for (size_t i = 1; i < 5; ++i) {
        auto input_as_constant = ov::as_type_ptr<ov::op::v0::Constant>(op->get_input_node_shared_ptr(i));
        if (!input_as_constant)
            return false;
        if (shape_size(input_as_constant->get_shape()) != 1)
            return false;

        int64_t value = input_as_constant->cast_vector<int64_t>()[0];

        if ((i == 1 || i == 2) && value < 0)
            return false;
        if (i == 1)
            attrs.start = value;
        if (i == 2)
            attrs.stop = value;
        if (i == 3 && input_as_constant->cast_vector<int64_t>()[0] != 1)
            return false;  // step should be equal 1 for this optimization
        if (i == 4)
            attrs.axis = value >= 0 ? value : value + data_rank;
    }
    if (op->get_input_partial_shape(0)[attrs.axis].is_dynamic())
        return false;
    return true;
}

bool ov::pass::GroupedSliceToVSplitOptimization::run_on_model(const std::shared_ptr<ov::Model>& model) {
    RUN_ON_FUNCTION_SCOPE(GroupedSliceToVSplitOptimization);
    bool graph_rewritten = false;

    struct SliceWithAttrs {
        std::shared_ptr<op::v8::Slice> slice;
        SliceAttrs attrs;
    };

    using OutputWithAxis = std::pair<ov::Output<ov::Node>, int64_t>;

    std::map<OutputWithAxis, std::vector<SliceWithAttrs>> source_to_typed_op;
    std::vector<OutputWithAxis> ordered_outputs;
    for (const auto& node : model->get_ordered_ops()) {
        // Recursively apply transformation for sub-graph based operations
        if (auto sub_graph_node = std::dynamic_pointer_cast<ov::op::util::SubGraphOp>(node)) {
            if (auto sub_graph = sub_graph_node->get_function()) {
                graph_rewritten |= run_on_model(sub_graph);
            }
        }
        if (auto op = ov::as_type_ptr<op::v8::Slice>(node)) {
            SliceAttrs attributes{};
            if (slice_is_suitable_for_optimization(op, attributes)) {
                OutputWithAxis current_output = {op->input_value(0), attributes.axis};
                source_to_typed_op[current_output].push_back({op, attributes});
                if (std::find(ordered_outputs.begin(), ordered_outputs.end(), current_output) == ordered_outputs.end())
                    ordered_outputs.push_back(current_output);
            }
        }
    }
    std::reverse(ordered_outputs.begin(), ordered_outputs.end());
    for (const auto& output_with_axis : ordered_outputs) {
        const auto& axis = output_with_axis.second;
        const auto& output = output_with_axis.first;
        auto attributes = source_to_typed_op[output_with_axis];

        std::sort(attributes.begin(), attributes.end(), [](const SliceWithAttrs& lhs, const SliceWithAttrs& rhs) {
            return lhs.attrs.start < rhs.attrs.start;
        });
        int64_t prev_stop = 0;
        bool valid_for_replacement = true;
        for (auto& slice_with_attrs : attributes) {
            // they shouldn't overlap and no holes while slicing
            if (prev_stop != slice_with_attrs.attrs.start)
                valid_for_replacement = false;
            prev_stop = slice_with_attrs.attrs.stop;
        }
        if (!valid_for_replacement)
            continue;

        std::vector<int64_t> split_lengths;
        // we made sure that dimension is static before
        const int64_t& dimension = output.get_partial_shape()[axis].get_length();
        int64_t dimension_length_left = dimension;
        for (auto& slice_with_attrs : attributes) {
            int64_t sliced = slice_with_attrs.attrs.stop - slice_with_attrs.attrs.start;
            if (sliced > dimension_length_left)
                split_lengths.push_back(-1);
            else
                split_lengths.push_back(sliced);
            dimension_length_left -= sliced;
        }
        if (std::count(split_lengths.begin(), split_lengths.end(), -1) > 1)
            continue;

        int64_t current_sum = 0;
        for (const auto& i : split_lengths)
            if (i != -1)
                current_sum += i;
        for (auto& i : split_lengths)
            if (i == -1) {
                i = dimension - current_sum;
                current_sum = dimension;
            }
        if (current_sum != dimension)
            continue;  // there are some l
        auto split_lengths_const =
            op::v0::Constant::create(ngraph::element::i64, ngraph::Shape{split_lengths.size()}, split_lengths);
        auto axis_const = op::v0::Constant::create(ngraph::element::i64, ngraph::Shape{}, {axis});
        auto variadic_split = std::make_shared<op::v1::VariadicSplit>(output, axis_const, split_lengths_const);

        auto i = 0;
        NodeVector ops_to_replace;
        for (auto& slice_with_attrs : attributes) {
            slice_with_attrs.slice->output(0).replace(variadic_split->output(i));
            ops_to_replace.push_back(slice_with_attrs.slice);
            ++i;
        }
        copy_runtime_info(ops_to_replace, variadic_split);
        graph_rewritten = true;
    }
    return graph_rewritten;
}

bool ov::pass::ApplyTableOfEquivalence::run_on_model(const std::shared_ptr<ov::Model>& m) {
    RUN_ON_FUNCTION_SCOPE(ApplyTableOfEquivalence);

    // get table of equivalence
    auto rt_info = m->get_rt_info();
    if (!rt_info.count("TABLE_OF_EQUIVALENCE"))
        return false;
    auto te = rt_info["TABLE_OF_EQUIVALENCE"].as<std::shared_ptr<ov::TableOfEquivalence>>();
    if (te == nullptr)
        return false;
    auto equivalence_table = te->get_equivalence_table();

    for (const auto& op : m->get_ordered_ops()) {
        for (auto& output : op->outputs()) {
            auto shape = output.get_partial_shape();
            for (auto& d : shape) {
                if (d.is_static())
                    continue;
                auto label = ov::DimensionTracker::get_label(d);
                if (label != ov::no_label && equivalence_table.count(label) &&
                    *equivalence_table[label]->begin() != ov::no_label) {
                    label = std::min(label, *equivalence_table[label]->begin());
                    ov::DimensionTracker::set_label(d, label);
                }
            }
            op->set_output_type(output.get_index(), output.get_element_type(), shape);
            auto value_labels = output.get_tensor().get_value_label();
            if (!value_labels.empty() &&
                !std::all_of(value_labels.begin(), value_labels.end(), [](const ov::label_t& i) {
                    return i == ov::no_label;
                })) {
                for (auto& label : value_labels) {
                    if (equivalence_table.count(label) && *equivalence_table[label]->begin() != ov::no_label)
                        label = std::min(label, *equivalence_table[label]->begin());
                }
                output.get_tensor().set_value_label(value_labels);
            }
        }
    }
    return false;
}

int64_t get_idx_of_label_in_source(const ov::Output<ov::Node> source, const ov::label_t& label) {
    int64_t idx = -1;
    if (label == ov::no_label)
        return idx;
    auto pshape = source.get_partial_shape();
    auto rank = pshape.rank();
    if (rank.is_dynamic())
        return idx;
    for (int64_t i = 0; i < rank.get_length(); ++i) {
        auto l = ov::DimensionTracker::get_label(pshape[i]);
        if (l == label) {
            idx = i;
            break;
        }
    }
    return idx;
}

std::shared_ptr<ov::Node> get_node_representing_label_from_source_by_idx(const ov::Output<ov::Node>& source,
                                                                         const ov::element::Type& et,
                                                                         const ov::Shape& shape,
                                                                         const int64_t& idx) {
    if (idx == -1)
        return nullptr;  // -1 index doesn't mean counting from the back -- it means we didn't find where the label
                         // comes from
    auto shape_of = std::make_shared<ov::op::v3::ShapeOf>(source, et);
    auto axis = ov::op::v0::Constant::create(ov::element::i64, {}, {0});
    auto indices = ov::op::v0::Constant::create(ov::element::i64, shape, {idx});
    auto gather = std::make_shared<ov::op::v8::Gather>(shape_of, indices, axis);
    evaluate_both_bounds(gather->output(0));
    return gather;
}

std::shared_ptr<ov::Node> get_node_representing_label_from_source_by_label(const ov::Output<ov::Node>& source,
                                                                           const ov::element::Type& et,
                                                                           const ov::Shape& shape,
                                                                           const ov::label_t& label) {
    return get_node_representing_label_from_source_by_idx(source, et, shape, get_idx_of_label_in_source(source, label));
}

// label to source map
using LTS_map = std::unordered_map<ov::label_t, ov::Output<ov::Node>>;

void optimize_value_usage(ov::Output<ov::Node>& output, LTS_map& label_shape_source, LTS_map& label_value_source) {
    auto value_labels = output.get_tensor().get_value_label();
    if (value_labels.size() != 1)
        return;
    auto label = value_labels[0];
    if (label == ov::no_label)
        return;
    auto pshape = output.get_partial_shape();
    if (pshape.is_dynamic() || ov::shape_size(pshape.to_shape()) != 1)
        return;
    auto shape = pshape.to_shape();  // scalar of some form of tensor with one element
    auto et = output.get_element_type();

    auto default_et = ov::element::i64;
    auto default_shape = ov::Shape{1};

    std::shared_ptr<ov::Node> alternative_source = nullptr;

    if (label_shape_source.count(label)) {
        auto source = label_shape_source[label];
        auto concat = ov::as_type_ptr<ov::op::v0::Concat>(source.get_node_shared_ptr());
        int64_t idx = get_idx_of_label_in_source(source, label);
        if (concat && idx != -1 && idx == concat->get_concatenation_axis() && concat->get_input_size() == 2) {
            // optimize using the knowledge of the Concat SI and what happens on the axis
            auto lhs_source = concat->input_value(0);
            const auto& lhs_pshape = lhs_source.get_partial_shape();
            auto rhs_source = concat->input_value(1);
            const auto& rhs_pshape = rhs_source.get_partial_shape();
            if (lhs_pshape.rank().is_static() && rhs_pshape.rank().is_static()) {
                auto lhs_label = ov::DimensionTracker::get_label(lhs_pshape[idx]);
                auto rhs_label = ov::DimensionTracker::get_label(rhs_pshape[idx]);
                std::shared_ptr<ov::Node> lhs_alternative = nullptr, rhs_alternative = nullptr;
                // get lhs_label from value or shape source
                if (label_value_source.count(lhs_label))
                    lhs_alternative = label_value_source[lhs_label].get_node_shared_ptr();
                if (!lhs_alternative && label_shape_source.count(lhs_label)) {
                    lhs_alternative = get_node_representing_label_from_source_by_label(label_shape_source[lhs_label],
                                                                                       default_et,
                                                                                       default_shape,
                                                                                       lhs_label);
                    if (lhs_alternative)
                        label_value_source[lhs_label] = lhs_alternative->output(0);
                }
                // get rhs_label from value or shape source
                if (label_value_source.count(rhs_label))
                    rhs_alternative = label_value_source[rhs_label].get_node_shared_ptr();
                if (!rhs_alternative && label_shape_source.count(rhs_label)) {
                    rhs_alternative = get_node_representing_label_from_source_by_label(label_shape_source[rhs_label],
                                                                                       default_et,
                                                                                       default_shape,
                                                                                       rhs_label);
                    if (rhs_alternative)
                        label_value_source[rhs_label] = rhs_alternative->output(0);
                }
                if (lhs_alternative && rhs_alternative) {
                    alternative_source = std::make_shared<ov::op::v1::Add>(lhs_alternative, rhs_alternative);
                    alternative_source->output(0).get_tensor().set_value_label({label});
                    label_value_source[label] = alternative_source->output(0);
                }
            }
        }
    }
    if (!alternative_source && label_value_source.count(label)) {
        auto value_source = label_value_source[label];
        alternative_source = value_source.get_node_shared_ptr();
    }
    if (!alternative_source && label_shape_source.count(label)) {
        // replacement via constructing the label source and saving it for the future
        alternative_source = get_node_representing_label_from_source_by_label(label_shape_source[label],
                                                                              default_et,
                                                                              default_shape,
                                                                              label);
        if (alternative_source)
            label_value_source[label] = alternative_source->output(0);
    }
    if (alternative_source != nullptr) {
        auto value_source = alternative_source->output(0);
        if (value_source.get_shape() != shape && (shape.empty() || shape == ov::Shape{0}))
            value_source = std::make_shared<ov::op::v0::Squeeze>(value_source);
        else if (value_source.get_shape() != shape)
            value_source = std::make_shared<ov::op::v1::Reshape>(
                value_source,
                ov::op::v0::Constant::create(ov::element::i64, ov::Shape{shape.size()}, shape),
                false);
        if (value_source.get_element_type() != et)
            value_source = std::make_shared<ov::op::v0::Convert>(value_source, et);
        evaluate_both_bounds(value_source);
        output.replace(value_source);
    } else {
        // in case we can not optimize it -- it is label which appeared just now on the value path
        label_value_source[label] = output;
    }
}

void save_shape_sources(const ov::Output<ov::Node>& output, LTS_map& label_shape_source) {
    auto shape = output.get_partial_shape();
    for (const auto& d : shape) {
        if (d.is_static())
            continue;
        auto label = ov::DimensionTracker::get_label(d);
        if (label == ov::no_label || label_shape_source.count(label))
            continue;
        label_shape_source[label] = output;
    }
}

bool ov::pass::OptimizeLabelsUsedAsValues::run_on_model(const std::shared_ptr<ov::Model>& m) {
    RUN_ON_FUNCTION_SCOPE(OptimizeLabelsUsedAsValues);
    LTS_map label_shape_source;
    LTS_map label_value_source;
    for (const auto& op : m->get_ordered_ops()) {
        for (auto& output : op->outputs()) {
            optimize_value_usage(output, label_shape_source, label_value_source);
            save_shape_sources(output, label_shape_source);
        }
    }
    return true;
}

bool ov::pass::SymbolicOptimizations::run_on_model(const std::shared_ptr<ov::Model>& m) {
    RUN_ON_FUNCTION_SCOPE(SymbolicOptimizations);
    ov::pass::Manager pre_symbolic_manager(get_pass_config());
    pre_symbolic_manager.set_per_pass_validation(false);
    auto pre_optimizations_0 = pre_symbolic_manager.register_pass<ov::pass::GraphRewrite>();
    ADD_MATCHER(pre_optimizations_0, transpose_sinking::TSSliceBackward)
    pre_optimizations_0->set_name("ov::pass::GraphRewrite::PreSymbolicOptimizations::0");
    REGISTER_PASS(pre_symbolic_manager, SharedTransposeOptimization)
    REGISTER_PASS(pre_symbolic_manager, GroupedSliceToVSplitOptimization)
    REGISTER_PASS(pre_symbolic_manager, ReshapeUpThroughBEAWithConstScalar)
    REGISTER_PASS(pre_symbolic_manager, NopElimination)
    pre_symbolic_manager.run_passes(m);

    ov::pass::Manager manager(get_pass_config());
    manager.set_per_pass_validation(false);
    REGISTER_PASS(manager, SymbolicPOC)

    auto optimizations_0 = manager.register_pass<ov::pass::GraphRewrite>();
    ADD_MATCHER(optimizations_0, ChainedMaximumOptimization)
    ADD_MATCHER(optimizations_0, NopBroadcast)
<<<<<<< HEAD
    REGISTER_PASS(manager, BroadcastOnes)
=======
>>>>>>> 566644e5
    optimizations_0->set_name("ov::pass::GraphRewrite::SymbolicOptimizations::0");
    manager.run_passes(m);

    ov::pass::Manager manager_1(get_pass_config());
    manager_1.set_per_pass_validation(false);
<<<<<<< HEAD
    auto optimizations_1 = manager_1.register_pass<ov::pass::GraphRewrite>();
    ADD_MATCHER(optimizations_1, DeReshapeMatMul)
    ADD_MATCHER(optimizations_1, RemoveSliceBeforeGatherElements)
    REGISTER_PASS(manager_1, SharedGatherElementsOptimization)
=======

    REGISTER_PASS(manager_1, NopElimination)        // Broadcast (Tile) Ones + Remove Slice Before GatherElements
    REGISTER_PASS(manager_1, SharedOpOptimization)  // Shared GatherElements

    auto optimizations_1 = manager_1.register_pass<ov::pass::GraphRewrite>();
    ADD_MATCHER(optimizations_1, DeReshapeMatMul)
>>>>>>> 566644e5
    optimizations_1->set_name("ov::pass::GraphRewrite::SymbolicOptimizations::1");
    //    REGISTER_PASS(manager_1, RPE_Optimization)
    REGISTER_PASS(manager_1, LabelResolvingThroughSelect)
    REGISTER_PASS(manager_1, DeReshapeMatMulWithComplications)
    REGISTER_PASS(manager_1, ApplyTableOfEquivalence)
    REGISTER_PASS(manager_1, OptimizeLabelsUsedAsValues)
    REGISTER_PASS(manager_1, SharedConcatOptimization)
    REGISTER_PASS(manager_1, SharedReshapeOptimization)
    REGISTER_PASS(manager_1, Fused_RPE_MHA_Replacer)
    // cleanup labels, erase SKIP_INVALIDATION
    manager_1.run_passes(m);
<<<<<<< HEAD
=======

    // TODO Before this transformation:
    // Nop + ReshapeUpThroughBEAWithConstScalar -- should be same optimization
    // TS Slice Backward + Shared Transpose Optimization + TS Slice Forward
    // Grouped Slice -> VSplit

    // TODO: After Symbolic applied
    // SymbolicPOC
    // Chained Maximum Optimization
    // NopBroadcast
    //   LabelResolvingThroughSelect
    //   ApplyTableOfEquivalence
    //   OptimizeLabelsUsedAsValues
    // DeReshape MatMul

    // TODO After this transformation:
    // Fuse RPE
    // NopElimination // Broadcast (Tile) Ones + Remove Slice Before GatherElements
    // SharedOpOptimization // Shared GatherElements

>>>>>>> 566644e5
    return true;  // cleans up all the label information
}<|MERGE_RESOLUTION|>--- conflicted
+++ resolved
@@ -30,10 +30,7 @@
 #include "ov_ops/fused_MHA_with_RPE.hpp"
 #include "ov_ops/rotary_positional_embeddings.hpp"
 #include "transformations/common_optimizations/nop_elimination.hpp"
-<<<<<<< HEAD
-=======
 #include "transformations/common_optimizations/shared_ops_optimization.hpp"
->>>>>>> 566644e5
 #include "transformations/transpose_sinking/ts_slice.hpp"
 
 void ov::batch_util::mark_with_unique_dimension_labels(const std::shared_ptr<ov::Model>& f,
@@ -1246,33 +1243,12 @@
     return graph_rewritten;
 }
 
-<<<<<<< HEAD
-bool ov::pass::SharedTileOptimization::run_on_model(const std::shared_ptr<ov::Model>& model) {
-    RUN_ON_FUNCTION_SCOPE(SharedTileOptimization);
-    return shared_node_optimization_helper<ov::op::v0::Tile>(model, inputs_from_same_source_or_equal_int_constants);
-}
-
-bool ov::pass::SharedGatherElementsOptimization::run_on_model(const std::shared_ptr<ov::Model>& model) {
-    RUN_ON_FUNCTION_SCOPE(SharedGatherElementsOptimization);
-    return shared_node_optimization_helper<ov::op::v6::GatherElements>(model, gather_elements_perform_same);
-}
-
-=======
->>>>>>> 566644e5
 bool ov::pass::SharedTransposeOptimization::run_on_model(const std::shared_ptr<ov::Model>& model) {
     RUN_ON_FUNCTION_SCOPE(SharedTransposeOptimization);
     return shared_node_optimization_helper<ov::op::v1::Transpose>(model,
                                                                   inputs_from_same_source_or_equal_int_constants);
 }
 
-<<<<<<< HEAD
-bool ov::pass::SharedSliceOptimization::run_on_model(const std::shared_ptr<ov::Model>& model) {
-    RUN_ON_FUNCTION_SCOPE(SharedSliceOptimization);
-    return shared_node_optimization_helper<ov::op::v8::Slice>(model, inputs_from_same_source_or_equal_int_constants);
-}
-
-=======
->>>>>>> 566644e5
 bool ov::pass::SharedConcatOptimization::run_on_model(const std::shared_ptr<ov::Model>& model) {
     RUN_ON_FUNCTION_SCOPE(SharedConcatOptimization);
     return shared_node_optimization_helper<ov::op::v0::Concat>(model, inputs_from_same_source_or_equal_int_constants);
@@ -1635,28 +1611,17 @@
     auto optimizations_0 = manager.register_pass<ov::pass::GraphRewrite>();
     ADD_MATCHER(optimizations_0, ChainedMaximumOptimization)
     ADD_MATCHER(optimizations_0, NopBroadcast)
-<<<<<<< HEAD
-    REGISTER_PASS(manager, BroadcastOnes)
-=======
->>>>>>> 566644e5
     optimizations_0->set_name("ov::pass::GraphRewrite::SymbolicOptimizations::0");
     manager.run_passes(m);
 
     ov::pass::Manager manager_1(get_pass_config());
     manager_1.set_per_pass_validation(false);
-<<<<<<< HEAD
+
+    REGISTER_PASS(manager_1, NopElimination)        // Broadcast (Tile) Ones + Remove Slice Before GatherElements
+    REGISTER_PASS(manager_1, SharedOpOptimization)  // Shared GatherElements
+
     auto optimizations_1 = manager_1.register_pass<ov::pass::GraphRewrite>();
     ADD_MATCHER(optimizations_1, DeReshapeMatMul)
-    ADD_MATCHER(optimizations_1, RemoveSliceBeforeGatherElements)
-    REGISTER_PASS(manager_1, SharedGatherElementsOptimization)
-=======
-
-    REGISTER_PASS(manager_1, NopElimination)        // Broadcast (Tile) Ones + Remove Slice Before GatherElements
-    REGISTER_PASS(manager_1, SharedOpOptimization)  // Shared GatherElements
-
-    auto optimizations_1 = manager_1.register_pass<ov::pass::GraphRewrite>();
-    ADD_MATCHER(optimizations_1, DeReshapeMatMul)
->>>>>>> 566644e5
     optimizations_1->set_name("ov::pass::GraphRewrite::SymbolicOptimizations::1");
     //    REGISTER_PASS(manager_1, RPE_Optimization)
     REGISTER_PASS(manager_1, LabelResolvingThroughSelect)
@@ -1668,8 +1633,6 @@
     REGISTER_PASS(manager_1, Fused_RPE_MHA_Replacer)
     // cleanup labels, erase SKIP_INVALIDATION
     manager_1.run_passes(m);
-<<<<<<< HEAD
-=======
 
     // TODO Before this transformation:
     // Nop + ReshapeUpThroughBEAWithConstScalar -- should be same optimization
@@ -1690,6 +1653,5 @@
     // NopElimination // Broadcast (Tile) Ones + Remove Slice Before GatherElements
     // SharedOpOptimization // Shared GatherElements
 
->>>>>>> 566644e5
     return true;  // cleans up all the label information
 }