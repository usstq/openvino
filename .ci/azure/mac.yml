--- conflicted
+++ resolved
@@ -185,10 +185,7 @@
   - script: . $(SETUPVARS) && $(INSTALL_TEST_DIR)/ov_ir_frontend_tests --gtest_print_time=1 --gtest_output=xml:$(INSTALL_TEST_DIR)/TEST-IRFrontend.xml
     displayName: 'IR Frontend Tests'
     continueOnError: false
-<<<<<<< HEAD
-=======
-    enabled: false
->>>>>>> 0552d988
+    enabled: false
 
   - script: . $(SETUPVARS) && $(INSTALL_TEST_DIR)/ov_onnx_frontend_tests --gtest_print_time=1 --gtest_filter=-*IE_GPU*--gtest_output=xml:$(INSTALL_TEST_DIR)/TEST-ONNXFrontend.xml
     displayName: 'ONNX Frontend Tests'
